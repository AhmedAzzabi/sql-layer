#
# Copyright (C) 2011 Akiban Technologies Inc.
# This program is free software: you can redistribute it and/or modify
# it under the terms of the GNU Affero General Public License, version 3,
# as published by the Free Software Foundation.
#
# This program is distributed in the hope that it will be useful,
# but WITHOUT ANY WARRANTY; without even the implied warranty of
# MERCHANTABILITY or FITNESS FOR A PARTICULAR PURPOSE.  See the
# GNU Affero General Public License for more details.
#
# You should have received a copy of the GNU Affero General Public License
# along with this program.  If not, see http://www.gnu.org/licenses.
#

# path to location where the Akiban Server will store its data files
# this directory need not exist before starting the server however
# the user starting the server will need correct permissions in 
# order to create the directory
akserver.datapath=/tmp/akiban_server

# port on which to start the Akiban Server
akserver.port=5140

# examples of treespace policy declarations.
#
# akserver.treespace.2=drupal*:${datapath}/${schema}.data,create,pageSize:8K,initialSize:10M,extensionSize:10M,maximumSize:100G
# akserver.treespace.1=drupal*/_akiban_node*:${datapath}/${schema}_node.data,create,pageSize:8K,initialSize:10M,extensionSize:10M,maximumSize:100G
# akserver.treespace.3=drupal*/_akiban_menu*:${datapath}/${schema}${tree}.data,create,pageSize:8K,initialSize:10M,extensionSize:10M,maximumSize:100G

# port to which to start RMI. the Persistit AdminUI utility can attach
# via RMI.  remove to avoid starting a RMI server
persistit.rmiport=8081

<<<<<<< HEAD
# to control how pages are split
persistit.splitpolicy=NICE
=======
# port on which to start the Postgres Server.
# remove to avoid starting a Postgres Server.
# (A real Postgres server listens on 5432.)
akserver.postgres.port=15432
>>>>>>> 11849854
<|MERGE_RESOLUTION|>--- conflicted
+++ resolved
@@ -32,12 +32,10 @@
 # via RMI.  remove to avoid starting a RMI server
 persistit.rmiport=8081
 
-<<<<<<< HEAD
 # to control how pages are split
 persistit.splitpolicy=NICE
-=======
+
 # port on which to start the Postgres Server.
 # remove to avoid starting a Postgres Server.
 # (A real Postgres server listens on 5432.)
-akserver.postgres.port=15432
->>>>>>> 11849854
+akserver.postgres.port=15432