/**
 * Copyright (C) 2009-2013 FoundationDB, LLC
 *
 * This program is free software: you can redistribute it and/or modify
 * it under the terms of the GNU Affero General Public License as published by
 * the Free Software Foundation, either version 3 of the License, or
 * (at your option) any later version.
 *
 * This program is distributed in the hope that it will be useful,
 * but WITHOUT ANY WARRANTY; without even the implied warranty of
 * MERCHANTABILITY or FITNESS FOR A PARTICULAR PURPOSE.  See the
 * GNU Affero General Public License for more details.
 *
 * You should have received a copy of the GNU Affero General Public License
 * along with this program.  If not, see <http://www.gnu.org/licenses/>.
 */

package com.foundationdb.sql.pg;

import com.foundationdb.ais.model.*;
import com.foundationdb.qp.operator.QueryBindings;
import com.foundationdb.server.types.common.types.TypesTranslator;
import com.foundationdb.sql.optimizer.plan.CostEstimate;
import com.foundationdb.sql.parser.ParameterNode;
import com.foundationdb.sql.parser.StatementNode;
import com.foundationdb.sql.server.ServerValueEncoder;

import java.sql.Types;
import java.io.IOException;
import java.io.ByteArrayOutputStream;
import java.util.*;
import java.util.regex.*;

/**
 * Canned handling for fixed SQL text that comes from tools that
 * believe they are talking to a real Postgres database.
 */
public class PostgresEmulatedMetaDataStatement implements PostgresStatement
{
    enum Query {
        // ODBC driver sends this at the start; returning no rows is fine (and normal).
        ODBC_LO_TYPE_QUERY("select oid, typbasetype from pg_type where typname = 'lo'"),
        // SEQUEL 3.33.0 (http://sequel.rubyforge.org/) sends this when opening a new connection
        SEQUEL_B_TYPE_QUERY("select oid, typname from pg_type where typtype = 'b'"),
        // Npgsql (http://npgsql.projects.postgresql.org/) sends this at startup.
        NPGSQL_TYPE_QUERY("SELECT typname, oid FROM pg_type WHERE typname IN \\((.+)\\)", true),
        // PSQL \dn
        PSQL_LIST_SCHEMAS("SELECT n.nspname AS \"Name\",\\s*" +
                          "(?:pg_catalog.pg_get_userbyid\\(n.nspowner\\)|u.usename) AS \"Owner\"\\s+" +
                          "FROM pg_catalog.pg_namespace n\\s+" +
                          "(?:LEFT JOIN pg_catalog.pg_user u\\s+" +
                          "ON n.nspowner=u.usesysid\\s+)?" +
                          "(?:WHERE\\s+)?" +
                          "(?:\\(n.nspname !~ '\\^pg_temp_' OR\\s+" + 
                          "n.nspname = \\(pg_catalog.current_schemas\\(true\\)\\)\\[1\\]\\)\\s+)?" +
                          "(n.nspname !~ '\\^pg_' AND n.nspname <> 'information_schema'\\s+)?" + // 1
                          "(?:AND\\s+)?" + 
                          "(n.nspname ~ '(.+)'\\s+)?" + // 2 (3)
                          "ORDER BY 1;?", true),
        // PSQL \d, \dt, \dv
        PSQL_LIST_TABLES("SELECT n.nspname as \"Schema\",\\s*" +
                         "c.relname as \"Name\",\\s*" +
                         "CASE c.relkind WHEN 'r' THEN 'table' WHEN 'v' THEN 'view'(?: WHEN 'm' THEN 'materialized view')? WHEN 'i' THEN 'index' WHEN 'S' THEN 'sequence' WHEN 's' THEN 'special' (?:WHEN 'f' THEN 'foreign table' )?END as \"Type\",\\s+" +
                         "(?:pg_catalog.pg_get_userbyid\\(c.relowner\\)|u.usename|r.rolname) as \"Owner\"\\s+" +
                         "FROM pg_catalog.pg_class c\\s+" +
                         "(?:LEFT JOIN pg_catalog.pg_user u ON u.usesysid = c.relowner\\s+)?" +
                         "(?:JOIN pg_catalog.pg_roles r ON r.oid = c.relowner\\s+)?" +
                         "LEFT JOIN pg_catalog.pg_namespace n ON n.oid = c.relnamespace\\s+" +
                         "WHERE c.relkind IN \\((.+)\\)\\s+" + // 1
                         "(AND n.nspname <> 'pg_catalog'\\s+" +
                         "AND n.nspname <> 'information_schema'\\s+)?" + // 2
                         "(?:AND n.nspname !~ '\\^pg_toast'\\s+)?" +
                         "(?:(AND n.nspname NOT IN \\('pg_catalog', 'pg_toast'\\)\\s+)|" + // 3
                         "(AND n.nspname = 'pg_catalog')\\s+)?" + // 4
                         "(AND c.relname ~ '(.+)'\\s+)?" + // 5 (6)
                         "(AND n.nspname ~ '(.+)'\\s+)?" + // 7 (8)
                         "(?:AND pg_catalog.pg_table_is_visible\\(c.oid\\)\\s+)?" +
                         "(AND c.relname ~ '(.+)'\\s+)?" + // 9 (10)
                         "ORDER BY 1,2;?", true),
        // PSQL \d NAME
        PSQL_DESCRIBE_TABLES_1("SELECT c.oid,\\s*" +
                               "n.nspname,\\s*" +
                               "c.relname\\s+" +
                               "FROM pg_catalog.pg_class c\\s+" +
                               "LEFT JOIN pg_catalog.pg_namespace n ON n.oid = c.relnamespace\\s+" +
                               "WHERE " +
                               "(?:pg_catalog.pg_table_is_visible\\(c.oid\\)\\s+AND )?" +
                               "(n.nspname ~ '(.+)'\\s+)?" + // 1 (2)
                               "((?:AND )?c.relname ~ '(.+)'\\s+)?" + // 3 (4)
                               "((?:AND )?n.nspname ~ '(.+)'\\s+)?" + // 5 (6)
                               "(?:AND pg_catalog.pg_table_is_visible\\(c.oid\\)\\s+)?" +
                               "ORDER BY 2, 3;?", true),
        PSQL_DESCRIBE_TABLES_2("SELECT c.relchecks, c.relkind, c.relhasindex, c.relhasrules, c.relhastriggers, c.relhasoids, '', c.reltablespace\\s+" +
                               "FROM pg_catalog.pg_class c\\s+" +
                               "LEFT JOIN pg_catalog.pg_class tc ON \\(c.reltoastrelid = tc.oid\\)\\s+" +
                               "WHERE c.oid = '(-?\\d+)';?\\s*", true), // 1
        PSQL_DESCRIBE_TABLES_2X("SELECT relhasindex, relkind, relchecks, reltriggers, relhasrules(,\\s*relhasoids , reltablespace)?\\s+" + // 1
                               "FROM pg_catalog.pg_class\\s+" +
                               "WHERE oid = '(-?\\d+)';?\\s*", true), // 2
        PSQL_DESCRIBE_TABLES_3("SELECT a.attname,\\s*" +
                               "pg_catalog.format_type\\(a.atttypid, a.atttypmod\\),\\s*" +
                               "\\(SELECT substring\\((?:pg_catalog.pg_get_expr\\(d.adbin, d.adrelid\\)|d.adsrc) for 128\\)\\s*" +
                               "FROM pg_catalog.pg_attrdef d\\s+" +
                               "WHERE d.adrelid = a.attrelid AND d.adnum = a.attnum AND a.atthasdef\\),\\s*" +
                               "a.attnotnull, a.attnum,?\\s*" +
                               "(NULL AS attcollation,?\\s+)?" + // 1
                               "(NULL AS indexdef,\\s+NULL AS attfdwoptions\\s+)?" + // 2
                               "FROM pg_catalog.pg_attribute a\\s+" +
                               "WHERE a.attrelid = '(-?\\d+)' AND a.attnum > 0 AND NOT a.attisdropped\\s+" + // 3
                               "ORDER BY a.attnum;?", true),
        PSQL_DESCRIBE_TABLES_4A("SELECT c.oid::pg_catalog.regclass FROM pg_catalog.pg_class c, pg_catalog.pg_inherits i WHERE c.oid=i.inhparent AND i.inhrelid = '(-?\\d+)' ORDER BY inhseqno;?", true),
        PSQL_DESCRIBE_TABLES_4B("SELECT c.oid::pg_catalog.regclass FROM pg_catalog.pg_class c, pg_catalog.pg_inherits i WHERE c.oid=i.inhrelid AND i.inhparent = '(-?\\d+)' ORDER BY c.oid::pg_catalog.regclass::pg_catalog.text;?", true),
        PSQL_DESCRIBE_TABLES_5("SELECT c.relname FROM pg_catalog.pg_class c, pg_catalog.pg_inherits i WHERE c.oid=i.inhparent AND i.inhrelid = '(-?\\d+)' ORDER BY inhseqno ASC;?", true),
        PSQL_DESCRIBE_INDEXES("SELECT c2.relname, i.indisprimary, i.indisunique(, i.indisclustered)?(, i.indisvalid)?, pg_catalog.pg_get_indexdef\\(i.indexrelid(?:, 0, true)?\\),?\\s*" + // 1, 2
                              "(null AS constraintdef, null AS contype, false AS condeferrable, false AS condeferred, )?(?:c2.reltablespace)?\\s+" + // 3
                              "FROM pg_catalog.pg_class c, pg_catalog.pg_class c2, pg_catalog.pg_index i\\s+" +
                              "WHERE c.oid = '(-?\\d+)' AND c.oid = i.indrelid AND i.indexrelid = c2.oid\\s+" + // 4
                              "ORDER BY i.indisprimary DESC, i.indisunique DESC, c2.relname;?", true),
        PSQL_DESCRIBE_FOREIGN_KEYS_1("SELECT conname,\\s*" +
                                     "pg_catalog.pg_get_constraintdef\\((?:r.oid, true|oid, true|oid)\\) as condef\\s+" +
                                     "FROM pg_catalog.pg_constraint r\\s+" +
                                     "WHERE r.conrelid = '(-?\\d+)' AND r.contype = 'f'(?: ORDER BY 1)?;?", true),
        PSQL_DESCRIBE_FOREIGN_KEYS_2("SELECT conname, conrelid::pg_catalog.regclass,\\s*" +
                                    "pg_catalog.pg_get_constraintdef\\(c.oid, true\\) as condef\\s+" +
                                    "FROM pg_catalog.pg_constraint c\\s+" +
                                    "WHERE c.confrelid = '(-?\\d+)' AND c.contype = 'f' ORDER BY 1;?", true),
        PSQL_DESCRIBE_TRIGGERS("SELECT t.tgname, pg_catalog.pg_get_triggerdef\\(t.oid\\)(, t.tgenabled)?\\s+" + // 1
                               "FROM pg_catalog.pg_trigger t\\s+" +
                               "WHERE t.tgrelid = '(-?\\d+)' AND (?:t.tgconstraint = 0|" + // 2
                               "\\(not tgisconstraint  OR NOT EXISTS  \\(SELECT 1 FROM pg_catalog.pg_depend d    JOIN pg_catalog.pg_constraint c ON \\(d.refclassid = c.tableoid AND d.refobjid = c.oid\\)    WHERE d.classid = t.tableoid AND d.objid = t.oid AND d.deptype = 'i' AND c.contype = 'f'\\)\\))(?:\\s+ORDER BY 1)?;?", true),
        PSQL_DESCRIBE_VIEW("SELECT pg_catalog.pg_get_viewdef\\('(-?\\d+)'::pg_catalog.oid, true\\);?", true),
        CHARTIO_TABLES("SELECT NULL AS TABLE_CAT, n.nspname AS TABLE_SCHEM, c.relname AS TABLE_NAME,  CASE n.nspname ~ '^pg_' OR n.nspname = 'information_schema'  WHEN true THEN CASE  WHEN n.nspname = 'pg_catalog' OR n.nspname = 'information_schema' THEN CASE c.relkind   WHEN 'r' THEN 'SYSTEM TABLE'   WHEN 'v' THEN 'SYSTEM VIEW'   WHEN 'i' THEN 'SYSTEM INDEX'   ELSE NULL   END  WHEN n.nspname = 'pg_toast' THEN CASE c.relkind   WHEN 'r' THEN 'SYSTEM TOAST TABLE'   WHEN 'i' THEN 'SYSTEM TOAST INDEX'   ELSE NULL   END  ELSE CASE c.relkind   WHEN 'r' THEN 'TEMPORARY TABLE'   WHEN 'i' THEN 'TEMPORARY INDEX'   WHEN 'S' THEN 'TEMPORARY SEQUENCE'   WHEN 'v' THEN 'TEMPORARY VIEW'   ELSE NULL   END  END  WHEN false THEN CASE c.relkind  WHEN 'r' THEN 'TABLE'  WHEN 'i' THEN 'INDEX'  WHEN 'S' THEN 'SEQUENCE'  WHEN 'v' THEN 'VIEW'  WHEN 'c' THEN 'TYPE'  WHEN 'f' THEN 'FOREIGN TABLE'  ELSE NULL  END  ELSE NULL  END  AS TABLE_TYPE, d.description AS REMARKS  FROM pg_catalog.pg_namespace n, pg_catalog.pg_class c  LEFT JOIN pg_catalog.pg_description d ON (c.oid = d.objoid AND d.objsubid = 0)  LEFT JOIN pg_catalog.pg_class dc ON (d.classoid=dc.oid AND dc.relname='pg_class')  LEFT JOIN pg_catalog.pg_namespace dn ON (dn.oid=dc.relnamespace AND dn.nspname='pg_catalog')  WHERE c.relnamespace = n.oid  AND (false  OR ( c.relkind = 'r' AND n.nspname !~ '^pg_' AND n.nspname <> 'information_schema' )  OR ( c.relkind = 'v' AND n.nspname <> 'pg_catalog' AND n.nspname <> 'information_schema' ) )  ORDER BY TABLE_TYPE,TABLE_SCHEM,TABLE_NAME "),
        CHARTIO_PRIMARY_KEYS("SELECT NULL AS TABLE_CAT, n.nspname AS TABLE_SCHEM,   ct.relname AS TABLE_NAME, a.attname AS COLUMN_NAME,   \\(i.keys\\).n AS KEY_SEQ, ci.relname AS PK_NAME FROM pg_catalog.pg_class ct   JOIN pg_catalog.pg_attribute a ON \\(ct.oid = a.attrelid\\)   JOIN pg_catalog.pg_namespace n ON \\(ct.relnamespace = n.oid\\)   JOIN \\(SELECT i.indexrelid, i.indrelid, i.indisprimary,              information_schema._pg_expandarray\\(i.indkey\\) AS keys         FROM pg_catalog.pg_index i\\) i     ON \\(a.attnum = \\(i.keys\\).x AND a.attrelid = i.indrelid\\)   JOIN pg_catalog.pg_class ci ON \\(ci.oid = i.indexrelid\\) WHERE true  AND ct.relname = E'(.+)' AND i.indisprimary  ORDER BY table_name, pk_name, key_seq", true),
        CHARTIO_FOREIGN_KEYS("SELECT NULL::text AS PKTABLE_CAT, pkn.nspname AS PKTABLE_SCHEM, pkc.relname AS PKTABLE_NAME, pka.attname AS PKCOLUMN_NAME, NULL::text AS FKTABLE_CAT, fkn.nspname AS FKTABLE_SCHEM, fkc.relname AS FKTABLE_NAME, fka.attname AS FKCOLUMN_NAME, pos.n AS KEY_SEQ, CASE con.confupdtype  WHEN 'c' THEN 0 WHEN 'n' THEN 2 WHEN 'd' THEN 4 WHEN 'r' THEN 1 WHEN 'a' THEN 3 ELSE NULL END AS UPDATE_RULE, CASE con.confdeltype  WHEN 'c' THEN 0 WHEN 'n' THEN 2 WHEN 'd' THEN 4 WHEN 'r' THEN 1 WHEN 'a' THEN 3 ELSE NULL END AS DELETE_RULE, con.conname AS FK_NAME, pkic.relname AS PK_NAME, CASE  WHEN con.condeferrable AND con.condeferred THEN 5 WHEN con.condeferrable THEN 6 ELSE 7 END AS DEFERRABILITY  FROM  pg_catalog.pg_namespace pkn, pg_catalog.pg_class pkc, pg_catalog.pg_attribute pka,  pg_catalog.pg_namespace fkn, pg_catalog.pg_class fkc, pg_catalog.pg_attribute fka,  pg_catalog.pg_constraint con,  pg_catalog.generate_series\\(1, 8\\) pos\\(n\\),  pg_catalog.pg_depend dep, pg_catalog.pg_class pkic  WHERE pkn.oid = pkc.relnamespace AND pkc.oid = pka.attrelid AND pka.attnum = con.confkey\\[pos.n\\] AND con.confrelid = pkc.oid  AND fkn.oid = fkc.relnamespace AND fkc.oid = fka.attrelid AND fka.attnum = con.conkey\\[pos.n\\] AND con.conrelid = fkc.oid  AND con.contype = 'f' AND con.oid = dep.objid AND pkic.oid = dep.refobjid AND pkic.relkind = 'i' AND dep.classid = 'pg_constraint'::regclass::oid AND dep.refclassid = 'pg_class'::regclass::oid  AND fkc.relname = E'(.+)' ORDER BY pkn.nspname,pkc.relname,pos.n", true),
        CHARTIO_COLUMNS("SELECT \\* FROM \\(SELECT n.nspname,c.relname,a.attname,a.atttypid,a.attnotnull OR \\(t.typtype = 'd' AND t.typnotnull\\) AS attnotnull,a.atttypmod,a.attlen,row_number\\(\\) OVER \\(PARTITION BY a.attrelid ORDER BY a.attnum\\) AS attnum, pg_catalog.pg_get_expr\\(def.adbin, def.adrelid\\) AS adsrc,dsc.description,t.typbasetype,t.typtype  FROM pg_catalog.pg_namespace n  JOIN pg_catalog.pg_class c ON \\(c.relnamespace = n.oid\\)  JOIN pg_catalog.pg_attribute a ON \\(a.attrelid=c.oid\\)  JOIN pg_catalog.pg_type t ON \\(a.atttypid = t.oid\\)  LEFT JOIN pg_catalog.pg_attrdef def ON \\(a.attrelid=def.adrelid AND a.attnum = def.adnum\\)  LEFT JOIN pg_catalog.pg_description dsc ON \\(c.oid=dsc.objoid AND a.attnum = dsc.objsubid\\)  LEFT JOIN pg_catalog.pg_class dc ON \\(dc.oid=dsc.classoid AND dc.relname='pg_class'\\)  LEFT JOIN pg_catalog.pg_namespace dn ON \\(dc.relnamespace=dn.oid AND dn.nspname='pg_catalog'\\)  WHERE a.attnum > 0 AND NOT a.attisdropped  AND c.relname LIKE E'(.+)'\\) c WHERE true  ORDER BY nspname,c.relname,attnum ", true),
        CHARTIO_MAX_KEYS_SETTING("SELECT setting FROM pg_catalog.pg_settings WHERE name='max_index_keys'"),
        CLSQL_LIST_OBJECTS("SELECT relname FROM pg_class WHERE \\(relkind =\n'(\\w)'\\)" + // 1
                           "(?: AND \\(relowner=\\(SELECT usesysid FROM pg_user WHERE \\(usename='(.+)'\\)\\)\\))?" + // 2
                           "( AND \\(relowner<>\\(SELECT usesysid FROM pg_user WHERE usename='postgres'\\)\\))?", true), // 3
        CLSQL_LIST_ATTRIBUTES("SELECT attname FROM pg_class,pg_attribute WHERE pg_class.oid=attrelid AND attisdropped = FALSE AND relname='(.+)'" + // 1
                              "(?: AND \\(relowner=\\(SELECT usesysid FROM pg_user WHERE usename='(.+)'\\)\\))?" + // 2
                              "( AND \\(not \\(relowner=1\\)\\))?", true), // 3
        CLSQL_ATTRIBUTE_TYPE("SELECT pg_type.typname,pg_attribute.attlen,pg_attribute.atttypmod,pg_attribute.attnotnull FROM pg_type,pg_class,pg_attribute WHERE pg_class.oid=pg_attribute.attrelid AND pg_class.relname='(.+)' AND pg_attribute.attname='(.+)' AND pg_attribute.atttypid=pg_type.oid" + // 1 2
                           "(?: AND \\(relowner=\\(SELECT usesysid FROM pg_user WHERE \\(usename='(.+)'\\)\\)\\))?" + // 3
                           "( AND \\(relowner<>\\(SELECT usesysid FROM pg_user WHERE usename='postgres'\\)\\))?", true), // 4
        POSTMODERN_LIST("\\(SELECT relname FROM pg_catalog.pg_class INNER JOIN pg_catalog.pg_namespace ON \\(relnamespace = pg_namespace.oid\\) WHERE \\(\\(relkind = E?'(\\w)'\\) and \\(nspname NOT IN \\(E?'pg_catalog', E?'pg_toast'\\)\\) and pg_catalog.pg_table_is_visible\\(pg_class.oid\\)\\)\\)", true),
        POSTMODERN_EXISTS("\\(SELECT \\(EXISTS \\(SELECT 1 FROM pg_catalog.pg_class WHERE \\(\\(relkind = E?'(\\w)'\\) and \\(relname = E?'(.+)'\\)\\)\\)\\)\\)", true),
        POSTMODERN_TABLE_DESCRIPTION("\\(\\(SELECT DISTINCT attname, typname, \\(not attnotnull\\), attnum FROM pg_catalog.pg_attribute INNER JOIN pg_catalog.pg_type ON \\(pg_type.oid = atttypid\\) INNER JOIN pg_catalog.pg_class ON \\(\\(pg_class.oid = attrelid\\) and \\(pg_class.relname = E?'(.+)'\\)\\) INNER JOIN pg_catalog.pg_namespace ON \\(pg_namespace.oid = pg_class.relnamespace\\) WHERE \\(\\(attnum > 0\\) and (?:true|\\(pg_namespace.nspname = E?'(.+)'\\))\\)\\) ORDER BY attnum\\)", true),
        PGPOOL2_HASPGPOOL_REGCLASSQUERY("SELECT count(*) FROM pg_catalog.pg_proc AS p WHERE p.proname = 'pgpool_regclass'"),
        PGPOOL2_HASRELITEMPPQUERY("SELECT count(*) FROM pg_catalog.pg_class AS c, pg_attribute AS a WHERE c.relname = 'pg_class' AND a.attrelid = c.oid AND a.attname = 'relistemp'"),
        PGPOOL2_HASRELPERSISTENCEQUERY("SELECT count(*) FROM pg_catalog.pg_class AS c, pg_catalog.pg_attribute AS a WHERE c.relname = 'pg_class' AND a.attrelid = c.oid AND a.attname = 'relpersistence'"),
        PGPOOL2_ISBELONGTOPGCATALOGQUERY("SELECT count\\(\\*\\) FROM pg_class AS c, pg_namespace AS n WHERE c.relname = '(.+)' AND c.relnamespace = n.oid AND n.nspname (?:= 'pg_catalog'|~ '\\^pg_temp_')", true);

        private String sql;
        private Pattern pattern;

        Query(String sql) {
            this.sql = sql;
        }

        Query(String str, boolean regexp) {
            if (regexp) {
                pattern = Pattern.compile(str);
            }
            else {
                sql = str;
            }
        }

        public boolean matches(String sql, List<String> groups) {
            if (pattern == null) {
                if (sql.equalsIgnoreCase(this.sql)) {
                    groups.add(sql);
                    return true;
                }
            }
            else {
                Matcher matcher = pattern.matcher(sql);
                if (matcher.matches()) {
                    for (int i = 0; i <= matcher.groupCount(); i++) {
                        groups.add(matcher.group(i));
                    }
                    return true;
                }
            }
            return false;
        }
    }

    static final boolean LIST_TABLES_BY_GROUP = true;

    private Query query;
    private List<String> groups;
    private long aisGeneration;
    private EnumMap<ColumnType,PostgresType> columnTypes;

    protected PostgresEmulatedMetaDataStatement(Query query, List<String> groups,
                                                TypesTranslator typesTranslator) {
        this.query = query;
        this.groups = groups;
        this.columnTypes = getColumnTypes(typesTranslator);
    }

    private static final Map<TypesTranslator,EnumMap<ColumnType,PostgresType>> 
        columnTypeMaps = new HashMap<>();

    protected static EnumMap<ColumnType,PostgresType> getColumnTypes(TypesTranslator typesTranslator) {
        synchronized (columnTypeMaps) {
            EnumMap<ColumnType,PostgresType> entry = columnTypeMaps.get(typesTranslator);
            if (entry == null) {
                entry = buildColumnTypes(typesTranslator);
            }
            return entry;
        }
    }

    protected enum ColumnType {
        BOOL, INT2, INT4, OID, TYPNAME, IDENT, LIST_TYPE, CHAR0, CHAR1, DEFVAL,
        INDEXDEF, CONDEF, VIEWDEF, PATH
    }

    private static EnumMap<ColumnType,PostgresType> buildColumnTypes(TypesTranslator typesTranslator) {
        EnumMap<ColumnType,PostgresType> result = new EnumMap<ColumnType,PostgresType>(ColumnType.class);
        boolean nullable = true;

        result.put(ColumnType.BOOL,
                   new PostgresType(PostgresType.TypeOid.BOOL_TYPE_OID,
                                    (short)1, -1,
                                    typesTranslator.typeForJDBCType(Types.BOOLEAN).instance(nullable)));
        result.put(ColumnType.INT2,
                   new PostgresType(PostgresType.TypeOid.INT2_TYPE_OID,
                                    (short)2, -1,
                                    typesTranslator.typeForJDBCType(Types.SMALLINT).instance(nullable)));
        result.put(ColumnType.INT4,
                   new PostgresType(PostgresType.TypeOid.INT4_TYPE_OID,
                                    (short)4, -1,
                                    typesTranslator.typeForJDBCType(Types.INTEGER).instance(nullable)));
        result.put(ColumnType.OID,
                   new PostgresType(PostgresType.TypeOid.OID_TYPE_OID,
                                    (short)4, -1,
                                    typesTranslator.typeForJDBCType(Types.INTEGER).instance(nullable)));
        result.put(ColumnType.TYPNAME,
                   new PostgresType(PostgresType.TypeOid.NAME_TYPE_OID,
                                    (short)255, -1,
                                    typesTranslator.typeForJDBCType(Types.VARCHAR).instance(nullable)));
        result.put(ColumnType.IDENT,
                   new PostgresType(PostgresType.TypeOid.NAME_TYPE_OID,
                                    (short)128, -1,
                                    typesTranslator.typeForJDBCType(Types.VARCHAR).instance(nullable)));
        result.put(ColumnType.LIST_TYPE,
                   new PostgresType(PostgresType.TypeOid.NAME_TYPE_OID,
                                    (short)13, -1,
                                    typesTranslator.typeForJDBCType(Types.VARCHAR).instance(nullable)));
        result.put(ColumnType.CHAR0,
                   new PostgresType(PostgresType.TypeOid.NAME_TYPE_OID,
                                    (short)0, -1,
                                    typesTranslator.typeForJDBCType(Types.VARCHAR).instance(nullable)));
        result.put(ColumnType.CHAR1,
                   new PostgresType(PostgresType.TypeOid.NAME_TYPE_OID,
                                    (short)1, -1,
                                    typesTranslator.typeForJDBCType(Types.VARCHAR).instance(nullable)));
        result.put(ColumnType.DEFVAL,
                   new PostgresType(PostgresType.TypeOid.NAME_TYPE_OID,
                                    (short)128, -1,
                                    typesTranslator.typeForJDBCType(Types.VARCHAR).instance(nullable)));
        result.put(ColumnType.INDEXDEF,
                   new PostgresType(PostgresType.TypeOid.NAME_TYPE_OID,
                                    (short)1024, -1,
                                    typesTranslator.typeForJDBCType(Types.VARCHAR).instance(nullable)));
        result.put(ColumnType.CONDEF,
                   new PostgresType(PostgresType.TypeOid.NAME_TYPE_OID,
                                    (short)512, -1,
                                    typesTranslator.typeForJDBCType(Types.VARCHAR).instance(nullable)));
        result.put(ColumnType.VIEWDEF,
                   new PostgresType(PostgresType.TypeOid.NAME_TYPE_OID,
                                    (short)32768, -1,
                                    typesTranslator.typeForJDBCType(Types.VARCHAR).instance(nullable)));
        result.put(ColumnType.PATH,
                   new PostgresType(PostgresType.TypeOid.NAME_TYPE_OID,
                                    (short)1024, -1,
                                    typesTranslator.typeForJDBCType(Types.VARCHAR).instance(nullable)));

        return result;
    }

    @Override
    public PostgresType[] getParameterTypes() {
        return null;
    }

    @Override
    public void sendDescription(PostgresQueryContext context,
                                boolean always, boolean params)
            throws IOException {
        int ncols;
        String[] names;
        PostgresType[] types;
        switch (query) {
        case ODBC_LO_TYPE_QUERY:
            ncols = 2;
            names = new String[] { "oid", "typbasetype" };
            types = new PostgresType[] { columnTypes.get(ColumnType.OID), columnTypes.get(ColumnType.OID) };
            break;
        case SEQUEL_B_TYPE_QUERY:
            ncols = 2;
            names = new String[] { "oid", "typname" };
            types = new PostgresType[] { columnTypes.get(ColumnType.OID), columnTypes.get(ColumnType.TYPNAME) };
            break;
        case NPGSQL_TYPE_QUERY:
            ncols = 2;
            names = new String[] { "typname", "oid" };
            types = new PostgresType[] { columnTypes.get(ColumnType.TYPNAME), columnTypes.get(ColumnType.OID) };
            break;
        case PSQL_LIST_SCHEMAS:
            ncols = 2;
            names = new String[] { "Name", "Owner" };
            types = new PostgresType[] { columnTypes.get(ColumnType.IDENT), columnTypes.get(ColumnType.IDENT) };
            break;
        case PSQL_LIST_TABLES:
            ncols = 4;
            if (LIST_TABLES_BY_GROUP) {
                names = new String[] { "Schema", "Name", "Type", "Path" };
                types = new PostgresType[] { columnTypes.get(ColumnType.IDENT), columnTypes.get(ColumnType.IDENT), columnTypes.get(ColumnType.LIST_TYPE), columnTypes.get(ColumnType.PATH) };
            }
            else {
                names = new String[] { "Schema", "Name", "Type", "Owner" };
                types = new PostgresType[] { columnTypes.get(ColumnType.IDENT), columnTypes.get(ColumnType.IDENT), columnTypes.get(ColumnType.LIST_TYPE), columnTypes.get(ColumnType.IDENT) };
            }
            break;
        case PSQL_DESCRIBE_TABLES_1:
            ncols = 3;
            names = new String[] { "oid", "nspname", "relname" };
            types = new PostgresType[] { columnTypes.get(ColumnType.OID), columnTypes.get(ColumnType.IDENT), columnTypes.get(ColumnType.IDENT) };
            break;
        case PSQL_DESCRIBE_TABLES_2:
            ncols = 8;
            names = new String[] { "relchecks", "relkind",  "relhasindex", "relhasrules", "relhastriggers", "relhasoids", "?column?", "reltablespace" };
            types = new PostgresType[] { columnTypes.get(ColumnType.INT2), columnTypes.get(ColumnType.CHAR1), columnTypes.get(ColumnType.BOOL), columnTypes.get(ColumnType.BOOL), columnTypes.get(ColumnType.BOOL), columnTypes.get(ColumnType.BOOL), columnTypes.get(ColumnType.BOOL), columnTypes.get(ColumnType.CHAR0), columnTypes.get(ColumnType.OID) };
            break;
        case PSQL_DESCRIBE_TABLES_2X:
            ncols = (groups.get(1) != null) ? 7 : 5;
            names = new String[] { "relhasindex", "relkind", "relchecks", "reltriggers", "relhasrules", "relhasoids", "reltablespace" };
            types = new PostgresType[] { columnTypes.get(ColumnType.BOOL), columnTypes.get(ColumnType.CHAR1), columnTypes.get(ColumnType.INT2), columnTypes.get(ColumnType.INT2), columnTypes.get(ColumnType.BOOL), columnTypes.get(ColumnType.BOOL), columnTypes.get(ColumnType.OID) };
            break;
        case PSQL_DESCRIBE_TABLES_3:
            ncols = (groups.get(2) != null) ? 8 : (groups.get(1) != null) ? 6 : 5;
            names = new String[] { "attname", "format_type", "?column?", "attnotnull", "attnum", "attcollation", "indexdef", "attfdwoptions" };
            types = new PostgresType[] { columnTypes.get(ColumnType.IDENT), columnTypes.get(ColumnType.TYPNAME), columnTypes.get(ColumnType.DEFVAL), columnTypes.get(ColumnType.BOOL), columnTypes.get(ColumnType.INT2), columnTypes.get(ColumnType.IDENT), columnTypes.get(ColumnType.CHAR0), columnTypes.get(ColumnType.CHAR0) };
            break;
        case PSQL_DESCRIBE_TABLES_4A:
        case PSQL_DESCRIBE_TABLES_4B:
            ncols = 1;
            names = new String[] { "oid" };
            types = new PostgresType[] { columnTypes.get(ColumnType.OID) };
            break;
        case PSQL_DESCRIBE_TABLES_5:
            ncols = 1;
            names = new String[] { "relname" };
            types = new PostgresType[] { columnTypes.get(ColumnType.IDENT) };
            break;
        case PSQL_DESCRIBE_INDEXES:
            if (groups.get(1) == null) {
                ncols = 4;
                names = new String[] { "relname", "indisprimary", "indisunique", "pg_get_indexdef" };
                types = new PostgresType[] { columnTypes.get(ColumnType.IDENT), columnTypes.get(ColumnType.BOOL), columnTypes.get(ColumnType.BOOL), columnTypes.get(ColumnType.INDEXDEF) };
            }
            else if (groups.get(2) == null) {
                ncols = 6;
                names = new String[] { "relname", "indisprimary", "indisunique", "indisclustered", "pg_get_indexdef", "reltablespace" };
                types = new PostgresType[] { columnTypes.get(ColumnType.IDENT), columnTypes.get(ColumnType.BOOL), columnTypes.get(ColumnType.BOOL), columnTypes.get(ColumnType.BOOL), columnTypes.get(ColumnType.INDEXDEF), columnTypes.get(ColumnType.INT2) };
            }
            else if (groups.get(3) == null) {
                ncols = 7;
                names = new String[] { "relname", "indisprimary", "indisunique", "indisclustered", "indisvalid", "pg_get_indexdef", "reltablespace" };
                types = new PostgresType[] { columnTypes.get(ColumnType.IDENT), columnTypes.get(ColumnType.BOOL), columnTypes.get(ColumnType.BOOL), columnTypes.get(ColumnType.BOOL), columnTypes.get(ColumnType.BOOL), columnTypes.get(ColumnType.INDEXDEF), columnTypes.get(ColumnType.INT2) };
            }
            else {
                ncols = 11;
                names = new String[] { "relname", "indisprimary", "indisunique", "indisclustered", "indisvalid", "pg_get_indexdef", "constraintdef", "contype", "condeferrable", "condeferred", "reltablespace" };
                types = new PostgresType[] { columnTypes.get(ColumnType.IDENT), columnTypes.get(ColumnType.BOOL), columnTypes.get(ColumnType.BOOL), columnTypes.get(ColumnType.BOOL), columnTypes.get(ColumnType.BOOL), columnTypes.get(ColumnType.INDEXDEF), columnTypes.get(ColumnType.CHAR0), columnTypes.get(ColumnType.CHAR0), columnTypes.get(ColumnType.BOOL), columnTypes.get(ColumnType.BOOL), columnTypes.get(ColumnType.INT2) };
            }
            break;
        case PSQL_DESCRIBE_FOREIGN_KEYS_1:
            ncols = 2;
            names = new String[] { "conname", "condef" };
            types = new PostgresType[] { columnTypes.get(ColumnType.IDENT), columnTypes.get(ColumnType.CONDEF) };
            break;
        case PSQL_DESCRIBE_FOREIGN_KEYS_2:
            ncols = 3;
            names = new String[] { "conname", "conrelid", "condef" };
            types = new PostgresType[] { columnTypes.get(ColumnType.IDENT), columnTypes.get(ColumnType.IDENT), columnTypes.get(ColumnType.CONDEF) };
            break;
        case PSQL_DESCRIBE_TRIGGERS:
            ncols = (groups.get(1) != null) ? 3 : 2;
            names = new String[] { "tgname", "tgdef", "tdenabled" };
            types = new PostgresType[] { columnTypes.get(ColumnType.IDENT), columnTypes.get(ColumnType.CONDEF), columnTypes.get(ColumnType.BOOL) };
            break;
        case PSQL_DESCRIBE_VIEW:
            ncols = 1;
            names = new String[] { "pg_get_viewdef" };
            types = new PostgresType[] { columnTypes.get(ColumnType.VIEWDEF) };
            break;
        case CHARTIO_TABLES:
            ncols = 5;
            names = new String[] { "table_cat", "table_schem", "table_name", "table_type", "remarks" };
            types = new PostgresType[] { columnTypes.get(ColumnType.IDENT), columnTypes.get(ColumnType.IDENT), columnTypes.get(ColumnType.IDENT), columnTypes.get(ColumnType.LIST_TYPE), columnTypes.get(ColumnType.CHAR0) };
            break;
        case CHARTIO_PRIMARY_KEYS:
            ncols = 6;
            names = new String[] { "table_cat", "table_schem", "table_name", "column_name", "key_seq", "pk_name" };
            types = new PostgresType[] { columnTypes.get(ColumnType.IDENT), columnTypes.get(ColumnType.IDENT), columnTypes.get(ColumnType.IDENT), columnTypes.get(ColumnType.IDENT), columnTypes.get(ColumnType.INT2), columnTypes.get(ColumnType.IDENT) };
            break;
        case CHARTIO_FOREIGN_KEYS:
            ncols = 14;
            names = new String[] { "pktable_cat", "pktable_schem", "pktable_name", "pkcolumn_name", "fktable_cat", "fktable_schem", "fktable_name", "fkcolumn_name", "key_seq", "update_rule", "delete_rule", "fk_name", "pk_name", "deferrability" };
            types = new PostgresType[] { columnTypes.get(ColumnType.IDENT), columnTypes.get(ColumnType.IDENT), columnTypes.get(ColumnType.IDENT), columnTypes.get(ColumnType.IDENT), columnTypes.get(ColumnType.IDENT), columnTypes.get(ColumnType.IDENT), columnTypes.get(ColumnType.IDENT), columnTypes.get(ColumnType.IDENT), columnTypes.get(ColumnType.INT2), columnTypes.get(ColumnType.INT2), columnTypes.get(ColumnType.INT2), columnTypes.get(ColumnType.IDENT), columnTypes.get(ColumnType.IDENT), columnTypes.get(ColumnType.INT2) };
            break;
        case CHARTIO_COLUMNS:
            ncols = 12;
            names = new String[] { "nspname", "relname", "attname", "atttypid", "attnotnull", "atttypmod", "attlen", "attnum", "adsrc", "description", "typbasetype", "typtype" };
            types = new PostgresType[] { columnTypes.get(ColumnType.IDENT), columnTypes.get(ColumnType.IDENT), columnTypes.get(ColumnType.IDENT), columnTypes.get(ColumnType.OID), columnTypes.get(ColumnType.CHAR1), columnTypes.get(ColumnType.INT4), columnTypes.get(ColumnType.INT2), columnTypes.get(ColumnType.INT2), columnTypes.get(ColumnType.CHAR0), columnTypes.get(ColumnType.CHAR0), columnTypes.get(ColumnType.OID), columnTypes.get(ColumnType.CHAR1) };
            break;
        case CHARTIO_MAX_KEYS_SETTING:
            ncols = 1;
            names = new String[] { "setting" };
            types = new PostgresType[] { columnTypes.get(ColumnType.DEFVAL) };
            break;
        case CLSQL_LIST_OBJECTS:
            ncols = 1;
            names = new String[] { "relname" };
            types = new PostgresType[] { columnTypes.get(ColumnType.IDENT) };
            break;
        case CLSQL_LIST_ATTRIBUTES:
            ncols = 1;
            names = new String[] { "attname" };
            types = new PostgresType[] { columnTypes.get(ColumnType.IDENT) };
            break;
        case CLSQL_ATTRIBUTE_TYPE:
            ncols = 4;
            names = new String[] { "typname", "attlen", "atttypmod", "attnotnull" };
            types = new PostgresType[] { columnTypes.get(ColumnType.IDENT), columnTypes.get(ColumnType.INT2), columnTypes.get(ColumnType.INT4), columnTypes.get(ColumnType.CHAR1) };
            break;
        case POSTMODERN_LIST:
            ncols = 1;
            names = new String[] { "relname" };
            types = new PostgresType[] { columnTypes.get(ColumnType.IDENT) };
            break;
        case POSTMODERN_EXISTS:
            ncols = 1;
            names = new String[] { "?column?" };
            types = new PostgresType[] { columnTypes.get(ColumnType.BOOL) };
            break;
        case POSTMODERN_TABLE_DESCRIPTION:
            ncols = 4;
            names = new String[] { "attname", "typname", "?column?", "attnum" };
            types = new PostgresType[] { columnTypes.get(ColumnType.IDENT), columnTypes.get(ColumnType.IDENT), columnTypes.get(ColumnType.BOOL), columnTypes.get(ColumnType.INT2) };
            break;
        case PGPOOL2_HASPGPOOL_REGCLASSQUERY:
        case PGPOOL2_HASRELITEMPPQUERY:
        case PGPOOL2_HASRELPERSISTENCEQUERY:
        case PGPOOL2_ISBELONGTOPGCATALOGQUERY:
            ncols = 1;
            names = new String[] { "?column?" };
            types = new PostgresType[] { columnTypes.get(ColumnType.INT2) };
            break;
        default:
            return;
        }

        PostgresServerSession server = context.getServer();
        PostgresMessenger messenger = server.getMessenger();
        if (params) {
            messenger.beginMessage(PostgresMessages.PARAMETER_DESCRIPTION_TYPE.code());
            messenger.writeShort(0);
            messenger.sendMessage();
        }
        messenger.beginMessage(PostgresMessages.ROW_DESCRIPTION_TYPE.code());
        messenger.writeShort(ncols);
        for (int i = 0; i < ncols; i++) {
            PostgresType type = types[i];
            messenger.writeString(names[i]); // attname
            messenger.writeInt(0);    // attrelid
            messenger.writeShort(0);  // attnum
            messenger.writeInt(type.getOid()); // atttypid
            messenger.writeShort(type.getLength()); // attlen
            messenger.writeInt(type.getModifier()); // atttypmod
            messenger.writeShort(0);
        }
        messenger.sendMessage();
    }

    @Override
    public TransactionMode getTransactionMode() {
        return TransactionMode.READ;
    }

    @Override
    public TransactionAbortedMode getTransactionAbortedMode() {
        return TransactionAbortedMode.NOT_ALLOWED;
    }

    @Override
    public AISGenerationMode getAISGenerationMode() {
        return AISGenerationMode.ALLOWED;
    }

    @Override
    public int execute(PostgresQueryContext context, QueryBindings bindings, int maxrows) throws IOException {
        PostgresServerSession server = context.getServer();
        PostgresMessenger messenger = server.getMessenger();
        int nrows = 0;
        switch (query) {
        case ODBC_LO_TYPE_QUERY:
            nrows = odbcLoTypeQuery(context, server, messenger, maxrows);
            break;
        case SEQUEL_B_TYPE_QUERY:
            nrows = sequelBTypeQuery(context, server, messenger, maxrows);
            break;
        case NPGSQL_TYPE_QUERY:
            nrows = npgsqlTypeQuery(context, server, messenger, maxrows);
            break;
        case PSQL_LIST_SCHEMAS:
            nrows = psqlListSchemasQuery(context, server, messenger, maxrows);
            break;
        case PSQL_LIST_TABLES:
            nrows = psqlListTablesQuery(context, server, messenger, maxrows);
            break;
        case PSQL_DESCRIBE_TABLES_1:
            nrows = psqlDescribeTables1Query(context, server, messenger, maxrows);
            break;
        case PSQL_DESCRIBE_TABLES_2:
            nrows = psqlDescribeTables2Query(context, server, messenger, maxrows);
            break;
        case PSQL_DESCRIBE_TABLES_2X:
            nrows = psqlDescribeTables2XQuery(context, server, messenger, maxrows);
            break;
        case PSQL_DESCRIBE_TABLES_3:
            nrows = psqlDescribeTables3Query(context, server, messenger, maxrows);
            break;
        case PSQL_DESCRIBE_TABLES_4A:
        case PSQL_DESCRIBE_TABLES_4B:
        case PSQL_DESCRIBE_TABLES_5:
            nrows = psqlDescribeTables4Query(context, server, messenger, maxrows);
            break;
        case PSQL_DESCRIBE_INDEXES:
            nrows = psqlDescribeIndexesQuery(context, server, messenger, maxrows);
            break;
        case PSQL_DESCRIBE_FOREIGN_KEYS_1:
            nrows = psqlDescribeForeignKeys1Query(context, server, messenger, maxrows);
            break;
        case PSQL_DESCRIBE_FOREIGN_KEYS_2:
            nrows = psqlDescribeForeignKeys2Query(context, server, messenger, maxrows);
            break;
        case PSQL_DESCRIBE_TRIGGERS:
            nrows = psqlDescribeTriggersQuery(context, server, messenger, maxrows);
            break;
        case PSQL_DESCRIBE_VIEW:
            nrows = psqlDescribeViewQuery(context, server, messenger, maxrows);
            break;
        case CHARTIO_TABLES:
            nrows = chartioTablesQuery(context, server, messenger, maxrows);
            break;
        case CHARTIO_PRIMARY_KEYS:
            nrows = chartioPrimaryKeysQuery(context, server, messenger, maxrows);
            break;
        case CHARTIO_FOREIGN_KEYS:
            nrows = chartioForeignKeysQuery(context, server, messenger, maxrows);
            break;
        case CHARTIO_COLUMNS:
            nrows = chartioColumnsQuery(context, server, messenger, maxrows);
            break;
        case CHARTIO_MAX_KEYS_SETTING:
            nrows = chartioMaxKeysSettingQuery(context, server, messenger, maxrows);
            break;
        case CLSQL_LIST_OBJECTS:
            nrows = clsqlListObjectsQuery(context, server, messenger, maxrows);
            break;
        case CLSQL_LIST_ATTRIBUTES:
            nrows = clsqlListAttributesQuery(context, server, messenger, maxrows);
            break;
        case CLSQL_ATTRIBUTE_TYPE:
            nrows = clsqlAttributeTypeQuery(context, server, messenger, maxrows);
            break;
        case POSTMODERN_LIST:
            nrows = postmodernListQuery(context, server, messenger, maxrows);
            break;
        case POSTMODERN_EXISTS:
            nrows = postmodernExistsQuery(context, server, messenger, maxrows);
            break;
        case POSTMODERN_TABLE_DESCRIPTION:
            nrows = postmodernTableDescriptionQuery(context, server, messenger, maxrows);
            break;
        case PGPOOL2_HASPGPOOL_REGCLASSQUERY:
        case PGPOOL2_HASRELITEMPPQUERY:
        case PGPOOL2_HASRELPERSISTENCEQUERY:
        case PGPOOL2_ISBELONGTOPGCATALOGQUERY:
            nrows = pgpool2CountQuery(context, server, messenger, maxrows);
        }
        {        
          messenger.beginMessage(PostgresMessages.COMMAND_COMPLETE_TYPE.code());
          messenger.writeString("SELECT " + nrows);
          messenger.sendMessage();
        }
        return nrows;
    }

    @Override
    public boolean hasAISGeneration() {
        return aisGeneration != 0;
    }

    @Override
    public void setAISGeneration(long aisGeneration) {
        this.aisGeneration = aisGeneration;
    }

    @Override
    public long getAISGeneration() {
        return aisGeneration;
    }

    @Override
    public PostgresStatement finishGenerating(PostgresServerSession server,
                                              String sql, StatementNode stmt,
                                              List<ParameterNode> params, int[] paramTypes) {
        return this;
    }

    @Override
    public boolean putInCache() {
        return false;
    }

    @Override
    public CostEstimate getCostEstimate() {
        return null;
    }

    protected static void writeColumn(PostgresQueryContext context, PostgresServerSession server, PostgresMessenger messenger,
                               int col, Object value, PostgresType type) throws IOException {
        ServerValueEncoder encoder = server.getValueEncoder();        
        boolean binary = context.isColumnBinary(col);
        ByteArrayOutputStream bytes;
        bytes = encoder.encodePObject(value, type, binary);
        if (bytes == null) {
            messenger.writeInt(-1);
        } 
        else {
            messenger.writeInt(bytes.size());
            messenger.writeByteStream(bytes);
        }
    }

    private int odbcLoTypeQuery(PostgresQueryContext context, PostgresServerSession server, PostgresMessenger messenger, int maxrows) {
        return 0;
    }

    private int sequelBTypeQuery(PostgresQueryContext context, PostgresServerSession server, PostgresMessenger messenger, int maxrows) throws IOException {
        int nrows = 0;
        for (PostgresType.TypeOid pgtype : PostgresType.TypeOid.values()) {
            if (pgtype.getType() == PostgresType.TypeOid.TypType.BASE) {
                messenger.beginMessage(PostgresMessages.DATA_ROW_TYPE.code());
                messenger.writeShort(2); // 2 columns for this query
                writeColumn(context, server, messenger, 
                            0, pgtype.getOid(), columnTypes.get(ColumnType.OID));
                writeColumn(context, server, messenger, 
                            1, pgtype.getName(), columnTypes.get(ColumnType.TYPNAME));
                messenger.sendMessage();
                nrows++;
                if ((maxrows > 0) && (nrows >= maxrows)) {
                    break;
                }
            }
        }
        return nrows;
    }

    private int npgsqlTypeQuery(PostgresQueryContext context, PostgresServerSession server, PostgresMessenger messenger, int maxrows) throws IOException {
        int nrows = 0;
        List<String> types = new ArrayList<>();
        for (String type : groups.get(1).split(",\\s*")) {
            if ((type.charAt(0) == '\'') && (type.charAt(type.length()-1) == '\''))
                type = type.substring(1, type.length()-1);
            types.add(type);
        }
        for (PostgresType.TypeOid pgtype : PostgresType.TypeOid.values()) {
            if (types.contains(pgtype.getName())) {
                messenger.beginMessage(PostgresMessages.DATA_ROW_TYPE.code());
                messenger.writeShort(2); // 2 columns for this query
                writeColumn(context, server, messenger,  
                            0, pgtype.getName(), columnTypes.get(ColumnType.TYPNAME));
                writeColumn(context, server, messenger,  
                            1, pgtype.getOid(), columnTypes.get(ColumnType.OID));
                messenger.sendMessage();
                nrows++;
                if ((maxrows > 0) && (nrows >= maxrows)) {
                    break;
                }
            }
        }
        return nrows;
    }

    private int psqlListSchemasQuery(PostgresQueryContext context, PostgresServerSession server, PostgresMessenger messenger, int maxrows) throws IOException {
        int nrows = 0;
        AkibanInformationSchema ais = server.getAIS();
        List<String> names = new ArrayList<>(ais.getSchemas().keySet());
        boolean noIS = (groups.get(1) != null);
        Pattern pattern = null;
        if (groups.get(2) != null)
            pattern = Pattern.compile(groups.get(3));
        Iterator<String> iter = names.iterator();
        while (iter.hasNext()) {
            String name = iter.next();
            if ((noIS &&
                 name.equals(TableName.INFORMATION_SCHEMA) ||
                 name.equals(TableName.SECURITY_SCHEMA)) ||
                ((pattern != null) && 
                 !pattern.matcher(name).find()) ||
                !server.isSchemaAccessible(name))
                iter.remove();
        }
        Collections.sort(names);
        for (String name : names) {
            messenger.beginMessage(PostgresMessages.DATA_ROW_TYPE.code());
            messenger.writeShort(2); // 2 columns for this query
            writeColumn(context, server, messenger, 
                        0, name, columnTypes.get(ColumnType.IDENT));
            writeColumn(context, server, messenger, 
                        1, null, columnTypes.get(ColumnType.IDENT));
            messenger.sendMessage();
            nrows++;
            if ((maxrows > 0) && (nrows >= maxrows)) {
                break;
            }
        }
        return nrows;
    }

    private int psqlListTablesQuery(PostgresQueryContext context, PostgresServerSession server, PostgresMessenger messenger, int maxrows) throws IOException {
        int nrows = 0;
        List<String> types = Arrays.asList(groups.get(1).split(","));
        List<Columnar> tables = new ArrayList<>();
        AkibanInformationSchema ais = server.getAIS();
        if (types.contains("'r'"))
            tables.addAll(ais.getTables().values());
        if (types.contains("'v'"))
            tables.addAll(ais.getViews().values());
        boolean noIS = (groups.get(2) != null) || (groups.get(3) != null);
        boolean onlyIS = (groups.get(4) != null);
        Pattern schemaPattern = null, tablePattern = null;
        if (groups.get(5) != null)
            tablePattern = Pattern.compile(groups.get(6));
        if (groups.get(7) != null)
            schemaPattern = Pattern.compile(groups.get(8));
        if (groups.get(9) != null)
            tablePattern = Pattern.compile(groups.get(10));
        Iterator<Columnar> iter = tables.iterator();
        while (iter.hasNext()) {
            TableName name = iter.next().getName();
            if (((name.getSchemaName().equals(TableName.INFORMATION_SCHEMA) ||
                  name.getSchemaName().equals(TableName.SECURITY_SCHEMA))
                 ? noIS : onlyIS) ||
                ((schemaPattern != null) && 
                 !schemaPattern.matcher(name.getSchemaName()).find()) ||
                ((tablePattern != null) && 
                 !tablePattern.matcher(name.getTableName()).find()) ||
                !server.isSchemaAccessible(name.getSchemaName()))
                iter.remove();
        }
        Collections.sort(tables, LIST_TABLES_BY_GROUP ? tablesByGroup : tablesByName);
        for (Columnar table : tables) {
            TableName name = table.getName();
            messenger.beginMessage(PostgresMessages.DATA_ROW_TYPE.code());
            messenger.writeShort(4); // 4 columns for this query
            writeColumn(context, server, messenger,  
                        0, name.getSchemaName(), columnTypes.get(ColumnType.IDENT));
            writeColumn(context, server, messenger,  
                        1, name.getTableName(), columnTypes.get(ColumnType.IDENT));
            String type = table.isView() ? "view" : "table";
            writeColumn(context, server, messenger,  
                        2, type, columnTypes.get(ColumnType.LIST_TYPE));
            if (LIST_TABLES_BY_GROUP) {
                String path = null;
                if (table.isTable()) {
                    path = tableGroupPath((Table)table, name.getSchemaName());
                }
                writeColumn(context, server, messenger,
                            3, path, columnTypes.get(ColumnType.PATH));
            }
            else {
                String owner = null;
                writeColumn(context, server, messenger, 
                            3, owner, columnTypes.get(ColumnType.IDENT));
            }
            messenger.sendMessage();
            nrows++;
            if ((maxrows > 0) && (nrows >= maxrows)) {
                break;
            }
        }
        return nrows;
    }

    private static final Comparator<Columnar> tablesByName = new Comparator<Columnar>() {
        @Override
        public int compare(Columnar t1, Columnar t2) {
            return t1.getName().compareTo(t2.getName());
        }
    };

    private static final Comparator<Columnar> tablesByGroup = new Comparator<Columnar>() {
        @Override
        public int compare(Columnar t1, Columnar t2) {
            TableName n1 = t1.getName();
            TableName n2 = t2.getName();
            Group g1 = null, g2 = null;
            Integer d1 = null, d2 = null;
            if (t1.isTable()) {
                Table ut1 = (Table)t1;
                g1 = ut1.getGroup();
                d1 = ut1.getDepth();
            }
            if (t2.isTable()) {
                Table ut2 = (Table)t2;
                g2 = ut2.getGroup();
                d2 = ut2.getDepth();
            }
            if (g1 != g2)
                return ((g1 == null) ? n1 : g1.getName()).compareTo((g2 == null) ? n2 : g2.getName());
            if ((d1 != null) && !d1.equals(d2))
                return d1.compareTo(d2);
            else
                return n1.compareTo(n2);
        }
    };

    private String tableGroupPath(Table table, String schemaName) {
        StringBuilder str = new StringBuilder();
        do {
            if (str.length() > 0)
                str.insert(0, '/');
            str.insert(0, table.getName().getTableName());
            if (!schemaName.equals(table.getName().getSchemaName())) {
                str.insert(0, '.');
                str.insert(0, table.getName().getSchemaName());
            }
            table = table.getParentTable();
        } while (table != null);
        return str.toString();
    }

    private int psqlDescribeTables1Query(PostgresQueryContext context, PostgresServerSession server, PostgresMessenger messenger, int maxrows) throws IOException {
        int nrows = 0;
        Map<Integer,TableName> nonTableNames = null;
        List<TableName> names = new ArrayList<>();
        AkibanInformationSchema ais = server.getAIS();
        names.addAll(ais.getTables().keySet());
        names.addAll(ais.getViews().keySet());
        Pattern schemaPattern = null, tablePattern = null;
        if (groups.get(1) != null)
            schemaPattern = Pattern.compile(groups.get(2));
        if (groups.get(3) != null)
            tablePattern = Pattern.compile(groups.get(4));
        if (groups.get(5) != null)
            schemaPattern = Pattern.compile(groups.get(6));
        Iterator<TableName> iter = names.iterator();
        while (iter.hasNext()) {
            TableName name = iter.next();
            if (((schemaPattern != null) && 
                 !schemaPattern.matcher(name.getSchemaName()).find()) ||
                ((tablePattern != null) && 
                 !tablePattern.matcher(name.getTableName()).find()) ||
                !server.isSchemaAccessible(name.getSchemaName()))
                iter.remove();
        }
        Collections.sort(names);
        for (TableName name : names) {
            int id;
            Columnar table = ais.getColumnar(name);
            if (table.isTable())
                id = ((Table)table).getTableId();
            else {
                if (nonTableNames == null)
                    nonTableNames = new HashMap<>();
                id = - (nonTableNames.size() + 1);
                nonTableNames.put(id, name);
            }
            messenger.beginMessage(PostgresMessages.DATA_ROW_TYPE.code());
            messenger.writeShort(3); // 3 columns for this query
            writeColumn(context, server, messenger,  
                        0, id, columnTypes.get(ColumnType.OID));
            writeColumn(context, server, messenger,  
                        1, name.getSchemaName(), columnTypes.get(ColumnType.IDENT));
            writeColumn(context, server, messenger,  
                        2, name.getTableName(), columnTypes.get(ColumnType.IDENT));
            messenger.sendMessage();
            nrows++;
            if ((maxrows > 0) && (nrows >= maxrows)) {
                break;
            }
        }
        server.setAttribute("psql_nonTableNames", nonTableNames);
        return nrows;
    }

    private Columnar getTableById(PostgresServerSession server, String group) {
        AkibanInformationSchema ais = server.getAIS();
        int id = Integer.parseInt(group);
        if (id < 0) {
            Map<Integer,TableName> nonTableNames = (Map<Integer,TableName>)
                server.getAttribute("psql_nonTableNames");
            if (nonTableNames != null) {
                TableName name = nonTableNames.get(id);
                if (name != null) {
                    return ais.getColumnar(name);
                }
            }
        }
        else {
            Table table = ais.getTable(id);
            if (server.isSchemaAccessible(table.getName().getSchemaName())) {
                return table;
            }
        }
        return null;
    }

    private int psqlDescribeTables2Query(PostgresQueryContext context, PostgresServerSession server, PostgresMessenger messenger, int maxrows) throws IOException {
        Columnar table = getTableById(server, groups.get(1));
        if (table == null) return 0;
        messenger.beginMessage(PostgresMessages.DATA_ROW_TYPE.code());
        messenger.writeShort(8); // 8 columns for this query
        writeColumn(context, server, messenger,  // relchecks
                    0, (short)0, columnTypes.get(ColumnType.INT2));
        writeColumn(context, server, messenger,  // relkind
                    1, table.isView() ? "v" : "r", columnTypes.get(ColumnType.CHAR1));
        writeColumn(context, server, messenger, // relhasindex
                    2, hasIndexes(table) ? "t" : "f", columnTypes.get(ColumnType.CHAR1));
        writeColumn(context, server, messenger,  // relhasrules
                    3, false, columnTypes.get(ColumnType.BOOL));
        writeColumn(context, server, messenger,  // relhastriggers
                    4, hasTriggers(table) ? "t" : "f", columnTypes.get(ColumnType.CHAR1));
        writeColumn(context, server, messenger,  // relhasoids
                    5, false, columnTypes.get(ColumnType.BOOL));
        writeColumn(context, server, messenger, 
                    6, "", columnTypes.get(ColumnType.CHAR0));
        writeColumn(context, server, messenger, // reltablespace
                    7, 0, columnTypes.get(ColumnType.OID));
        messenger.sendMessage();
        return 1;
    }

    private int psqlDescribeTables2XQuery(PostgresQueryContext context, PostgresServerSession server, PostgresMessenger messenger, int maxrows) throws IOException {
        Columnar table = getTableById(server, groups.get(2));
        if (table == null) return 0;
        boolean hasTablespace = (groups.get(1) != null);
        messenger.beginMessage(PostgresMessages.DATA_ROW_TYPE.code());
        messenger.writeShort(hasTablespace ? 7 : 5); // 5-7 columns for this query
        writeColumn(context, server, messenger,  // relhasindex
                    0, hasIndexes(table) ? "t" : "f", columnTypes.get(ColumnType.CHAR1));
        writeColumn(context, server, messenger, // relkind
                    1, table.isView() ? "v" : "r", columnTypes.get(ColumnType.CHAR1));
        writeColumn(context, server, messenger,  // relchecks
                    2, (short)0, columnTypes.get(ColumnType.INT2));
        writeColumn(context, server, messenger,  // reltriggers
                    3, hasTriggers(table) ? (short)1 : (short)0, columnTypes.get(ColumnType.INT2));
        writeColumn(context, server, messenger,  // relhasrules
                    4, false, columnTypes.get(ColumnType.BOOL));
        if (hasTablespace) {
            writeColumn(context, server, messenger, // relhasoids
                        5, false, columnTypes.get(ColumnType.BOOL));
            writeColumn(context, server, messenger, // reltablespace
                        6, 0, columnTypes.get(ColumnType.OID));
        }
        messenger.sendMessage();
        return 1;
    }

    private int psqlDescribeTables3Query(PostgresQueryContext context, PostgresServerSession server, PostgresMessenger messenger, int maxrows) throws IOException {
        int nrows = 0;
        Columnar table = getTableById(server, groups.get(3));
        if (table == null) return 0;
        boolean hasCollation = (groups.get(1) != null);
        boolean hasIndexdef = (groups.get(2) != null);
        for (Column column : table.getColumns()) {
            messenger.beginMessage(PostgresMessages.DATA_ROW_TYPE.code());
            messenger.writeShort(hasIndexdef ? 8 : hasCollation ? 6 : 5); // 5-8 columns for this query
            writeColumn(context, server, messenger,  // attname
                        0, column.getName(), columnTypes.get(ColumnType.IDENT));
            writeColumn(context, server, messenger, // format_type
                        1, column.getTypeDescription(), columnTypes.get(ColumnType.TYPNAME));
            String defval = null;
            if (column.getDefaultValue() != null)
                defval = column.getDefaultValue();
            else if (column.getDefaultFunction() != null)
                defval = column.getDefaultFunction() + "()";
            if ((defval != null) && (defval.length() > 128))
                defval = defval.substring(0, 128);
            writeColumn(context, server, messenger,  
                        2, defval, columnTypes.get(ColumnType.DEFVAL));
            // This should use columnTypes.get(ColumnType.BOOL), except that does true/false, not t/f.
            writeColumn(context, server, messenger, // attnotnull
                        3, column.getNullable() ? "f" : "t", columnTypes.get(ColumnType.CHAR1));
            writeColumn(context, server, messenger,  // attnum
                        4, column.getPosition().shortValue(), columnTypes.get(ColumnType.INT2));
            if (hasCollation) {
                CharsetAndCollation charAndColl = null;
                if (column.getType().usesCollator()) {
                    charAndColl = column.getCharsetAndCollation();
                }
                writeColumn(context, server, messenger, // attcollation
                            5, (charAndColl == null) ? null : charAndColl.collation(), 
                            columnTypes.get(ColumnType.IDENT));
            }
            if (hasIndexdef) {
                writeColumn(context, server, messenger, // indexdef
                            6, null, columnTypes.get(ColumnType.CHAR0));
                writeColumn(context, server, messenger, // attfdwoptions
                            7, null, columnTypes.get(ColumnType.CHAR0));
            }
            messenger.sendMessage();
            nrows++;
            if ((maxrows > 0) && (nrows >= maxrows)) {
                break;
            }
        }
        return nrows;
    }

    private int psqlDescribeTables4Query(PostgresQueryContext context, PostgresServerSession server, PostgresMessenger messenger, int maxrows) throws IOException {
        Columnar table = getTableById(server, groups.get(1));
        if (table == null) return 0;
        return 0;
    }

    private int psqlDescribeIndexesQuery(PostgresQueryContext context, PostgresServerSession server, PostgresMessenger messenger, int maxrows) throws IOException {
        int nrows = 0;
        Columnar columnar = getTableById(server, groups.get(4));
        if ((columnar == null) || !columnar.isTable()) return 0;
        Table table = (Table)columnar;
        Map<String,Index> indexes = new TreeMap<>();
        for (Index index : table.getIndexesIncludingInternal()) {
            if (isAkibanPKIndex(index) || index.isForeignKey())
                continue;
            indexes.put(index.getIndexName().getName(), index);
        }
        for (Index index : table.getGroupIndexes()) {
            if (isTableReferenced(table, index)) {
                indexes.put(index.getIndexName().getName(), index);
            }
        }
        for (Index index : table.getFullTextIndexes()) {
            indexes.put(index.getIndexName().getName(), index);
        }
        int ncols;
        if (groups.get(1) == null) {
            ncols = 4;
        }
        else if (groups.get(2) == null) {
            ncols = 6;
        }
        else if (groups.get(3) == null) {
            ncols = 7;
        }
        else {
            ncols = 11;
        }
        for (Index index : indexes.values()) {
            messenger.beginMessage(PostgresMessages.DATA_ROW_TYPE.code());
            messenger.writeShort(ncols); // 4-5-7-11 columns for this query
            int col = 0;
            writeColumn(context, server, messenger,  // relname
                        col++, index.getIndexName().getName(), columnTypes.get(ColumnType.IDENT));
            writeColumn(context, server, messenger,  // indisprimary
                        col++, (index.getIndexName().getName().equals(Index.PRIMARY_KEY_CONSTRAINT)) ? "t" : "f", columnTypes.get(ColumnType.CHAR1));
            writeColumn(context, server, messenger,  // indisunique
                        col++, (index.isUnique()) ? "t" : "f", columnTypes.get(ColumnType.CHAR1));
            if (ncols > 4) {
                writeColumn(context, server, messenger,  // indisclustered
                            col++, false, columnTypes.get(ColumnType.BOOL));
                if (ncols > 6) {
                    writeColumn(context, server, messenger,  // indisvalid
                                col++, "t", columnTypes.get(ColumnType.CHAR1));
                }
            }
            writeColumn(context, server, messenger,  // pg_get_indexdef
                        col++, formatIndexdef(index, table), columnTypes.get(ColumnType.INDEXDEF));
            if (ncols > 7) {
                writeColumn(context, server, messenger,  // constraintdef
                            col++, null, columnTypes.get(ColumnType.CHAR0));
                writeColumn(context, server, messenger,  // contype
                            col++, null, columnTypes.get(ColumnType.CHAR0));
                writeColumn(context, server, messenger,  // condeferragble
                            col++, false, columnTypes.get(ColumnType.BOOL));
                writeColumn(context, server, messenger,  // condeferred
                            col++, false, columnTypes.get(ColumnType.BOOL));
            }
            if (ncols > 5) {
                writeColumn(context, server, messenger, // reltablespace
                            col++, 0, columnTypes.get(ColumnType.OID));
            }
            assert (col == ncols);
            messenger.sendMessage();
            nrows++;
            if ((maxrows > 0) && (nrows >= maxrows)) {
                break;
            }
        }
        return nrows;
    }

    private int psqlDescribeForeignKeys1Query(PostgresQueryContext context, PostgresServerSession server, PostgresMessenger messenger, int maxrows) throws IOException {
        int nrows = 0;
        Columnar columnar = getTableById(server, groups.get(1));
        if ((columnar == null) || !columnar.isTable()) return 0;
        Join join = ((Table)columnar).getParentJoin();
        if (join != null) {
            messenger.beginMessage(PostgresMessages.DATA_ROW_TYPE.code());
            messenger.writeShort(2); // 2 columns for this query
            writeColumn(context, server, messenger,  // conname
<<<<<<< HEAD
                        0, join.getName(), IDENT_PG_TYPE);
            writeColumn(context, server, messenger, // condef
                        1, formatCondef(join, false), CONDEF_PG_TYPE);
=======
                        0, join.getName(), columnTypes.get(ColumnType.IDENT));
            writeColumn(context, server, messenger, // condef
                        1, formatCondef(join, false), columnTypes.get(ColumnType.CONDEF));
>>>>>>> 18297fc2
            messenger.sendMessage();
            nrows++;
            if ((maxrows > 0) && (nrows >= maxrows)) {
                return nrows;
            }
        }
        for (ForeignKey foreignKey : ((Table)columnar).getForeignKeys()) {
            if (foreignKey.getReferencingTable() != columnar) continue;
            messenger.beginMessage(PostgresMessages.DATA_ROW_TYPE.code());
            messenger.writeShort(2); // 2 columns for this query
            writeColumn(context, server, messenger,  // conname
<<<<<<< HEAD
                        0, foreignKey.getConstraintName(), IDENT_PG_TYPE);
            writeColumn(context, server, messenger, // condef
                        1, formatCondef(foreignKey, false), CONDEF_PG_TYPE);
=======
                        0, foreignKey.getConstraintName(), columnTypes.get(ColumnType.IDENT));
            writeColumn(context, server, messenger, // condef
                        1, formatCondef(foreignKey, false), columnTypes.get(ColumnType.CONDEF));
>>>>>>> 18297fc2
            messenger.sendMessage();
            nrows++;
            if ((maxrows > 0) && (nrows >= maxrows)) {
                break;
            }
        }
        return nrows;
    }

    private int psqlDescribeForeignKeys2Query(PostgresQueryContext context, PostgresServerSession server, PostgresMessenger messenger, int maxrows) throws IOException {
        int nrows = 0;
        Columnar columnar = getTableById(server, groups.get(1));
        if ((columnar == null) || !columnar.isTable()) return 0;
        for (Join join : ((Table)columnar).getChildJoins()) {
            messenger.beginMessage(PostgresMessages.DATA_ROW_TYPE.code());
            messenger.writeShort(3); // 3 columns for this query
            writeColumn(context, server, messenger,  // conname
                        0, join.getName(), columnTypes.get(ColumnType.IDENT));
            writeColumn(context, server, messenger,  // conrelid
                        1, join.getChild().getName().getTableName(), columnTypes.get(ColumnType.IDENT));
            writeColumn(context, server, messenger,  // condef
                        2, formatCondef(join, true), columnTypes.get(ColumnType.CONDEF));
            messenger.sendMessage();
            nrows++;
            if ((maxrows > 0) && (nrows >= maxrows)) {
                break;
            }
        }
        for (ForeignKey foreignKey : ((Table)columnar).getForeignKeys()) {
            if (foreignKey.getReferencedTable() != columnar) continue;
            messenger.beginMessage(PostgresMessages.DATA_ROW_TYPE.code());
            messenger.writeShort(3); // 3 columns for this query
            writeColumn(context, server, messenger,  // conname
                        0, foreignKey.getConstraintName(), columnTypes.get(ColumnType.IDENT));
            writeColumn(context, server, messenger,  // conrelid
                        1, foreignKey.getReferencingTable().getName().getTableName(), columnTypes.get(ColumnType.IDENT));
            writeColumn(context, server, messenger,  // condef
                        2, formatCondef(foreignKey, true), columnTypes.get(ColumnType.CONDEF));
            messenger.sendMessage();
            nrows++;
            if ((maxrows > 0) && (nrows >= maxrows)) {
                break;
            }
        }
        for (ForeignKey foreignKey : ((Table)columnar).getForeignKeys()) {
            if (foreignKey.getReferencedTable() != columnar) continue;
            messenger.beginMessage(PostgresMessages.DATA_ROW_TYPE.code());
            messenger.writeShort(3); // 3 columns for this query
            writeColumn(context, server, messenger,  // conname
                        0, foreignKey.getConstraintName(), IDENT_PG_TYPE);
            writeColumn(context, server, messenger,  // conrelid
                        1, foreignKey.getReferencingTable().getName().getTableName(), IDENT_PG_TYPE);
            writeColumn(context, server, messenger,  // condef
                        2, formatCondef(foreignKey, true), CONDEF_PG_TYPE);
            messenger.sendMessage();
            nrows++;
            if ((maxrows > 0) && (nrows >= maxrows)) {
                break;
            }
        }
        return nrows;
    }

    private int psqlDescribeTriggersQuery(PostgresQueryContext context, PostgresServerSession server, PostgresMessenger messenger, int maxrows) throws IOException {
        Columnar columnar = getTableById(server, groups.get(2));
        return 0;
    }

    private boolean hasIndexes(Columnar table) {
        if (!table.isTable())
            return false;
        for (Index index : ((Table)table).getIndexes()) {
            if (isAkibanPKIndex(index) || index.isForeignKey())
                continue;
            return true;
        }
        return false;
    }

    private boolean hasTriggers(Columnar columnar) {
        if (!columnar.isTable())
            return false;
        Table table = (Table)columnar;
        if (table.getParentJoin() != null)
            return true;
        if (!table.getChildJoins().isEmpty())
            return true;
        if (!table.getForeignKeys().isEmpty())
            return true;
        return false;
    }

    private boolean isAkibanPKIndex(Index index) {
        List<IndexColumn> indexColumns = index.getKeyColumns();
        return ((indexColumns.size() == 1) && 
                indexColumns.get(0).getColumn().isAkibanPKColumn());
    }

    private boolean isTableReferenced(Table table, Index groupIndex) {
        for (IndexColumn indexColumn : groupIndex.getKeyColumns()) {
            // A table may only be referenced by hKey components, in
            // which case we don't want to display it.
            if (indexColumn.getColumn().getTable() == table) {
                return true;
            }
        }
        return false;
    }

    private String formatIndexdef(Index index, Table table) {
        StringBuilder str = new StringBuilder();
        // Postgres CREATE INDEX has USING method, btree|hash|gist|gin|...
        // That is where the client starts including output.
        // Only issue is that for PRIMARY KEY, it prints a comma in
        // anticipation of some method word before the column.
        str.append(" USING ");
        int firstFunctionColumn = Integer.MAX_VALUE;
        int lastFunctionColumn = Integer.MIN_VALUE;
        switch (index.getIndexMethod()) {
        case NORMAL:
            break;
        case Z_ORDER_LAT_LON:
            firstFunctionColumn = index.firstSpatialArgument();
            lastFunctionColumn = firstFunctionColumn + index.dimensions() - 1;
            break;
        case FULL_TEXT:
        default:
            firstFunctionColumn = 0;
            lastFunctionColumn = index.getKeyColumns().size() - 1;
            break;
        }
        str.append("(");
        boolean first = true;
        for (IndexColumn icolumn : index.getKeyColumns()) {
            Column column = icolumn.getColumn();
            if (first) {
                first = false;
            }
            else {
                str.append(", ");
            }
            int positionInIndex = icolumn.getPosition();
            if (positionInIndex == firstFunctionColumn) {
                str.append(index.getIndexMethod().name());
                str.append('(');
            }
            if (column.getTable() != table) {
                str.append(column.getTable().getName().getTableName())
                   .append(".");
            }
            str.append(column.getName());
            if (positionInIndex == lastFunctionColumn) {
                str.append(')');
            }
        }
        str.append(")");
        if (index.isGroupIndex()) {
            str.append(" USING " + index.getJoinType() + " JOIN");
        }
        return str.toString();
    }

    private String formatCondef(Join parentJoin, boolean forParent) {
        StringBuilder str = new StringBuilder();
        str.append("GROUPING FOREIGN KEY(");
        boolean first = true;
        for (JoinColumn joinColumn : parentJoin.getJoinColumns()) {
            if (first) {
                first = false;
            }
            else {
                str.append(", ");
            }
            str.append(joinColumn.getChild().getName());
        }
        str.append(") REFERENCES");
        if (!forParent) {
            str.append(" ");
            str.append(parentJoin.getParent().getName().getTableName());
        }
        str.append("(");
        first = true;
        for (JoinColumn joinColumn : parentJoin.getJoinColumns()) {
            if (first) {
                first = false;
            }
            else {
                str.append(", ");
            }
            str.append(joinColumn.getParent().getName());
        }
        str.append(")");
        return str.toString();
    }

    private String formatCondef(ForeignKey foreignKey, boolean forParent) {
        StringBuilder str = new StringBuilder();
        str.append("FOREIGN KEY(");
        boolean first = true;
        for (Column column : foreignKey.getReferencingColumns()) {
            if (first) {
                first = false;
            }
            else {
                str.append(", ");
            }
            str.append(column.getName());
        }
        str.append(") REFERENCES");
        if (!forParent) {
            str.append(" ");
            str.append(foreignKey.getReferencedTable().getName().getTableName());
        }
        str.append("(");
        first = true;
        for (Column column : foreignKey.getReferencedColumns()) {
            if (first) {
                first = false;
            }
            else {
                str.append(", ");
            }
            str.append(column.getName());
        }
        str.append(")");
        return str.toString();
    }

    private int psqlDescribeViewQuery(PostgresQueryContext context, PostgresServerSession server, PostgresMessenger messenger, int maxrows) throws IOException {
        Columnar table = getTableById(server, groups.get(1));
        if ((table == null) || !table.isView()) return 0;
        View view = (View)table;
        messenger.beginMessage(PostgresMessages.DATA_ROW_TYPE.code());
        messenger.writeShort(1); // 1 column for this query
        writeColumn(context, server, messenger,  // pg_get_viewdef
                    0, view.getDefinition(), columnTypes.get(ColumnType.VIEWDEF));
        messenger.sendMessage();
        return 1;
    }

    private int chartioTablesQuery(PostgresQueryContext context, PostgresServerSession server, PostgresMessenger messenger, int maxrows) throws IOException {
        int nrows = 0;
        List<Columnar> tables = new ArrayList<>();
        AkibanInformationSchema ais = server.getAIS();
        tables.addAll(ais.getTables().values());
        tables.addAll(ais.getViews().values());
        Iterator<Columnar> iter = tables.iterator();
        while (iter.hasNext()) {
            TableName name = iter.next().getName();
            if (name.getSchemaName().equals(TableName.INFORMATION_SCHEMA) ||
                name.getSchemaName().equals(TableName.SECURITY_SCHEMA) ||
                !server.isSchemaAccessible(name.getSchemaName()))
                iter.remove();
        }
        Collections.sort(tables, tablesByName);
        for (Columnar table : tables) {
            TableName name = table.getName();
            messenger.beginMessage(PostgresMessages.DATA_ROW_TYPE.code());
            messenger.writeShort(5); // 5 columns for this query
            writeColumn(context, server, messenger,  
                        0, null, columnTypes.get(ColumnType.IDENT));
            writeColumn(context, server, messenger,  
                        1, name.getSchemaName(), columnTypes.get(ColumnType.IDENT));
            writeColumn(context, server, messenger,  
                        2, name.getTableName(), columnTypes.get(ColumnType.IDENT));
            String type = table.isView() ? "VIEW" : "TABLE";
            writeColumn(context, server, messenger,  
                        3, type, columnTypes.get(ColumnType.LIST_TYPE));
            writeColumn(context, server, messenger,  
                        4, null, columnTypes.get(ColumnType.CHAR0));
            messenger.sendMessage();
            nrows++;
            if ((maxrows > 0) && (nrows >= maxrows)) {
                break;
            }
        }
        return nrows;
    }

    private int chartioPrimaryKeysQuery(PostgresQueryContext context, PostgresServerSession server, PostgresMessenger messenger, int maxrows) throws IOException {
        int nrows = 0;
        String name = groups.get(1);
        AkibanInformationSchema ais = server.getAIS();
        List<Table> tables = new ArrayList<>();
        for (Table table : ais.getTables().values()) {
            TableName tableName = table.getName();
            if (server.isSchemaAccessible(tableName.getSchemaName()) &&
                tableName.getTableName().equalsIgnoreCase(name)) {
                tables.add(table);
            }
        }
        Collections.sort(tables, tablesByName);
        rows:
        for (Table table : tables) {
            TableIndex index = table.getIndex(Index.PRIMARY_KEY_CONSTRAINT);
            if (index != null) {
                TableName tableName = table.getName();
                for (IndexColumn column : index.getKeyColumns()) {
                    messenger.beginMessage(PostgresMessages.DATA_ROW_TYPE.code());
                    messenger.writeShort(6); // 6 columns for this query
                    writeColumn(context, server, messenger,  
                                0, null, columnTypes.get(ColumnType.IDENT));
                    writeColumn(context, server, messenger,  
                                1, tableName.getSchemaName(), columnTypes.get(ColumnType.IDENT));
                    writeColumn(context, server, messenger,  
                                2, tableName.getTableName(), columnTypes.get(ColumnType.IDENT));
                    writeColumn(context, server, messenger,  
                                3, column.getColumn().getName(), columnTypes.get(ColumnType.IDENT));
                    writeColumn(context, server, messenger,  
                                4, (short)(column.getPosition() + 1), columnTypes.get(ColumnType.INT2));
                    writeColumn(context, server, messenger,  
                                5, index.getIndexName().getName(), columnTypes.get(ColumnType.IDENT));
                    messenger.sendMessage();
                    nrows++;
                    if ((maxrows > 0) && (nrows >= maxrows)) {
                        break rows;
                    }
                }
            }
        }
        return nrows;
    }

    private int chartioForeignKeysQuery(PostgresQueryContext context, PostgresServerSession server, PostgresMessenger messenger, int maxrows) throws IOException {
        int nrows = 0;
        String name = groups.get(1);
        AkibanInformationSchema ais = server.getAIS();
        List<Table> tables = new ArrayList<>();
        for (Table table : ais.getTables().values()) {
            TableName tableName = table.getName();
            if (server.isSchemaAccessible(tableName.getSchemaName()) &&
                tableName.getTableName().equalsIgnoreCase(name)) {
                tables.add(table);
            }
        }
        Collections.sort(tables, tablesByName);
        rows:
        for (Table table : tables) {
            Join join = table.getParentJoin();
            if (join != null) {
                TableName childName = table.getName();
                TableName parentName = join.getParent().getName();
                for (JoinColumn column : join.getJoinColumns()) {
                    messenger.beginMessage(PostgresMessages.DATA_ROW_TYPE.code());
                    messenger.writeShort(14); // 14 columns for this query
                    writeColumn(context, server, messenger,  
                                0, null, columnTypes.get(ColumnType.IDENT));
                    writeColumn(context, server, messenger,  
                                1, parentName.getSchemaName(), columnTypes.get(ColumnType.IDENT));
                    writeColumn(context, server, messenger,  
                                2, parentName.getTableName(), columnTypes.get(ColumnType.IDENT));
                    writeColumn(context, server, messenger,  
                                2, column.getParent().getName(), columnTypes.get(ColumnType.IDENT));
                    writeColumn(context, server, messenger,  
                                4, null, columnTypes.get(ColumnType.IDENT));
                    writeColumn(context, server, messenger,  
                                5, childName.getSchemaName(), columnTypes.get(ColumnType.IDENT));
                    writeColumn(context, server, messenger,  
                                6, childName.getTableName(), columnTypes.get(ColumnType.IDENT));
                    writeColumn(context, server, messenger,  
                                7, column.getChild().getName(), columnTypes.get(ColumnType.IDENT));
                    writeColumn(context, server, messenger,  
                                8, (short)(column.getParent().getPosition() + 1), columnTypes.get(ColumnType.INT2));
                    writeColumn(context, server, messenger,  
                                9, (short)3, columnTypes.get(ColumnType.INT2)); // no action
                    writeColumn(context, server, messenger,  
                                10, (short)3, columnTypes.get(ColumnType.INT2)); // no action
                    writeColumn(context, server, messenger,  
                                11, join.getName(), columnTypes.get(ColumnType.IDENT));
                    writeColumn(context, server, messenger,  
                                12, Index.PRIMARY_KEY_CONSTRAINT, columnTypes.get(ColumnType.IDENT));
                    writeColumn(context, server, messenger,  
                                13, (short)7, columnTypes.get(ColumnType.INT2)); // not deferrable
                    messenger.sendMessage();
                    nrows++;
                    if ((maxrows > 0) && (nrows >= maxrows)) {
                        break rows;
                    }
                }
            }
        }
        return nrows;
    }

    private int chartioColumnsQuery(PostgresQueryContext context, PostgresServerSession server, PostgresMessenger messenger, int maxrows) throws IOException {
        int nrows = 0;
        String name = groups.get(1);
        AkibanInformationSchema ais = server.getAIS();
        List<Table> tables = new ArrayList<>();
        for (Table table : ais.getTables().values()) {
            TableName tableName = table.getName();
            if (server.isSchemaAccessible(tableName.getSchemaName()) &&
                tableName.getTableName().equalsIgnoreCase(name)) {
                tables.add(table);
            }
        }
        Collections.sort(tables, tablesByName);
        rows:
        for (Table table : tables) {
            TableName tableName = table.getName();
            for (Column column : table.getColumns()) {
                PostgresType type = PostgresType.fromAIS(column);
                messenger.beginMessage(PostgresMessages.DATA_ROW_TYPE.code());
                messenger.writeShort(12); // 12 columns for this query
                writeColumn(context, server, messenger,  
                            0, tableName.getSchemaName(), columnTypes.get(ColumnType.IDENT));
                writeColumn(context, server, messenger,  
                            1, tableName.getTableName(), columnTypes.get(ColumnType.IDENT));
                writeColumn(context, server, messenger,  
                            2, column.getName(), columnTypes.get(ColumnType.IDENT));
                writeColumn(context, server, messenger,  
                            3, type.getOid(), columnTypes.get(ColumnType.OID));
                writeColumn(context, server, messenger,  
                            4, column.getNullable() ? "t" : "f", columnTypes.get(ColumnType.CHAR1));
                writeColumn(context, server, messenger,  
                            5, type.getModifier(), columnTypes.get(ColumnType.INT4));
                writeColumn(context, server, messenger,  
                            6, type.getLength(), columnTypes.get(ColumnType.INT2));
                writeColumn(context, server, messenger,  
                            7, (short)(column.getPosition() + 1), columnTypes.get(ColumnType.INT2));
                writeColumn(context, server, messenger,  
                            8, null, columnTypes.get(ColumnType.CHAR0));
                writeColumn(context, server, messenger,  
                            9, null, columnTypes.get(ColumnType.CHAR0));
                writeColumn(context, server, messenger,  
                            10, 0, columnTypes.get(ColumnType.OID));
                writeColumn(context, server, messenger,  
                            11, "b", columnTypes.get(ColumnType.CHAR1));
                messenger.sendMessage();
                nrows++;
                if ((maxrows > 0) && (nrows >= maxrows)) {
                    break rows;
                }
            }
        }
        return nrows;
    }

    private int chartioMaxKeysSettingQuery(PostgresQueryContext context, PostgresServerSession server, PostgresMessenger messenger, int maxrows) throws IOException {
        messenger.beginMessage(PostgresMessages.DATA_ROW_TYPE.code());
        messenger.writeShort(1); // 1 column for this query
        writeColumn(context, server, messenger,  
                    0, "8", columnTypes.get(ColumnType.DEFVAL)); // Postgres has 32 by default
        messenger.sendMessage();
        return 1;
    }

    private int clsqlListObjectsQuery(PostgresQueryContext context, PostgresServerSession server, PostgresMessenger messenger, int maxrows) throws IOException {
        int nrows = 0;
        String type = groups.get(1);
        String owner = groups.get(2);
        boolean noIS = (groups.get(3) != null);
        List<Columnar> tables = new ArrayList<>();
        AkibanInformationSchema ais = server.getAIS();
        if ("r".equals(type))
            tables.addAll(ais.getTables().values());
        if ("v".equals(type))
            tables.addAll(ais.getViews().values());
        Iterator<Columnar> iter = tables.iterator();
        while (iter.hasNext()) {
            TableName name = iter.next().getName();
            if (((owner != null) ?
                 !owner.equals(name.getSchemaName()) :
                 noIS &&
                 (name.getSchemaName().equals(TableName.INFORMATION_SCHEMA) ||
                  name.getSchemaName().equals(TableName.SECURITY_SCHEMA))) ||
                !server.isSchemaAccessible(name.getSchemaName()))
                iter.remove();
        }
        Collections.sort(tables, tablesByName);
        for (Columnar table : tables) {
            TableName name = table.getName();
            messenger.beginMessage(PostgresMessages.DATA_ROW_TYPE.code());
            messenger.writeShort(1); // 1 column for this query
            writeColumn(context, server, messenger,  
                        0, name.getTableName(), columnTypes.get(ColumnType.IDENT));
            messenger.sendMessage();
            nrows++;
            if ((maxrows > 0) && (nrows >= maxrows)) {
                break;
            }
        }
        return nrows;
    }

    private int clsqlListAttributesQuery(PostgresQueryContext context, PostgresServerSession server, PostgresMessenger messenger, int maxrows) throws IOException {
        int nrows = 0;
        String relname = groups.get(1);
        String owner = groups.get(2);
        boolean noIS = (groups.get(3) != null);
        List<Columnar> tables = new ArrayList<>();
        AkibanInformationSchema ais = server.getAIS();
        if (owner != null) {
            if (server.isSchemaAccessible(owner)) {
                Columnar table = ais.getColumnar(owner, relname);
                if (table != null) {
                    tables.add(table);
                }
            }
        }
        else {
            tables.addAll(ais.getTables().values());
            tables.addAll(ais.getViews().values());
            Iterator<Columnar> iter = tables.iterator();
            while (iter.hasNext()) {
                TableName name = iter.next().getName();
                if (!name.getTableName().equals(relname) ||
                    (noIS &&
                     (name.getSchemaName().equals(TableName.INFORMATION_SCHEMA) ||
                      name.getSchemaName().equals(TableName.SECURITY_SCHEMA))) ||
                    !server.isSchemaAccessible(name.getSchemaName()))
                    iter.remove();
            }
            Collections.sort(tables, tablesByName);
        }
        rows:
        for (Columnar table : tables) {
            for (Column column : table.getColumns()) {
                messenger.beginMessage(PostgresMessages.DATA_ROW_TYPE.code());
                messenger.writeShort(1); // 1 column for this query
                writeColumn(context, server, messenger,  
                            0, column.getName(), columnTypes.get(ColumnType.IDENT));
                messenger.sendMessage();
                nrows++;
                if ((maxrows > 0) && (nrows >= maxrows)) {
                    break rows;
                }
            }
        }
        return nrows;
    }

    private int clsqlAttributeTypeQuery(PostgresQueryContext context, PostgresServerSession server, PostgresMessenger messenger, int maxrows) throws IOException {
        int nrows = 0;
        String relname = groups.get(1);
        String attname = groups.get(2);
        String owner = groups.get(3);
        boolean noIS = (groups.get(4) != null);
        List<Columnar> tables = new ArrayList<>();
        AkibanInformationSchema ais = server.getAIS();
        if (owner != null) {
            Columnar table = ais.getColumnar(owner, relname);
            if (table != null) {
                tables.add(table);
            }
        }
        else {
            tables.addAll(ais.getTables().values());
            tables.addAll(ais.getViews().values());
            Iterator<Columnar> iter = tables.iterator();
            while (iter.hasNext()) {
                TableName name = iter.next().getName();
                if (!name.getTableName().equals(relname) ||
                    (noIS &&
                     (name.getSchemaName().equals(TableName.INFORMATION_SCHEMA) ||
                      name.getSchemaName().equals(TableName.SECURITY_SCHEMA))) ||
                    !server.isSchemaAccessible(name.getSchemaName()))
                    iter.remove();
            }
            Collections.sort(tables, tablesByName);
        }
        rows:
        for (Columnar table : tables) {
            Column column = table.getColumn(attname);
            if (column != null) {
                PostgresType type = PostgresType.fromAIS(column);
                messenger.beginMessage(PostgresMessages.DATA_ROW_TYPE.code());
                messenger.writeShort(4); // 4 columns for this query
                writeColumn(context, server, messenger,  
                            0, type.getTypeName(), columnTypes.get(ColumnType.IDENT));
                writeColumn(context, server, messenger,  
                            1, type.getLength(), columnTypes.get(ColumnType.INT2));
                writeColumn(context, server, messenger,  
                            2, type.getModifier(), columnTypes.get(ColumnType.INT4));
                writeColumn(context, server, messenger,  
                            3, column.getNullable() ? "t" : "f", columnTypes.get(ColumnType.CHAR1));
                messenger.sendMessage();
                nrows++;
                if ((maxrows > 0) && (nrows >= maxrows)) {
                    break rows;
                }
            }
        }
        return nrows;
    }

    private int postmodernListQuery(PostgresQueryContext context, PostgresServerSession server, PostgresMessenger messenger, int maxrows) throws IOException {
        int nrows = 0;
        String type = groups.get(1);
        List<Columnar> tables = new ArrayList<>();
        AkibanInformationSchema ais = server.getAIS();
        if ("r".equals(type))
            tables.addAll(ais.getTables().values());
        if ("v".equals(type))
            tables.addAll(ais.getViews().values());
        Iterator<Columnar> iter = tables.iterator();
        while (iter.hasNext()) {
            TableName name = iter.next().getName();
            if (name.getSchemaName().equals(TableName.INFORMATION_SCHEMA) ||
                name.getSchemaName().equals(TableName.SECURITY_SCHEMA) ||
                !server.isSchemaAccessible(name.getSchemaName()))
                iter.remove();
        }
        Collections.sort(tables, tablesByName);
        for (Columnar table : tables) {
            TableName name = table.getName();
            messenger.beginMessage(PostgresMessages.DATA_ROW_TYPE.code());
            messenger.writeShort(1); // 1 column for this query
            writeColumn(context, server, messenger,  
                        0, name.getTableName(), columnTypes.get(ColumnType.IDENT));
            messenger.sendMessage();
            nrows++;
            if ((maxrows > 0) && (nrows >= maxrows)) {
                break;
            }
        }
        return nrows;
    }

    private int postmodernExistsQuery(PostgresQueryContext context, PostgresServerSession server, PostgresMessenger messenger, int maxrows) throws IOException {
        String type = groups.get(1);
        String relname = groups.get(2);
        List<Columnar> tables = new ArrayList<>();
        AkibanInformationSchema ais = server.getAIS();
        if ("r".equals(type))
            tables.addAll(ais.getTables().values());
        if ("v".equals(type))
            tables.addAll(ais.getViews().values());
        boolean exists = false;
        for (Columnar table : tables) {
            TableName name = table.getName();
            if (name.getTableName().equals(relname) &&
                server.isSchemaAccessible(name.getSchemaName())) {
                exists = true;
                break;
            }
        }
        messenger.beginMessage(PostgresMessages.DATA_ROW_TYPE.code());
        messenger.writeShort(1); // 1 column for this query
        writeColumn(context, server, messenger,  
                    0, exists, columnTypes.get(ColumnType.BOOL));
        messenger.sendMessage();
        return 1;
    }

    private int postmodernTableDescriptionQuery(PostgresQueryContext context, PostgresServerSession server, PostgresMessenger messenger, int maxrows) throws IOException {
        int nrows = 0;
        String relname = groups.get(1);
        String namespace = groups.get(2);
        List<Columnar> tables = new ArrayList<>();
        AkibanInformationSchema ais = server.getAIS();
        if (namespace != null) {
            if (server.isSchemaAccessible(namespace)) {
                Columnar table = ais.getColumnar(namespace, relname);
                if (table != null) {
                    tables.add(table);
                }
            }
        }
        else {
            tables.addAll(ais.getTables().values());
            tables.addAll(ais.getViews().values());
            Iterator<Columnar> iter = tables.iterator();
            while (iter.hasNext()) {
                TableName name = iter.next().getName();
                if (!name.getTableName().equals(relname) ||
                    !server.isSchemaAccessible(name.getSchemaName()))
                    iter.remove();
            }
            Collections.sort(tables, tablesByName);
        }
        rows:
        for (Columnar table : tables) {
            for (Column column : table.getColumns()) {
                PostgresType type = PostgresType.fromAIS(column);
                messenger.beginMessage(PostgresMessages.DATA_ROW_TYPE.code());
                messenger.writeShort(4); // 4 columns for this query
                writeColumn(context, server, messenger,  
                            0, column.getName(), columnTypes.get(ColumnType.IDENT));
                writeColumn(context, server, messenger,  
                            1, type.getTypeName(), columnTypes.get(ColumnType.IDENT));
                writeColumn(context, server, messenger,  
                            2, column.getNullable(), columnTypes.get(ColumnType.BOOL));
                writeColumn(context, server, messenger,  
                            3, (short)(column.getPosition() + 1), columnTypes.get(ColumnType.INT2));
                messenger.sendMessage();
                nrows++;
                if ((maxrows > 0) && (nrows >= maxrows)) {
                    break rows;
                }
            }
        }
        return nrows;
    }

    private int pgpool2CountQuery(PostgresQueryContext context, PostgresServerSession server, PostgresMessenger messenger, int maxrows) throws IOException {
        messenger.beginMessage(PostgresMessages.DATA_ROW_TYPE.code());
        messenger.writeShort(1); // 1 column for this query
        writeColumn(context, server, messenger, 0, (short)0, columnTypes.get(ColumnType.INT2));
        messenger.sendMessage();
        return 1;
    }

}<|MERGE_RESOLUTION|>--- conflicted
+++ resolved
@@ -1119,15 +1119,9 @@
             messenger.beginMessage(PostgresMessages.DATA_ROW_TYPE.code());
             messenger.writeShort(2); // 2 columns for this query
             writeColumn(context, server, messenger,  // conname
-<<<<<<< HEAD
-                        0, join.getName(), IDENT_PG_TYPE);
-            writeColumn(context, server, messenger, // condef
-                        1, formatCondef(join, false), CONDEF_PG_TYPE);
-=======
                         0, join.getName(), columnTypes.get(ColumnType.IDENT));
             writeColumn(context, server, messenger, // condef
                         1, formatCondef(join, false), columnTypes.get(ColumnType.CONDEF));
->>>>>>> 18297fc2
             messenger.sendMessage();
             nrows++;
             if ((maxrows > 0) && (nrows >= maxrows)) {
@@ -1139,15 +1133,9 @@
             messenger.beginMessage(PostgresMessages.DATA_ROW_TYPE.code());
             messenger.writeShort(2); // 2 columns for this query
             writeColumn(context, server, messenger,  // conname
-<<<<<<< HEAD
-                        0, foreignKey.getConstraintName(), IDENT_PG_TYPE);
-            writeColumn(context, server, messenger, // condef
-                        1, formatCondef(foreignKey, false), CONDEF_PG_TYPE);
-=======
                         0, foreignKey.getConstraintName(), columnTypes.get(ColumnType.IDENT));
             writeColumn(context, server, messenger, // condef
                         1, formatCondef(foreignKey, false), columnTypes.get(ColumnType.CONDEF));
->>>>>>> 18297fc2
             messenger.sendMessage();
             nrows++;
             if ((maxrows > 0) && (nrows >= maxrows)) {
@@ -1186,22 +1174,6 @@
                         1, foreignKey.getReferencingTable().getName().getTableName(), columnTypes.get(ColumnType.IDENT));
             writeColumn(context, server, messenger,  // condef
                         2, formatCondef(foreignKey, true), columnTypes.get(ColumnType.CONDEF));
-            messenger.sendMessage();
-            nrows++;
-            if ((maxrows > 0) && (nrows >= maxrows)) {
-                break;
-            }
-        }
-        for (ForeignKey foreignKey : ((Table)columnar).getForeignKeys()) {
-            if (foreignKey.getReferencedTable() != columnar) continue;
-            messenger.beginMessage(PostgresMessages.DATA_ROW_TYPE.code());
-            messenger.writeShort(3); // 3 columns for this query
-            writeColumn(context, server, messenger,  // conname
-                        0, foreignKey.getConstraintName(), IDENT_PG_TYPE);
-            writeColumn(context, server, messenger,  // conrelid
-                        1, foreignKey.getReferencingTable().getName().getTableName(), IDENT_PG_TYPE);
-            writeColumn(context, server, messenger,  // condef
-                        2, formatCondef(foreignKey, true), CONDEF_PG_TYPE);
             messenger.sendMessage();
             nrows++;
             if ((maxrows > 0) && (nrows >= maxrows)) {
