--- conflicted
+++ resolved
@@ -1391,13 +1391,6 @@
             RowStream leftStream = assembleStream (left);
             RowStream rightStream = assembleStream (right);
             
-<<<<<<< HEAD
-            // TOOD: Replace the expressions in the projectDefault at the top 
-            // of both streams with casts to the common row type.
-            
-            
-=======
->>>>>>> 931b5239
             if (union.isAll()) {
                 leftStream.operator = 
                     API.unionAll_Default(leftStream.operator, leftStream.rowType, 
