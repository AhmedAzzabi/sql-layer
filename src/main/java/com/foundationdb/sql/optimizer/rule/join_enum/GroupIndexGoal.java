--- conflicted
+++ resolved
@@ -35,10 +35,6 @@
 import com.foundationdb.server.geophile.Space;
 import com.foundationdb.server.service.text.FullTextQueryBuilder;
 import com.foundationdb.server.types.TInstance;
-<<<<<<< HEAD
-import com.foundationdb.server.types.mcompat.mtypes.MNumeric;
-=======
->>>>>>> d8cdeb14
 import com.foundationdb.server.types.texpressions.Comparison;
 import com.foundationdb.sql.types.DataTypeDescriptor;
 import com.foundationdb.sql.types.TypeId;
@@ -1729,11 +1725,7 @@
         ExpressionNode op3 = operands.get(2);
         ExpressionNode op4 = operands.get(3);
         if ((right.getTInstance() != null) &&
-<<<<<<< HEAD
-            (right.getTInstance().typeClass() != MNumeric.DECIMAL)) {
-=======
             (right.getTInstance().typeClass().jdbcType() != Types.DECIMAL)) {
->>>>>>> d8cdeb14
             DataTypeDescriptor sqlType = 
                 new DataTypeDescriptor(TypeId.DECIMAL_ID, 10, 6, true, 12);
             TInstance tInstance = queryGoal.getRulesContext()
