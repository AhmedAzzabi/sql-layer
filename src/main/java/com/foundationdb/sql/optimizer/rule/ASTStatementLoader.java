/**
 * Copyright (C) 2009-2013 FoundationDB, LLC
 *
 * This program is free software: you can redistribute it and/or modify
 * it under the terms of the GNU Affero General Public License as published by
 * the Free Software Foundation, either version 3 of the License, or
 * (at your option) any later version.
 *
 * This program is distributed in the hope that it will be useful,
 * but WITHOUT ANY WARRANTY; without even the implied warranty of
 * MERCHANTABILITY or FITNESS FOR A PARTICULAR PURPOSE.  See the
 * GNU Affero General Public License for more details.
 *
 * You should have received a copy of the GNU Affero General Public License
 * along with this program.  If not, see <http://www.gnu.org/licenses/>.
 */

package com.foundationdb.sql.optimizer.rule;

import com.foundationdb.server.types.TPreptimeValue;
import com.foundationdb.server.types.mcompat.mtypes.MString;
import com.foundationdb.server.types.value.Value;
import com.foundationdb.server.types.texpressions.Comparison;
import com.foundationdb.sql.optimizer.plan.*;
import com.foundationdb.sql.optimizer.plan.JoinNode;
import com.foundationdb.sql.optimizer.plan.JoinNode.JoinType;
import com.foundationdb.sql.optimizer.plan.ResultSet.ResultField;
import com.foundationdb.sql.optimizer.plan.Sort.OrderByExpression;
import com.foundationdb.sql.optimizer.plan.UpdateStatement.UpdateColumn;
import static com.foundationdb.sql.optimizer.rule.PlanContext.*;

import com.foundationdb.sql.optimizer.*;

import com.foundationdb.sql.StandardException;
import com.foundationdb.sql.parser.*;
import com.foundationdb.sql.types.DataTypeDescriptor;
import com.foundationdb.sql.types.TypeId;

import com.foundationdb.ais.model.Column;
import com.foundationdb.ais.model.Group;
import com.foundationdb.ais.model.Routine;
import com.foundationdb.ais.model.Table;

import com.foundationdb.server.error.InsertWrongCountException;
import com.foundationdb.server.error.NoSuchTableException;
import com.foundationdb.server.error.ProtectedTableDDLException;
import com.foundationdb.server.error.SQLParserInternalException;
import com.foundationdb.server.error.SetWrongNumColumns;
import com.foundationdb.server.error.UnsupportedSQLException;
import com.foundationdb.server.error.OrderGroupByNonIntegerConstant;
import com.foundationdb.server.error.OrderGroupByIntegerOutOfRange;
import com.foundationdb.server.error.WrongExpressionArityException;

import org.slf4j.Logger;
import org.slf4j.LoggerFactory;

import java.util.*;

/** Turn a parsed SQL AST into this package's format.
 */
public class ASTStatementLoader extends BaseRule
{
    // TODO: Maybe move this into a separate class.
    public static final int IN_TO_OR_MAX_COUNT_DEFAULT = 1;

    private static final Logger logger = LoggerFactory.getLogger(ASTStatementLoader.class);

    @Override
    protected Logger getLogger() {
        return logger;
    }

    public static final WhiteboardMarker<AST> MARKER = 
        new DefaultWhiteboardMarker<>();

    /** Recover the {@link AST} put on the whiteboard when loaded. */
    public static AST getAST(PlanContext plan) {
        return plan.getWhiteboard(MARKER);
    }

    @Override
    public void apply(PlanContext plan) {
        AST ast = (AST)plan.getPlan();
        plan.putWhiteboard(MARKER, ast);
        DMLStatementNode stmt = ast.getStatement();
        try {
            plan.setPlan(new Loader((SchemaRulesContext)plan.getRulesContext()).toStatement(stmt));
        }
        catch (StandardException ex) {
            throw new SQLParserInternalException(ex);
        }
    }

    static class Loader {
        private SchemaRulesContext rulesContext;

        Loader(SchemaRulesContext rulesContext) {
            this.rulesContext = rulesContext;
            pushEquivalenceFinder();
        }

        private void pushEquivalenceFinder() {
            columnEquivalences.push(new EquivalenceFinder<ColumnExpression>() {
                @Override
                protected String describeElement(ColumnExpression element) {
                    return element.getSQLsource().getTableName() + "." + element.getColumn().getName();
                }
            });
        }

        private void popEquivalenceFinder() {
            columnEquivalences.pop();
        }
        
        private EquivalenceFinder<ColumnExpression> peekEquivalenceFinder() {
            return columnEquivalences.element();
        }

        /** Convert given statement into appropriate intermediate form. */
        protected BaseStatement toStatement(DMLStatementNode stmt) throws StandardException {
            switch (stmt.getNodeType()) {
            case NodeTypes.CURSOR_NODE:
                return toSelectQuery((CursorNode)stmt);
            case NodeTypes.DELETE_NODE:
                return toDeleteStatement((DeleteNode)stmt);
            case NodeTypes.UPDATE_NODE:
                return toUpdateStatement((UpdateNode)stmt);
            case NodeTypes.INSERT_NODE:
                return toInsertStatement((InsertNode)stmt);
            default:
                throw new StandardException("Unsupported statement type: " +
                                            stmt.statementToString());
            }
        }

        // SELECT
        protected SelectQuery toSelectQuery(CursorNode cursorNode) 
                throws StandardException {
            PlanNode query = toQueryForSelect(cursorNode.getResultSetNode(),
                                              cursorNode.getOrderByList(),
                                              cursorNode.getOffsetClause(),
                                              cursorNode.getFetchFirstClause());
            if (cursorNode.getUpdateMode() == CursorNode.UpdateMode.UPDATE)
                throw new UnsupportedSQLException("FOR UPDATE", cursorNode);
            return new SelectQuery(query, peekEquivalenceFinder());
        }

        // UPDATE
        protected DMLStatement toUpdateStatement(UpdateNode updateNode)
                throws StandardException {
            ResultSetNode rs = updateNode.getResultSetNode();
            PlanNode query = toQuery((SelectNode)rs);
            TableNode targetTable = getTargetTable(updateNode);
            TableSource selectTable = getTargetTableSource(updateNode);
            assert (selectTable.getTable() == targetTable);
            ResultColumnList rcl = rs.getResultColumns();
            List<UpdateColumn> updateColumns = 
                new ArrayList<>(rcl.size());
            for (ResultColumn result : rcl) {
                Column column = getColumnReferenceColumn(result.getReference(),
                                                         "result column");
                ExpressionNode value = toExpression(result.getExpression());
                updateColumns.add(new UpdateColumn(column, value));
            }
            ReturningValues values = calculateReturningValues(updateNode.getReturningList(),
                                                              (FromTable)updateNode.getUserData());
            query = new UpdateStatement(query, targetTable, 
                                        updateColumns, values.table); 

            if (values.row != null) {
                query = new Project(query, values.row);
            }
            return new DMLStatement(query, BaseUpdateStatement.StatementType.UPDATE, 
                                    selectTable, targetTable, 
                                    values.results, values.table,
                                    peekEquivalenceFinder());
        }

        // INSERT
        protected DMLStatement toInsertStatement(InsertNode insertNode)
                throws StandardException {
            PlanNode query = toQueryForSelect(insertNode.getResultSetNode(),
                                              insertNode.getOrderByList(),
                                              insertNode.getOffset(),
                                              insertNode.getFetchFirst());
            if (query instanceof ResultSet)
                query = ((ResultSet)query).getInput();
            TableNode targetTable = getTargetTable(insertNode);
            ResultColumnList rcl = insertNode.getTargetColumnList();
            int ncols = insertNode.getResultSetNode().getResultColumns().size();
            List<Column> targetColumns;
            if (rcl != null) {
                if (ncols != rcl.size())
                    throw new InsertWrongCountException(rcl.size(), ncols);
                targetColumns = new ArrayList<>(rcl.size());
                for (ResultColumn resultColumn : rcl) {
                    Column column = getColumnReferenceColumn(resultColumn.getReference(),
                                                             "Unsupported target column");
                    targetColumns.add(column);
                }
            }
            else {
                // No explicit column list: use DDL order.
                List<Column> aisColumns = targetTable.getTable().getColumns();
                if (ncols > aisColumns.size())
                    throw new InsertWrongCountException(aisColumns.size(), ncols);
                targetColumns = new ArrayList<>(ncols);
                for (int i = 0; i < ncols; i++) {
                    targetColumns.add(aisColumns.get(i));
                }
            }

            ReturningValues values = calculateReturningValues(insertNode.getReturningList(),
                                                              (FromTable)insertNode.getUserData());
            
            query = new InsertStatement(query, targetTable, 
                                        targetColumns, values.table);
            if (values.row != null) {
                query = new Project(query, values.row);
            }
            return new DMLStatement(query, BaseUpdateStatement.StatementType.INSERT, 
                                    null, targetTable,
                                    values.results, values.table, 
                                    peekEquivalenceFinder());
        }
    
        
        // DELETE
        protected DMLStatement toDeleteStatement(DeleteNode deleteNode)
                throws StandardException {
            PlanNode query = toQuery((SelectNode)deleteNode.getResultSetNode());
            TableNode targetTable = getTargetTable(deleteNode);
            TableSource selectTable = getTargetTableSource(deleteNode);
            assert (selectTable.getTable() == targetTable);
            
            ReturningValues values = calculateReturningValues (deleteNode.getReturningList(), 
                                                               (FromTable)deleteNode.getUserData());
            
            query = new DeleteStatement(query, targetTable, values.table);
            if (values.row != null) {
                query = new Project (query, values.row);
            }
            return new DMLStatement(query, BaseUpdateStatement.StatementType.DELETE, 
                                    selectTable, targetTable, 
                                    values.results, values.table, 
                                    peekEquivalenceFinder());
        }
        
        private class ReturningValues {
            public List<ExpressionNode> row = null;
            public TableSource table = null;
            public List<ResultField> results = null;
        }

        protected ReturningValues calculateReturningValues(ResultColumnList rcl, FromTable table)
                throws StandardException {
            ReturningValues values = new ReturningValues();
            if (rcl != null) {
                values.table = (TableSource)toJoinNode(table, true);
                values.row = new ArrayList<>(rcl.size());
                for (ResultColumn resultColumn : rcl) {
                    values.row.add(toExpression(resultColumn.getExpression()));
                }
                values.results = resultColumns(rcl);
            }
            return values;
        }
        
        /** The query part of SELECT / INSERT, which might be VALUES / UNION */
        protected PlanNode toQueryForSelect(ResultSetNode resultSet,
                                            OrderByList orderByList,
                                            ValueNode offsetClause,
                                            ValueNode fetchFirstClause)
                throws StandardException {
            if (resultSet instanceof SelectNode)
                return toQueryForSelect((SelectNode)resultSet,
                                        orderByList,
                                        offsetClause,
                                        fetchFirstClause);
            else if (resultSet instanceof RowResultSetNode) {
                List<ExpressionNode> row = toExpressionsRow(resultSet);
                List<List<ExpressionNode>> rows = new ArrayList<>(1);
                rows.add(row);
                return new ExpressionsSource(rows);
            }
            else if (resultSet instanceof RowsResultSetNode) {
                List<List<ExpressionNode>> rows = new ArrayList<>();
                for (ResultSetNode row : ((RowsResultSetNode)resultSet).getRows()) {
                    rows.add(toExpressionsRow(row));
                }
                return new ExpressionsSource(rows);
            }
            else if (resultSet instanceof UnionNode) {
                UnionNode union = (UnionNode)resultSet;
<<<<<<< HEAD
                PlanNode newUnion = newUnion(union);
                PlanNode query = new ResultSet(newUnion, ((Union)newUnion).getResults());
                return query;
=======
                return newUnion(union);
>>>>>>> 931b5239
            }
            else
                throw new UnsupportedSQLException("Unsupported query", resultSet);
        }

        // This is a little ugly. This looks down the Plan Node tree for the 
        // inputs to the Union node, looking for Project (or Union), then 
        // adds castExpressions to the Projects to ensure the two inputs
        // have the same types. 
<<<<<<< HEAD
        // e.g. select 1 UNION select 'a' -> both output as VARCHARs
=======
        // e.g. select 1 UNION select 'a' -> both output as INTs
>>>>>>> 931b5239
        protected PlanNode newUnion(UnionNode union) throws StandardException {
            
            PlanNode left = toQueryForSelect(union.getLeftResultSet());
            PlanNode right = toQueryForSelect(union.getRightResultSet());
            List<ResultField> results = new ArrayList<>(union.getResultColumns().size());
<<<<<<< HEAD
=======
            List<ExpressionNode> projects = new ArrayList<>(union.getResultColumns().size());
>>>>>>> 931b5239
            
            if (((ResultSet)left).getFields().size() != ((ResultSet)right).getFields().size()) {
                throw new SetWrongNumColumns (((ResultSet)left).getFields().size(),((ResultSet)right).getFields().size());
            }
<<<<<<< HEAD

            Project leftProject = getProject(left);
            Project rightProject= getProject(right);
            
            // Cast the fields of the incoming to the same (dominate) type 
            // So the union is combining the same field types. 
            for (int i= 0; i < leftProject.nFields(); i++) {
                DataTypeDescriptor leftType = leftProject.getFields().get(i).getSQLtype();
                DataTypeDescriptor rightType = rightProject.getFields().get(i).getSQLtype();
                
                
                DataTypeDescriptor projectType = null;
                // Case of SELECT null UNION SELECT null -> pick a type
                if (leftType == null && rightType == null)
                    projectType = new DataTypeDescriptor (TypeId.VARCHAR_ID, true);
                if (leftType == null)
                    projectType = rightType;
                else if (rightType == null) 
                    projectType = leftType;
                else if (leftType.comparable(rightType, true)) {
                    projectType = leftType.getDominantType(rightType);
                } else {
                    // The types are not close enough, the user must make an explicit cast
                    // will be caught in the OperatorAssembler#assembleUnion() -> UnionBase constructor
                    // as part of the Union construction. Needs to be there for the error message. 
                    continue;
                }
             
                ValueNode leftSource = leftProject.getFields().get(i).getSQLsource();
                ValueNode rightSource = rightProject.getFields().get(i).getSQLsource();

                leftProject.getFields().set(i, 
                        new CastExpression (leftProject.getFields().get(i), projectType, leftSource));
                rightProject.getFields().set(i, 
                        new CastExpression (rightProject.getFields().get(i), projectType, rightSource));
                
                // Also do the ResultsFields with the correct Types. 
                results.add(resultColumn(union.getResultColumns().get(i), projectType));

            }
            Union newUnion = new Union(left, right, union.isAll());
            newUnion.setResults(results);
            return newUnion;
=======
            
            Project leftProject = getProject(left);
            Project rightProject= getProject(right);


            for (int i= 0; i < union.getResultColumns().size(); i++) {
                DataTypeDescriptor leftType = leftProject.getFields().get(i).getSQLtype();
                DataTypeDescriptor rightType = rightProject.getFields().get(i).getSQLtype();
                DataTypeDescriptor projectType = null;
                Project useProject = leftProject;
                // Case of SELECT null UNION SELECT null -> pick a type
                if (leftType == null && rightType == null) {
                    projectType = new DataTypeDescriptor (TypeId.VARCHAR_ID, true);
                }
                if (leftType == null) {
                    projectType = rightType;
                    useProject = rightProject;
                } else if (rightType == null) { 
                    projectType = leftType;
                } else { 
                    projectType = leftType.getDominantType(rightType);
                }

                if (projectType == null) continue;
                
                //projectType = union.getResultColumns().get(i).getExpression().getType();
                results.add(resultColumn(union.getResultColumns().get(i), projectType));
                
                projects.add(new ColumnExpression (useProject, i, projectType, null, useProject.getFields().get(i).getSQLsource()));
            }            
            Union newUnion = new Union(left, right, union.isAll());
            newUnion.setResults(results);
            Project project = new Project (newUnion, projects);
            PlanNode query = new ResultSet (project, newUnion.getResults());
            
            return query;
>>>>>>> 931b5239
        }
        
        protected Project getProject(PlanNode node) {
            PlanNode project = ((BasePlanWithInput)node).getInput();
            if (project instanceof Project)
                return (Project)project;
            else if (project instanceof Union) {
                Union union = (Union)project;
                project = getProject(((Union)project).getLeft());
                Project oldProject = (Project)project;
                
                Project unionProject = (Project) project.duplicate();
                unionProject.replaceInput(oldProject.getInput(), union);
                return unionProject;
            }
            else if (!(project instanceof BasePlanWithInput)) 
                return null;
            project = ((BasePlanWithInput)project).getInput();
            if (project instanceof Project)
                return (Project)project;
            // Add a project on top of the (nested) union 
            // to make sure the casts work on the way up
            return null;
        }
        
        protected ResultField resultColumn (ResultColumn result, DataTypeDescriptor type) 
                throws StandardException {
            String name = result.getName();
            boolean nameDefaulted =
                (result.getExpression() instanceof ColumnReference) &&
                (name == ((ColumnReference)result.getExpression()).getColumnName());
            Column column = null;
            ExpressionNode expr = toExpression(result.getExpression());
            if (expr instanceof ColumnExpression) {
                column = ((ColumnExpression)expr).getColumn();
                if ((column != null) && nameDefaulted)
                    name = column.getName();
            }
            return new ResultField(name, type, column);
        }

        protected List<ResultField> resultColumns(ResultColumnList rcl) 
                        throws StandardException {
            List<ResultField> results = new ArrayList<>(rcl.size());
            for (ResultColumn result : rcl) {
                results.add(resultColumn(result, result.getType()));
            }
            return results;
        }
        /** A normal SELECT */
        protected PlanNode toQueryForSelect(SelectNode selectNode,
                                            OrderByList orderByList,
                                            ValueNode offsetClause,
                                            ValueNode fetchFirstClause)
                throws StandardException {
            PlanNode query = toQuery(selectNode);

            ResultColumnList rcl = selectNode.getResultColumns();
            List<ResultField> results = resultColumns (rcl);
            List<ExpressionNode> projects = new ArrayList<>(rcl.size());

            for (ResultColumn result : rcl) {
                ExpressionNode expr = toExpression(result.getExpression());
                projects.add(expr);
            }

            List<OrderByExpression> sorts = new ArrayList<>();
            if (orderByList != null) {
                for (OrderByColumn orderByColumn : orderByList) {
                    ExpressionNode expression = toOrderGroupBy(orderByColumn.getExpression(), projects, "ORDER");
                    sorts.add(new OrderByExpression(expression,
                                                    orderByColumn.isAscending()));
                }
            }

            // Stupid but legal: 
            //  SELECT 1 FROM t ORDER BY MAX(c); 
            //  SELECT 1 FROM t HAVING MAX(c) > 0; 
            if ((selectNode.getGroupByList() != null) ||
                (selectNode.getHavingClause() != null) ||
                hasAggregateFunction(projects) ||
                hasAggregateFunctionA(sorts)) {
                query = toAggregateSource(query, selectNode.getGroupByList(), projects);
                query = new Select(query, toConditions(selectNode.getHavingClause(), projects));
            }

            if (selectNode.hasWindows())
                throw new UnsupportedSQLException("WINDOW", selectNode);
        
            do_distinct:
            {
                // Distinct puts the Project before any Sort so as to only do one sort.
                if (selectNode.isDistinct()) {
                    Project project = new Project(query, projects);
                    if (sorts.isEmpty()) {
                        query = new Distinct(project);
                        break do_distinct;
                    }
                    else if (adjustSortsForDistinct(sorts, project)) {
                        query = new Sort(project, sorts);
                        query = new Distinct(query, Distinct.Implementation.EXPLICIT_SORT);
                        break do_distinct;
                    }
                    else {
                        query = new AggregateSource(query, new ArrayList<>((projects)));
                        // Don't break: treat like non-distinct case.
                    }
                }
                if (!sorts.isEmpty()) {
                    query = new Sort(query, sorts);
                }
                query = new Project(query, projects);
            }

            if ((offsetClause != null) || 
                (fetchFirstClause != null))
                query = toLimit(query, offsetClause, fetchFirstClause);

            query = new ResultSet(query, results);

            return query;
        }

        protected PlanNode toQueryForSelect(ResultSetNode resultSet)
                throws StandardException {
            return toQueryForSelect(resultSet, null, null, null);
        }

        protected List<ExpressionNode> toExpressionsRow(ResultSetNode resultSet)
                throws StandardException {
            ResultColumnList resultColumns = resultSet.getResultColumns();
            List<ExpressionNode> row = new ArrayList<>(resultColumns.size());
            for (ResultColumn resultColumn : resultColumns) {
                row.add(toExpression(resultColumn.getExpression()));
            }
            return row;
        }

        /** The common top-level join and select part of all statements. */
        protected PlanNode toQuery(SelectNode selectNode)
                throws StandardException {
            PlanNode input;
            if (!selectNode.getFromList().isEmpty()) {
                Joinable joins = null;
                for (FromTable fromTable : selectNode.getFromList()) {
                    if (joins == null)
                        joins = toJoinNode(fromTable, true);
                    else
                        joins = joinNodes(joins, toJoinNode(fromTable, true), JoinType.INNER);
                }
                input = joins;
            }
            else {
                // No FROM list means one row with presumably constant Projects.
                input = new ExpressionsSource(Collections.singletonList(Collections.<ExpressionNode>emptyList()));
            }
            ConditionList conditions = toConditions(selectNode.getWhereClause());
            if (hasAggregateFunction(conditions))
                throw new UnsupportedSQLException("Aggregate not allowed in WHERE",
                                                  selectNode.getWhereClause());
            return new Select(input, conditions);
        }

        protected Map<FromTable,Joinable> joinNodes =
            new HashMap<>();

        protected Joinable toJoinNode(FromTable fromTable, boolean required)
                throws StandardException {
            Joinable result;
            if (fromTable instanceof FromBaseTable) {
                TableBinding tb = (TableBinding)fromTable.getUserData();
                if (tb == null)
                    throw new UnsupportedSQLException("FROM table",
                                                      fromTable);
                Table aisTable = (Table)tb.getTable();
                TableNode table = getTableNode(aisTable);
                String name = fromTable.getCorrelationName();
                if (name == null) {
                    if (aisTable.getName().getSchemaName().equals(rulesContext.getDefaultSchemaName()))
                        name = aisTable.getName().getTableName();
                    else
                        name = aisTable.getName().toString();
                }
                result = new TableSource(table, required, name);
            }
            else if (fromTable instanceof com.foundationdb.sql.parser.JoinNode) {
                com.foundationdb.sql.parser.JoinNode joinNode =
                    (com.foundationdb.sql.parser.JoinNode)fromTable;
                JoinType joinType;
                switch (joinNode.getNodeType()) {
                case NodeTypes.JOIN_NODE:
                    joinType = JoinType.INNER;
                    break;
                case NodeTypes.HALF_OUTER_JOIN_NODE:
                    if (((HalfOuterJoinNode)joinNode).isRightOuterJoin())
                        joinType = JoinType.RIGHT;
                    else
                        joinType = JoinType.LEFT;
                    break;
                default:
                    throw new UnsupportedSQLException("Unsupported join type", joinNode);
                }
                JoinNode join = joinNodes(toJoinNode((FromTable)joinNode.getLeftResultSet(),
                                                     required && (joinType != JoinType.RIGHT)),
                                          toJoinNode((FromTable)joinNode.getRightResultSet(),
                                                     required && (joinType != JoinType.LEFT)),
                                          joinType);
                join.setJoinConditions(toConditions(joinNode.getJoinClause()));
                result = join;
            }
            else if (fromTable instanceof FromSubquery) {
                FromSubquery fromSubquery = (FromSubquery)fromTable;
                PlanNode subquery = toQueryForSelect(fromSubquery.getSubquery(),
                                                     fromSubquery.getOrderByList(),
                                                     fromSubquery.getOffset(),
                                                     fromSubquery.getFetchFirst());
                result = new SubquerySource(new Subquery(subquery, peekEquivalenceFinder()),
                                            fromSubquery.getExposedName());
            }
            else
                throw new UnsupportedSQLException("Unsupported FROM non-table", fromTable);
            joinNodes.put(fromTable, result);
            return result;
        }

        protected JoinNode joinNodes(Joinable left, Joinable right, JoinType joinType)
                throws StandardException {
            return new JoinNode(left, right, joinType);
        }

        /** Add a set of conditions to input. */
        protected ConditionList toConditions(ValueNode cnfClause)
                throws StandardException {
            return toConditions(cnfClause, null);
        }

        protected ConditionList toConditions(ValueNode cnfClause,
                                             List<ExpressionNode> projects)
                throws StandardException {
            ConditionList conditions = new ConditionList();
            while (cnfClause != null) {
                if (cnfClause.isBooleanTrue()) break;
                if (!(cnfClause instanceof AndNode))
                    throw new UnsupportedSQLException("Unsupported complex WHERE",
                                                      cnfClause);
                AndNode andNode = (AndNode)cnfClause;
                cnfClause = andNode.getRightOperand();
                ValueNode condition = andNode.getLeftOperand();
                addCondition(conditions, condition, projects);
            }
            return conditions;
        }

        /** Fill the given list with conditions from given AST node.
         * Takes a list because BETWEEN generates <em>two</em> conditions.
         */
        protected void addCondition(List<ConditionExpression> conditions, 
                                    ValueNode condition,
                                    List<ExpressionNode> projects)
                throws StandardException {
            DataTypeDescriptor conditionType = null;
            switch (condition.getNodeType()) {
            case NodeTypes.BINARY_EQUALS_OPERATOR_NODE:
                addComparisonCondition(conditions, projects,
                                       (BinaryOperatorNode)condition, Comparison.EQ);
                return;
            case NodeTypes.BINARY_GREATER_THAN_OPERATOR_NODE:
                addComparisonCondition(conditions, projects,
                                       (BinaryOperatorNode)condition, Comparison.GT);
                return;
            case NodeTypes.BINARY_GREATER_EQUALS_OPERATOR_NODE:
                addComparisonCondition(conditions, projects,
                                       (BinaryOperatorNode)condition, Comparison.GE);
                return;
            case NodeTypes.BINARY_LESS_THAN_OPERATOR_NODE:
                addComparisonCondition(conditions, projects,
                                       (BinaryOperatorNode)condition, Comparison.LT);
                return;
            case NodeTypes.BINARY_LESS_EQUALS_OPERATOR_NODE:
                addComparisonCondition(conditions, projects,
                                       (BinaryOperatorNode)condition, Comparison.LE);
                return;
            case NodeTypes.BINARY_NOT_EQUALS_OPERATOR_NODE:
                addComparisonCondition(conditions, projects,
                                       (BinaryOperatorNode)condition, Comparison.NE);
                return;
            case NodeTypes.BETWEEN_OPERATOR_NODE:
                addBetweenCondition(conditions, projects,
                                    (BetweenOperatorNode)condition);
                return;
            case NodeTypes.IN_LIST_OPERATOR_NODE:
                addInCondition(conditions, projects,
                               (InListOperatorNode)condition);
                return;
            case NodeTypes.SUBQUERY_NODE:
                addSubqueryCondition(conditions, projects,
                                     (SubqueryNode)condition);
                return;
            case NodeTypes.LIKE_OPERATOR_NODE:
                addFunctionCondition(conditions, projects,
                                     (TernaryOperatorNode)condition);
                return;
            case NodeTypes.IS_NULL_NODE:
            case NodeTypes.IS_NOT_NULL_NODE:
                addIsNullCondition(conditions, projects,
                                   (IsNullNode)condition);
                return;
            case NodeTypes.IS_NODE:
                addIsCondition(conditions, projects,
                               (IsNode)condition);
                return;
            case NodeTypes.OR_NODE:
            case NodeTypes.AND_NODE:
            case NodeTypes.NOT_NODE:
                addLogicalFunctionCondition(conditions, projects, condition);
                return;
            case NodeTypes.BOOLEAN_CONSTANT_NODE:
                conditions.add(new BooleanConstantExpression(((BooleanConstantNode)condition).getBooleanValue()));
                return;
            case NodeTypes.UNTYPED_NULL_CONSTANT_NODE:
                conditions.add(new BooleanConstantExpression(null));
                return;
            case NodeTypes.PARAMETER_NODE:
                conditionType = condition.getType();
                if (conditionType == null) {
                    conditionType = new DataTypeDescriptor(TypeId.BOOLEAN_ID, true);
                    condition.setType(conditionType);
                }
                conditions.add(new ParameterCondition(((ParameterNode)condition)
                                                      .getParameterNumber(),
                                                      conditionType, condition));
                return;
            case NodeTypes.CAST_NODE:
                // Use given cast type if it's suitable for a condition.
                conditionType = condition.getType();
                // CAST inside to BOOLEAN below.
                condition = ((CastNode)condition).getCastOperand();
                break;
            case NodeTypes.JAVA_TO_SQL_VALUE_NODE:
                conditions.add((ConditionExpression)
                               toExpression(((JavaToSQLValueNode)condition).getJavaValueNode(), 
                                            condition, true,
                                            projects));
                return;
            }
            // Anything else gets CAST to BOOLEAN, which may fail
            // later due to lack of a suitable cast.
            if (conditionType == null)
                conditionType = condition.getType();
            if (conditionType == null)
                conditionType = new DataTypeDescriptor(TypeId.BOOLEAN_ID, true);
            else if (!conditionType.getTypeId().isBooleanTypeId())
                    conditionType = new DataTypeDescriptor(TypeId.BOOLEAN_ID, conditionType.isNullable());
            conditions.add(new BooleanCastExpression(toExpression(condition, projects),
                                                     conditionType, condition));
        }

        protected void addComparisonCondition(List<ConditionExpression> conditions,
                                              List<ExpressionNode> projects,
                                              BinaryOperatorNode binop, Comparison op)
                throws StandardException {
            ExpressionNode left = toExpression(binop.getLeftOperand(), projects);
            ExpressionNode right = toExpression(binop.getRightOperand(), projects);
            conditions.add(new ComparisonCondition(op, left, right,
                                                   binop.getType(), binop));
        }

        protected void addBetweenCondition(List<ConditionExpression> conditions,
                                           List<ExpressionNode> projects,
                                           BetweenOperatorNode between)
                throws StandardException {
            ExpressionNode left = toExpression(between.getLeftOperand(), projects);
            ValueNodeList rightOperandList = between.getRightOperandList();
            ExpressionNode right1 = toExpression(rightOperandList.get(0), projects);
            ExpressionNode right2 = toExpression(rightOperandList.get(1), projects);
            DataTypeDescriptor type = between.getType();
            conditions.add(new ComparisonCondition(Comparison.GE, left, right1, type, null));
            conditions.add(new ComparisonCondition(Comparison.LE, left, right2, type, null));
        }
        
        protected void addInCondition(List<ConditionExpression> conditions,
                                      List<ExpressionNode> projects,
                                      InListOperatorNode in) 
                throws StandardException
        {
            RowConstructorNode lhs = in.getLeftOperand();
            RowConstructorNode rhs = in.getRightOperandList();
            ValueNodeList leftOperandList = lhs.getNodeList();
            ValueNodeList rightOperandList = rhs.getNodeList();
            ConditionExpression inCondition;
            if (rightOperandList.size() <= getInToOrMaxCount()) {
                inCondition = buildInConditionNested(in, projects);
            }
            else {
                List<List<ExpressionNode>> rows = new ArrayList<>();
                for (ValueNode rightOperand : rightOperandList) {
                    List<ExpressionNode> row = new ArrayList<>(1);
                    flattenInSameShape(row, rightOperand, lhs, projects);
                    rows.add(row);
                }
                ExpressionsSource source = new ExpressionsSource(rows);
                List<ConditionExpression> conds = new ArrayList<>();
                flattenAnyComparisons(conds, leftOperandList, source, projects, in.getType());
                ConditionExpression combined = null;
                for (ConditionExpression cond : conds) {
                    combined = andConditions(combined, cond);
                }
                List<ExpressionNode> fields = new ArrayList<>(1);
                fields.add(combined);
                PlanNode subquery = new Project(source, fields);
                inCondition = new AnyCondition(new Subquery(subquery, peekEquivalenceFinder()), in.getType(), in);
            }
            if (in.isNegated()) {
                inCondition = negateCondition(inCondition, in);
            }
            conditions.add(inCondition);
        }

        protected ConditionExpression getEqual(InListOperatorNode in, 
                                               List<ExpressionNode> projects,
                                               ValueNode left, ValueNode right) throws StandardException
        {
            if (right instanceof RowConstructorNode)
            {
                if (left instanceof RowConstructorNode)
                {
                    ValueNodeList leftList = ((RowConstructorNode)left).getNodeList();
                    ValueNodeList rightList = ((RowConstructorNode)right).getNodeList();
                    
                    if (leftList.size() != rightList.size())
                        throw new IllegalArgumentException("mismatched columns count in IN " 
                                + "left : " + leftList.size() + ", right: " + rightList.size());
                    
                    ConditionExpression result = null;
                    for (int n = 0; n < leftList.size(); ++n)
                    {
                        ConditionExpression equalNode = getEqual(in,
                                                       projects,
                                                       leftList.get(n), rightList.get(n));
                        result = andConditions(result, equalNode);
                    }
                    return result;
                }
                else
                    throw new IllegalArgumentException("mismatchec column count in IN");
            }
            else
            {
                if (left instanceof RowConstructorNode) {
                    ValueNodeList leftList = ((RowConstructorNode)left).getNodeList();
                    if (leftList.size() != 1)
                        throw new IllegalArgumentException("mismatch columns count in IN");
                    left = leftList.get(0);
                }
                
                ExpressionNode rightExp = toExpression(right, projects);
                ExpressionNode leftExp = toExpression(left, projects);
                
                return new ComparisonCondition(Comparison.EQ, 
                                               leftExp, rightExp,
                                               in.getType(), in);
            }
        }
        
        protected ConditionExpression buildInConditionNested(InListOperatorNode in,
                                                             List<ExpressionNode> projects) throws StandardException
        {
            RowConstructorNode leftRow = in.getLeftOperand();
            RowConstructorNode rightRow = in.getRightOperandList();
            
            ConditionExpression result = null;

            for (ValueNode rightNode : rightRow.getNodeList())
            {
                ConditionExpression equalNode = getEqual(in, projects, leftRow, rightNode);

                if (result == null)
                    result = equalNode;
                else
                {
                    List<ConditionExpression> operands = new ArrayList<>(2);

                    operands.add(result);
                    operands.add(equalNode);

                    result = new LogicalFunctionCondition("or", operands, in.getType(), in);
                }
            }
            return result;
        }
        
        private void flattenInSameShape(List<ExpressionNode> row,
                                        ValueNode rightOperand, ValueNode leftOperand,
                                        List<ExpressionNode> projects)
                throws StandardException {
            if (rightOperand instanceof RowConstructorNode) {
                if (!(leftOperand instanceof RowConstructorNode))
                    throw new IllegalArgumentException("Row value given where single expected");
                ValueNodeList leftList = ((RowConstructorNode)leftOperand).getNodeList();
                ValueNodeList rightList = ((RowConstructorNode)rightOperand).getNodeList();
                if (leftList.size() != rightList.size())
                    throw new IllegalArgumentException("mismatched columns count in IN " 
                                                       + "left : " + leftList.size() + ", right: " + rightList.size());
                for (int i = 0; i < leftList.size(); i++) {
                    flattenInSameShape(row, rightList.get(i), leftList.get(i), projects);
                }
            }
            else {
                if ((leftOperand instanceof RowConstructorNode) &&
                    (((RowConstructorNode)leftOperand).getNodeList().size() != 1))
                    throw new IllegalArgumentException("Single value given where row expected");
                row.add(toExpression(rightOperand, projects));
            }
        }


        private void flattenAnyComparisons(List<ConditionExpression> conds, ValueNodeList leftOperandList, ExpressionsSource source, 
                                           List<ExpressionNode> projects, DataTypeDescriptor sqlType) throws StandardException {
            for (ValueNode leftOperand : leftOperandList) {
                if (leftOperand instanceof RowConstructorNode) {
                    flattenAnyComparisons(conds, ((RowConstructorNode)leftOperand).getNodeList(), source,
                                          projects, sqlType);
                }
                else {
                    ExpressionNode left = toExpression(leftOperand, projects);
                    ConditionExpression cond = 
                        new ComparisonCondition(Comparison.EQ,
                                                left,
                                                new ColumnExpression(source, conds.size(), left.getSQLtype(), null),
                                                sqlType, null);
                    conds.add(cond);
                }
            }
        }

        protected void addSubqueryCondition(List<ConditionExpression> conditions, 
                                            List<ExpressionNode> projects,
                                            SubqueryNode subqueryNode)
                throws StandardException {
            PlanNode subquery = toQueryForSelect(subqueryNode.getResultSet(),
                                                 subqueryNode.getOrderByList(),
                                                 subqueryNode.getOffset(),
                                                 subqueryNode.getFetchFirst());
            if (subquery instanceof ResultSet)
                subquery = ((ResultSet)subquery).getInput();
            boolean negate = false;
            Comparison comp = Comparison.EQ;
            List<ExpressionNode> operands = null;
            ExpressionNode operand = null;
            boolean needOperand = false, multipleOperands = false;
            //ConditionList innerConds = null;
            switch (subqueryNode.getSubqueryType()) {
            case EXISTS:
                break;
            case NOT_EXISTS:
                negate = true;
                break;
            case IN:
                multipleOperands = true;
                /* falls through */
            case EQ_ANY: 
                needOperand = true;
                break;
            case EQ_ALL: 
                negate = true;
                comp = Comparison.NE;
                needOperand = true;
                break;
            case NE_ANY: 
                comp = Comparison.NE;
                needOperand = true;
                break;
            case NOT_IN: 
                multipleOperands = true;
                /* falls through */
            case NE_ALL: 
                negate = true;
                needOperand = true;
                break;
            case GT_ANY: 
                comp = Comparison.GT;
                needOperand = true;
                break;
            case GT_ALL: 
                negate = true;
                comp = Comparison.LE;
                needOperand = true;
                break;
            case GE_ANY: 
                comp = Comparison.GE;
                needOperand = true;
                break;
            case GE_ALL: 
                negate = true;
                comp = Comparison.LT;
                needOperand = true;
                break;
            case LT_ANY: 
                comp = Comparison.LT;
                needOperand = true;
                break;
            case LT_ALL: 
                negate = true;
                comp = Comparison.GE;
                needOperand = true;
                break;
            case LE_ANY: 
                comp = Comparison.LE;
                needOperand = true;
                break;
            case LE_ALL: 
                negate = true;
                comp = Comparison.GT;
                needOperand = true;
                break;
            case FROM:
            default:
                assert false;
            }
            boolean distinct = false;
            // TODO: This may not be right for c IN (SELECT x ... UNION SELECT y ...).
            // Maybe turn that into an OR and optimize each separately.
            {
                PlanWithInput prev = null;
                PlanNode plan = subquery;
                while (true) {
                    if (!(plan instanceof BasePlanWithInput))
                        break;
                    PlanNode next = ((BasePlanWithInput)plan).getInput();
                    if (plan instanceof Project) {
                        Project project = (Project)plan;
                        if (needOperand) {
                            operands = project.getFields();
                            if (!multipleOperands && (operands.size() != 1))
                                throw new UnsupportedSQLException("Subquery must have exactly one column", subqueryNode);
                            operand = project.getFields().get(0);
                        }
                        // Don't need project any more.
                        if (prev != null)
                            prev.replaceInput(plan, next);
                        else
                            subquery = next;
                        break;
                    }
                    if (plan instanceof Distinct) {
                        distinct = true;
                    }
                    else {
                        prev = (PlanWithInput)plan;
                    }
                    plan = next;
                }
            }
            if ((operands == null) &&
                (subquery instanceof ColumnSource) &&
                (subquery instanceof TypedPlan)) {
                int nfields = ((TypedPlan)subquery).nFields();
                if (!multipleOperands && (nfields != 1))
                    throw new UnsupportedSQLException("Subquery must have exactly one column", subqueryNode);
                operands = new ArrayList<>(nfields);
                for (int i = 0; i < nfields; i++) {
                    operands.add(new ColumnExpression(((ColumnSource)subquery), i, null, null));
                }
                if (nfields > 0)
                    operand = operands.get(0);
            }
            if ((operands == null) &&
                (subquery instanceof ColumnSource) &&
                (subquery instanceof TypedPlan)) {
                int nfields = ((TypedPlan)subquery).nFields();
                if (!multipleOperands && (nfields != 1))
                    throw new UnsupportedSQLException("Subquery must have exactly one column", subqueryNode);
                operands = new ArrayList<>(nfields);
                for (int i = 0; i < nfields; i++) {
                    operands.add(new ColumnExpression(((ColumnSource)subquery), i, null, null));
                }
                if (nfields > 0)
                    operand = operands.get(0);
            }
            ConditionExpression condition;
            if (needOperand) {
                assert (operand != null);
                ValueNode leftOperand = subqueryNode.getLeftOperand();
                ConditionExpression inner = null;
                if (multipleOperands) {
                    if (leftOperand instanceof RowConstructorNode) {
                        ValueNodeList leftOperands = ((RowConstructorNode)leftOperand).getNodeList();
                        if (operands.size() != leftOperands.size())
                            throw new IllegalArgumentException("mismatched columns count in IN " 
                                                               + "left : " + leftOperands.size() + ", right: " + operands.size());
                        for (int i = 0; i < leftOperands.size(); i++) {
                            ExpressionNode left = toExpression(leftOperands.get(i)
, projects);
                            ConditionExpression cond = new ComparisonCondition(comp, left, operands.get(i),
                                                                               subqueryNode.getType(), null);
                            inner = andConditions(inner, cond);
                        }
                    }
                    else {
                        if (operands.size() != 1)
                            throw new IllegalArgumentException("Subquery must have exactly one column");
                        multipleOperands = false;
                    }
                }
                if (!multipleOperands) {
                    ExpressionNode left = toExpression(leftOperand, projects);
                    inner = new ComparisonCondition(comp, left, operand,
                                                    subqueryNode.getType(), 
                                                    subqueryNode);
                }
                // We take this condition back off from the top of the
                // physical plan and move it to the expression, but it's
                // easier to think about the scoping as evaluated at the
                // end of the inner query.
                List<ExpressionNode> fields = new ArrayList<>(1);
                fields.add(inner);
                subquery = new Project(subquery, fields);
                if (distinct)
                    // See InConditionReverser#convert(Select,AnyCondition).
                    subquery = new Distinct(subquery);
                condition = new AnyCondition(new Subquery(subquery, peekEquivalenceFinder()),
                                             subqueryNode.getType(), subqueryNode);
            }
            else {
                condition = new ExistsCondition(new Subquery(subquery, peekEquivalenceFinder()),
                                                subqueryNode.getType(), subqueryNode);
            }
            if (negate) {
                condition = negateCondition(condition, subqueryNode);
            }
            conditions.add(condition);
        }

        protected void addFunctionCondition(List<ConditionExpression> conditions,
                                            List<ExpressionNode> projects,
                                            UnaryOperatorNode unary)
                throws StandardException {
            List<ExpressionNode> operands = new ArrayList<>(1);
            operands.add(toExpression(unary.getOperand(), projects));
            conditions.add(new FunctionCondition(unary.getMethodName(),
                                                 operands,
                                                 unary.getType(), unary));
        }

        protected void addFunctionCondition(List<ConditionExpression> conditions,
                                            List<ExpressionNode> projects,
                                            BinaryOperatorNode binary)
                throws StandardException {
            List<ExpressionNode> operands = new ArrayList<>(2);
            operands.add(toExpression(binary.getLeftOperand(), projects));
            operands.add(toExpression(binary.getRightOperand(), projects));
            conditions.add(new FunctionCondition(binary.getMethodName(),
                                                 operands,
                                                 binary.getType(), binary));
        }

        protected void addFunctionCondition(List<ConditionExpression> conditions,
                                            List<ExpressionNode> projects,
                                            TernaryOperatorNode ternary)
                throws StandardException {
            List<ExpressionNode> operands = new ArrayList<>(3);
            operands.add(toExpression(ternary.getReceiver(), projects));
            operands.add(toExpression(ternary.getLeftOperand(), projects));
            
            ValueNode third = ternary.getRightOperand();
            if (third != null)
                operands.add(toExpression(third, projects));

            conditions.add(new FunctionCondition(ternary.getMethodName(),
                                                 operands,
                                                 ternary.getType(), ternary));
        }

        protected void addIsNullCondition(List<ConditionExpression> conditions,
                                          List<ExpressionNode> projects,
                                          IsNullNode isNull)
                throws StandardException {
            List<ExpressionNode> operands = new ArrayList<>(1);
            operands.add(toExpression(isNull.getOperand(), projects));
            String function = isNull.getMethodName();
            boolean negated = false;
            if ("isNotNull".equals(function)) {
                function = "isNull";
                negated = true;
            }
            ConditionExpression cond = new FunctionCondition(function, operands,
                                                             isNull.getType(), isNull);
            if (negated) {
                cond = negateCondition(cond, isNull);
            }
            conditions.add(cond);
        }

        protected void addIsCondition(List<ConditionExpression> conditions,
                                      List<ExpressionNode> projects,
                                      IsNode is)
                throws StandardException {
            List<ExpressionNode> operands = new ArrayList<>(1);
            operands.add(toCondition(is.getLeftOperand(), projects));
            String function;
            Boolean value = (Boolean)((ConstantNode)is.getRightOperand()).getValue();
            if (value == null)
                function = "isUnknown";
            else if (value.booleanValue())
                function = "isTrue";
            else
                function = "isFalse";
            ConditionExpression cond = new FunctionCondition(function, operands,
                                                             is.getType(), is);
            if (is.isNegated()) {
                cond = negateCondition(cond, is);
            }
            conditions.add(cond);
        }

        protected void addLogicalFunctionCondition(List<ConditionExpression> conditions, 
                                                   List<ExpressionNode> projects,
                                                   ValueNode condition) 
                throws StandardException {
            String functionName;
            List<ConditionExpression> operands = null;
            if (condition instanceof UnaryLogicalOperatorNode) {
                switch (condition.getNodeType()) {
                case NodeTypes.NOT_NODE:
                    functionName = "not";
                    break;
                default:
                    throw new UnsupportedSQLException("Unsuported condition", condition);
                }
                operands = new ArrayList<>(1);
                operands.add(toCondition(((UnaryLogicalOperatorNode)condition).getOperand(),
                                         projects));
            }
            else if (condition instanceof BinaryLogicalOperatorNode) {
                ValueNode leftOperand = ((BinaryLogicalOperatorNode)
                                         condition).getLeftOperand();
                ValueNode rightOperand = ((BinaryLogicalOperatorNode)
                                          condition).getRightOperand();
                switch (condition.getNodeType()) {
                case NodeTypes.AND_NODE:
                    // Can just fold straight into conjunction.
                    addCondition(conditions, leftOperand, projects);
                    if (!rightOperand.isBooleanTrue())
                        addCondition(conditions, rightOperand, projects);
                    return;
                case NodeTypes.OR_NODE:
                    if (rightOperand.isBooleanFalse()) {
                        addCondition(conditions, leftOperand, projects);
                        return;
                    }
                    functionName = "or";
                    break;
                default:
                    throw new UnsupportedSQLException("Unsuported condition", condition);
                }
                operands = new ArrayList<>(2);
                operands.add(toCondition(leftOperand, projects));
                operands.add(toCondition(rightOperand, projects));
            }
            else
                throw new UnsupportedSQLException("Unsuported condition", condition);
            conditions.add(new LogicalFunctionCondition(functionName, operands,
                                                        condition.getType(), condition));
        }

        /** Is this a boolean condition used as a normal value? */
        protected boolean isConditionExpression(ValueNode value)
                throws StandardException {
            switch (value.getNodeType()) {
            case NodeTypes.BINARY_EQUALS_OPERATOR_NODE:
            case NodeTypes.BINARY_GREATER_THAN_OPERATOR_NODE:
            case NodeTypes.BINARY_GREATER_EQUALS_OPERATOR_NODE:
            case NodeTypes.BINARY_LESS_THAN_OPERATOR_NODE:
            case NodeTypes.BINARY_LESS_EQUALS_OPERATOR_NODE:
            case NodeTypes.BINARY_NOT_EQUALS_OPERATOR_NODE:
            case NodeTypes.BETWEEN_OPERATOR_NODE:
            case NodeTypes.IN_LIST_OPERATOR_NODE:
            case NodeTypes.LIKE_OPERATOR_NODE:
            case NodeTypes.IS_NULL_NODE:
            case NodeTypes.IS_NOT_NULL_NODE:
            case NodeTypes.IS_NODE:
            case NodeTypes.OR_NODE:
            case NodeTypes.AND_NODE:
            case NodeTypes.NOT_NODE:
                return true;
            case NodeTypes.SUBQUERY_NODE:
                return (((SubqueryNode)value).getSubqueryType() != 
                        SubqueryNode.SubqueryType.EXPRESSION);
            default:
                return false;
            }
        }

        /** Get given condition as a single node. */
        protected ConditionExpression toCondition(ValueNode condition,
                                                  List<ExpressionNode> projects)
                throws StandardException {
            List<ConditionExpression> conditions = new ArrayList<>(1);
            addCondition(conditions, condition, projects);
            switch (conditions.size()) {
            case 0:
                return new BooleanConstantExpression(Boolean.TRUE);
            case 1:
                return conditions.get(0);
            case 2:
                // CASE WHEN x BETWEEN a AND b means multiple conditions from single one in AST.
                return new LogicalFunctionCondition("and", conditions,
                                                    condition.getType(), condition);
            default:
                {
                    // Make calls to binary AND function.
                    ConditionExpression rhs = null;
                    for (ConditionExpression lhs : conditions) {
                        rhs = andConditions(rhs, lhs);
                    }
                    return rhs;
                }
            }
        }

        /** Combine AND of conditions (or <code>null</code>) with another one. */
        protected ConditionExpression andConditions(ConditionExpression conds,
                                                    ConditionExpression cond) {
            if (conds == null)
                return cond;
            else {
                List<ConditionExpression> operands = new ArrayList<>(2);
                
                operands.add(conds);
                operands.add(cond);
                return new LogicalFunctionCondition("and", operands,
                                                    cond.getSQLtype(), null);
            }
        }

        /** Negate boolean condition. */
        protected ConditionExpression negateCondition(ConditionExpression cond,
                                                      ValueNode sql) {
            List<ConditionExpression> operands = new ArrayList<>(1);
            operands.add(cond);
            return new LogicalFunctionCondition("not", operands, sql.getType(), sql);
        }

        /** SELECT DISTINCT with sorting sorts by an input Project and
         * adds extra columns so as to only sort once for both
         * Distinct and the requested ordering.
         * Returns <code>false</code> if this is not possible and
         * DISTINCT should be turned into GROUP BY.
         */
        protected boolean adjustSortsForDistinct(List<OrderByExpression> sorts,
                                                 Project project)
                throws StandardException {
            List<ExpressionNode> exprs = project.getFields();
            BitSet used = new BitSet(exprs.size());
            int nSorts = sorts.size();
            ExpressionNode[] adjustedOrderBys = new ExpressionNode[nSorts];
            for (int i = 0; i < nSorts; i++) {
                OrderByExpression orderBy = sorts.get(i);
                ExpressionNode expr = orderBy.getExpression();
                int idx = exprs.indexOf(expr);
                if (idx < 0) {
                    if (isDistinctSortNotSelectGroupBy())
                        return false;
                    throw new UnsupportedSQLException("SELECT DISTINCT requires that ORDER BY expressions be in the select list",
                                                      expr.getSQLsource());
                }
                adjustedOrderBys[i] = new ColumnExpression(project, idx,
                                                            expr.getSQLtype(),
                                                            expr.getSQLsource());
                used.set(idx);
            }
            // If we got here, it means each orderBy's expression is in the exprs list. As such, nSorts <= exprs.size
            for (int i = 0; i < exprs.size(); i++) {
                if (i < nSorts)
                    sorts.get(i).setExpression(adjustedOrderBys[i]);
                if (!used.get(i)) {
                    ExpressionNode expr = exprs.get(i);
                    ExpressionNode cexpr = new ColumnExpression(project, i,
                                                                expr.getSQLtype(),
                                                                expr.getSQLsource());
                    OrderByExpression orderBy = new OrderByExpression(cexpr,
                                                                      sorts.get(0).isAscending());
                    sorts.add(orderBy);
                }
            }
            return true;
        }

        private Boolean distinctSortNotSelectGroupBySetting = null;

        protected boolean isDistinctSortNotSelectGroupBy() {
            if (distinctSortNotSelectGroupBySetting == null)
                distinctSortNotSelectGroupBySetting = Boolean.valueOf(rulesContext.getProperty("distinctSortNotSelectGroupBy", "false"));
            return distinctSortNotSelectGroupBySetting;
        }

        /** LIMIT / OFFSET */
        protected Limit toLimit(PlanNode input, 
                                ValueNode offsetClause, 
                                ValueNode limitClause)
                throws StandardException {
            int offset = 0, limit = -1;
            boolean offsetIsParameter = false, limitIsParameter = false;
            if (offsetClause != null) {
                if (offsetClause instanceof ParameterNode) {
                    offset = ((ParameterNode)offsetClause).getParameterNumber();
                    offsetIsParameter = true;
                }
                else {
                    offset = getIntegerConstant(offsetClause, 
                                                "OFFSET must be constant integer");
                    if (offset < 0)
                        throw new UnsupportedSQLException("OFFSET must not be negative", 
                                                          offsetClause);
                }
            }
            if (limitClause != null) {
                if (limitClause instanceof ParameterNode) {
                    limit = ((ParameterNode)limitClause).getParameterNumber();
                    limitIsParameter = true;
                }
                else {
                    limit = getIntegerConstant(limitClause, 
                                               "LIMIT must be constant integer");
                    if (limit < 0)
                        throw new UnsupportedSQLException("LIMIT must not be negative", 
                                                          limitClause);
                }
            }
            return new Limit(input, 
                             offset, offsetIsParameter,
                             limit, limitIsParameter);
        }

        protected TableNode getTargetTable(DMLModStatementNode statement)
                throws StandardException {
            TableName tableName = statement.getTargetTableName();
            Table table = (Table)tableName.getUserData();
            if (table == null)
                throw new NoSuchTableException(tableName.getSchemaName(), 
                                               tableName.getTableName());
            if (table.isAISTable()) { 
                throw new ProtectedTableDDLException (table.getName());
            }
            return getTableNode(table);
        }
    
        protected TableSource getTargetTableSource(DMLModStatementNode statement)
                throws StandardException {
            FromTable firstTable = ((SelectNode)statement.getResultSetNode()).getFromList().get(0);
            return (TableSource)joinNodes.get(firstTable);
        }

        protected Map<Group,TableTree> groups = new HashMap<>();
        protected Deque<EquivalenceFinder<ColumnExpression>> columnEquivalences
                = new ArrayDeque<>(1);

        protected TableNode getTableNode(Table table)
                throws StandardException {
            Group group = table.getGroup();
            TableTree tables = groups.get(group);
            if (tables == null) {
                tables = new TableTree();
                groups.put(group, tables);
            }
            return tables.addNode(table);
        }

        protected TableNode getColumnTableNode(Column column)
                throws StandardException {
            return getTableNode(column.getTable());
        }

        /** Translate expression to intermediate form. */
        protected ExpressionNode toExpression(ValueNode valueNode)
                throws StandardException {
            return toExpression(valueNode, null);
        }

        protected ExpressionNode toExpression(ValueNode valueNode,
                                              List<ExpressionNode> projects)
                throws StandardException {
            if (valueNode == null) {
                return ConstantExpression.typedNull(null, null, null);
            }
            DataTypeDescriptor type = valueNode.getType();
            if (valueNode instanceof ColumnReference) {
                ColumnBinding cb = (ColumnBinding)((ColumnReference)valueNode).getUserData();
                if (cb == null)
                    throw new UnsupportedSQLException("Unsupported column", valueNode);
                Joinable joinNode = joinNodes.get(cb.getFromTable());
                if ((joinNode == null) &&
                    (cb.getFromTable() == null) &&
                    (projects != null) &&
                    (cb.getResultColumn() != null)) {
                    // Alias: use result column expression.
                    return projects.get(cb.getResultColumn().getColumnPosition()-1);
                }
                if (!(joinNode instanceof ColumnSource))
                    throw new UnsupportedSQLException("Unsupported column", valueNode);
                Column column = cb.getColumn();
                if (column != null)
                    return new ColumnExpression(((TableSource)joinNode), column, 
                                                type, valueNode);
                else
                    return new ColumnExpression(((ColumnSource)joinNode), 
                                                cb.getFromTable().getResultColumns().indexOf(cb.getResultColumn()), 
                                                type, valueNode);
            }
            else if (valueNode instanceof ConstantNode) {
                if (valueNode instanceof BooleanConstantNode)
                    return new BooleanConstantExpression((Boolean)((ConstantNode)valueNode).getValue(), 
                                                         type, valueNode);
                else if (valueNode instanceof UntypedNullConstantNode) {
                    return ConstantExpression.typedNull(valueNode.getType(), valueNode, TypesTranslation.toTInstance(valueNode.getType()));
                }
                else {
                    Object value = ((ConstantNode)valueNode).getValue();
                    if (value instanceof Integer) {
                        int ival = ((Integer)value).intValue();
                        if ((ival >= Byte.MIN_VALUE) && (ival <= Byte.MAX_VALUE))
                            value = new Byte((byte)ival);
                        else if ((ival >= Short.MIN_VALUE) && (ival <= Short.MAX_VALUE))
                            value = new Short((short)ival);
                        ExpressionNode constInt = new ConstantExpression(value, type, valueNode);
                        return constInt;
                    }
                    return new ConstantExpression(value, type, valueNode);
                }
            }
            else if (valueNode instanceof ParameterNode)
                return new ParameterExpression(((ParameterNode)valueNode)
                                               .getParameterNumber(),
                                               type, valueNode);
            else if (valueNode instanceof CastNode)
                return new CastExpression(toExpression(((CastNode)valueNode)
                                                       .getCastOperand(),
                                                       projects),
                                          type, valueNode);
            else if (valueNode instanceof AggregateNode) {
                AggregateNode aggregateNode = (AggregateNode)valueNode;
                String function = aggregateNode.getAggregateName();
                ExpressionNode operand = null;
                if ("COUNT(*)".equals(function)) {
                    function = "COUNT";
                }
                else {
                    operand = toExpression(aggregateNode.getOperand(), projects);
                    if (hasAggregateFunction(operand)) {
                        throw new UnsupportedSQLException("Cannot nest aggregate functions",
                                                          aggregateNode);
                    }
                }
                
                if (aggregateNode instanceof GroupConcatNode)
                {
                    GroupConcatNode groupConcat = (GroupConcatNode) aggregateNode;
                    List<OrderByExpression> sorts = null;
                    OrderByList orderByList = groupConcat.getOrderBy();
                    
                    if (orderByList != null)
                    {
                        sorts = new ArrayList<>();
                        for (OrderByColumn orderByColumn : orderByList)
                        {
                            ExpressionNode expression = toOrderGroupBy(orderByColumn.getExpression(), projects, "ORDER");
                            sorts.add(new OrderByExpression(expression,
                                                            orderByColumn.isAscending()));
                        }
                    }
                    
                    return new AggregateFunctionExpression(function,
                                                       operand,
                                                       aggregateNode.isDistinct(),
                                                       type, valueNode,
                                                       groupConcat.getSeparator(),
                                                       sorts);
                }
                else
                    return new AggregateFunctionExpression(function,
                                                           operand,
                                                           aggregateNode.isDistinct(),
                                                           type, valueNode,
                                                           null,
                                                           null);
            }
            else if (isConditionExpression(valueNode)) {
                return toCondition(valueNode, projects);
            }
            else if (valueNode instanceof UnaryOperatorNode) {
                UnaryOperatorNode unary = (UnaryOperatorNode)valueNode;
                List<ExpressionNode> operands = new ArrayList<>(1);
                operands.add(toExpression(unary.getOperand(), projects));
                return new FunctionExpression(unary.getMethodName(),
                                              operands,
                                              unary.getType(), unary);
            }
            else if (valueNode instanceof BinaryOperatorNode) {
                BinaryOperatorNode binary = (BinaryOperatorNode)valueNode;
                List<ExpressionNode> operands = new ArrayList<>(2);
                int nodeType = valueNode.getNodeType();
                switch (nodeType) {
                case NodeTypes.CONCATENATION_OPERATOR_NODE:
                    // Operator is binary but function is nary: collapse.
                    while (true) {
                        operands.add(toExpression(binary.getLeftOperand(), projects));
                        ValueNode right = binary.getRightOperand();
                        if (right.getNodeType() != nodeType) {
                            operands.add(toExpression(right, projects));
                            break;
                        }
                        binary = (BinaryOperatorNode)right;
                    }
                    break;
                default:
                    operands.add(toExpression(binary.getLeftOperand(), projects));
                    operands.add(toExpression(binary.getRightOperand(), projects));
                }
                return new FunctionExpression(binary.getMethodName(),
                                              operands,
                                              binary.getType(), binary);
            }
            else if (valueNode instanceof TernaryOperatorNode) {
                TernaryOperatorNode ternary = (TernaryOperatorNode)valueNode;
                List<ExpressionNode> operands = new ArrayList<>(3);
                operands.add(toExpression(ternary.getReceiver(), projects));
                operands.add(toExpression(ternary.getLeftOperand(), projects));
                
                // java null means not present
                ValueNode third = ternary.getRightOperand();
                if (third != null)
                    operands.add(toExpression(third, projects));

                return new FunctionExpression(ternary.getMethodName(),
                                              operands,
                                              ternary.getType(), ternary);
            }
            else if (valueNode instanceof CoalesceFunctionNode) {
                CoalesceFunctionNode coalesce = (CoalesceFunctionNode)valueNode;
                List<ExpressionNode> operands = new ArrayList<>();
                for (ValueNode value : coalesce.getArgumentsList()) {
                    operands.add(toExpression(value, projects));
                }
                return new FunctionExpression(coalesce.getFunctionName(),
                                              operands,
                                              coalesce.getType(), coalesce);
            }
            else if (valueNode instanceof SubqueryNode) {
                SubqueryNode subqueryNode = (SubqueryNode)valueNode;
                pushEquivalenceFinder();
                PlanNode subquerySelect = toQueryForSelect(subqueryNode.getResultSet(),
                                                           subqueryNode.getOrderByList(),
                                                           subqueryNode.getOffset(),
                                                           subqueryNode.getFetchFirst());
                Subquery subquery = new Subquery(subquerySelect, peekEquivalenceFinder());
                popEquivalenceFinder();
                if ((subqueryNode.getType() != null) &&
                    subqueryNode.getType().getTypeId().isRowMultiSet())
                    return new SubqueryResultSetExpression(subquery,
                                                           subqueryNode.getType(), 
                                                           subqueryNode);
                else
                    return new SubqueryValueExpression(subquery, 
                                                       subqueryNode.getType(), 
                                                       subqueryNode);
            }
            else if (valueNode instanceof JavaToSQLValueNode) {
                return toExpression(((JavaToSQLValueNode)valueNode).getJavaValueNode(),
                                    valueNode,
                                    false,
                                    projects);
            }
            else if (valueNode instanceof CurrentDatetimeOperatorNode) {
                String functionName = FunctionsTypeComputer.currentDatetimeFunctionName((CurrentDatetimeOperatorNode)valueNode);
                if (functionName == null)
                    throw new UnsupportedSQLException("Unsupported datetime function", valueNode);
                return new FunctionExpression(functionName,
                                              Collections.<ExpressionNode>emptyList(),
                                              valueNode.getType(), valueNode);
            }
            else if (valueNode instanceof SpecialFunctionNode) {
                String functionName = FunctionsTypeComputer.specialFunctionName((SpecialFunctionNode)valueNode);
                if (functionName == null)
                    throw new UnsupportedSQLException("Unsupported special function", valueNode);
                return new FunctionExpression(functionName,
                                              Collections.<ExpressionNode>emptyList(),
                                              valueNode.getType(), valueNode);
            }
            else if (valueNode instanceof ConditionalNode) {
                ConditionalNode cond = (ConditionalNode)valueNode;
                return new IfElseExpression(toConditions(cond.getTestCondition(), projects),
                                            toExpression(cond.getThenNode(), projects),
                                            toExpression(cond.getElseNode(), projects),
                                            cond.getType(), cond);
            }
            else if (valueNode instanceof SimpleCaseNode) {
                SimpleCaseNode caseNode = (SimpleCaseNode)valueNode;
                ExpressionNode operand = toExpression(caseNode.getOperand(), projects);
                int ncases = caseNode.getNumberOfCases();
                ExpressionNode expr;
                if (caseNode.getElseValue() != null)
                    expr = toExpression(caseNode.getElseValue(), projects);
                else
                    expr = ConstantExpression.typedNull(type, valueNode, null); 
                for (int i = ncases - 1; i >= 0; i--) {
                    ConditionList conds = new ConditionList(1);
                    conds.add(new ComparisonCondition(Comparison.EQ, operand, toExpression(caseNode.getCaseOperand(i), projects), caseNode.getType(), caseNode));
                    expr = new IfElseExpression(conds,
                                                toExpression(caseNode.getResultValue(i), projects),
                                                expr, caseNode.getType(), caseNode);
                }
                return expr;
            }
            else if (valueNode instanceof SimpleCaseNode) {
                SimpleCaseNode caseNode = (SimpleCaseNode)valueNode;
                ExpressionNode operand = toExpression(caseNode.getOperand(), projects);
                int ncases = caseNode.getNumberOfCases();
                ExpressionNode expr;
                if (caseNode.getElseValue() != null)
                    expr = toExpression(caseNode.getElseValue(), projects);
                else
                    expr = ConstantExpression.typedNull(type, valueNode, null); 
                for (int i = ncases - 1; i >= 0; i--) {
                    ConditionList conds = new ConditionList(1);
                    conds.add(new ComparisonCondition(Comparison.EQ, operand, toExpression(caseNode.getCaseOperand(i), projects), caseNode.getType(), caseNode));
                    expr = new IfElseExpression(conds,
                                                toExpression(caseNode.getResultValue(i), projects),
                                                expr, caseNode.getType(), caseNode);
                }
                return expr;
            }
            else if (valueNode instanceof NextSequenceNode) {
                NextSequenceNode seqNode = (NextSequenceNode)valueNode;
                List<ExpressionNode> params = new ArrayList<>(2);

                String schema = seqNode.getSequenceName().hasSchema() ? 
                        seqNode.getSequenceName().getSchemaName() :
                            rulesContext.getDefaultSchemaName();
                // Extract the (potential) schema name as the first parameter
                params.add(new ConstantExpression(
                        new TPreptimeValue(MString.VARCHAR.instance(schema.length(), false),
                                           new Value(MString.varcharFor(schema), schema))));
                // Extract the schema name as the second parameter
                String sequence = seqNode.getSequenceName().getTableName();
                params.add(new ConstantExpression(
                        new TPreptimeValue(MString.VARCHAR.instance(sequence.length(), false),
                                           new Value(MString.varcharFor(sequence), sequence))));
                
                return new FunctionExpression ("nextval", params,
                                                valueNode.getType(), valueNode);
            }
            else if (valueNode instanceof CurrentSequenceNode) {
                CurrentSequenceNode seqNode = (CurrentSequenceNode)valueNode;
                List<ExpressionNode> params = new ArrayList<>(2);

                String schema = seqNode.getSequenceName().hasSchema() ? 
                        seqNode.getSequenceName().getSchemaName() :
                            rulesContext.getDefaultSchemaName();
                // Extract the (potential) schema name as the first parameter
                params.add(new ConstantExpression(
                        new TPreptimeValue(MString.VARCHAR.instance(schema.length(), false),
                                           new Value(MString.varcharFor(schema), schema))));
                // Extract the schema name as the second parameter
                String sequence = seqNode.getSequenceName().getTableName();
                params.add(new ConstantExpression(
                        new TPreptimeValue(MString.VARCHAR.instance(sequence.length(), false),
                                           new Value(MString.varcharFor(sequence), sequence))));
                
                return new FunctionExpression ("currval", params,
                                                valueNode.getType(), valueNode);
            }
            else
                throw new UnsupportedSQLException("Unsupported operand", valueNode);
        }

        // TODO: Need to figure out return type.  Maybe better to have
        // done this earlier and bound to a known function and elided the
        // Java stuff then.
        protected ExpressionNode toExpression(JavaValueNode javaToSQL,
                                              ValueNode valueNode,
                                              boolean asCondition,
                                              List<ExpressionNode> projects)
                throws StandardException {
            if (javaToSQL instanceof MethodCallNode) {
                MethodCallNode methodCall = (MethodCallNode)javaToSQL;
                List<ExpressionNode> operands = new ArrayList<>();
                if (methodCall.getMethodParameters() != null) {
                    for (JavaValueNode javaValue : methodCall.getMethodParameters()) {
                        operands.add(toExpression(javaValue, null, false, projects));
                    }
                }
                Routine routine = (Routine)methodCall.getUserData();
                if (routine != null) {
                    if (asCondition)
                        return new RoutineCondition(routine, operands,
                                                    valueNode.getType(), valueNode);
                    else
                        return new RoutineExpression(routine, operands,
                                                     valueNode.getType(), valueNode);
                }
                if (asCondition)
                    return new FunctionCondition(methodCall.getMethodName(),
                                                 operands,
                                                 valueNode.getType(), valueNode);
                else if (AggregateFunctionExpression.class.getName().equals(methodCall.getJavaClassName())) {
                    if (operands.size() != 1)
                        throw new WrongExpressionArityException(2, operands.size());
                    return new AggregateFunctionExpression(methodCall.getMethodName(),
                                                           operands.get(0), false,
                                                           valueNode.getType(), valueNode,
                                                           null,  // *supposed* separator
                                                           null); // order by list
                }
                else
                    return new FunctionExpression(methodCall.getMethodName(),
                                                  operands,
                                                  valueNode.getType(), valueNode);
            }
            else if (javaToSQL instanceof SQLToJavaValueNode) {
                return toExpression(((SQLToJavaValueNode)javaToSQL).getSQLValueNode(),
                                    projects);
            }
            else 
                throw new UnsupportedSQLException("Unsupported operand", valueNode);
        }

        /** Get the column that this node references or else return null
         * or throw given error.
         */
        protected Column getColumnReferenceColumn(ValueNode value, String errmsg)
                throws StandardException {
            if (value instanceof ColumnReference) {
                ColumnReference cref = (ColumnReference)value;
                ColumnBinding cb = (ColumnBinding)cref.getUserData();
                if (cb != null) {
                    Column column = cb.getColumn();
                    if (column != null)
                        return column;
                }
            }
            if (errmsg == null)
                return null;
            throw new UnsupportedSQLException(errmsg, value);
        }

        /** Get the constant integer value that this node represents or else throw error. */
        protected int getIntegerConstant(ValueNode value, String errmsg) {
            if (value instanceof NumericConstantNode) {
                Object number = ((NumericConstantNode)value).getValue();
                if (number instanceof Integer)
                    return ((Integer)number).intValue();
            }
            throw new UnsupportedSQLException(errmsg, value);
        }

        /** Value for ORDER / GROUP BY.
         * Can be:<ul>
         * <li>ordinary expression</li>
         * <li>ordinal index into the projects</li>
         * <li>alias of one of the projects</li></ul>
         */
        protected ExpressionNode toOrderGroupBy(ValueNode valueNode,
                                                List<ExpressionNode> projects,
                                                String which)
                throws StandardException {
            ExpressionNode expression = toExpression(valueNode, projects);
            if (expression.isConstant()) {
                Object value = ((ConstantExpression)expression).getValue();
                if ((value instanceof Long) || (value instanceof Integer) ||
                    (value instanceof Short) || (value instanceof Byte)) {
                    int i = ((Number)value).intValue();
                    if ((i <= 0) || (i > projects.size()))
                        throw new OrderGroupByIntegerOutOfRange(which, i, projects.size());
                    expression = (ExpressionNode)projects.get(i-1);
                }
                else
                    throw new OrderGroupByNonIntegerConstant(which, expression.getSQLsource());
            }
            return expression;
        }

        /** Construct an aggregating node.
         * This only sets the skeleton with the group by fields. Later,
         * aggregate functions from the result columns, HAVING & ORDER BY
         * clauses will be added there and the result column adjusted to
         * reflect this.
         */
        protected AggregateSource toAggregateSource(PlanNode input,
                                                    GroupByList groupByList,
                                                    List<ExpressionNode> projects)
                throws StandardException {
            List<ExpressionNode> groupBy = new ArrayList<>();
            if (groupByList != null) {
                for (GroupByColumn groupByColumn : groupByList) {
                    groupBy.add(toOrderGroupBy(groupByColumn.getColumnExpression(),
                                               projects, "GROUP"));
                }
            }
            return new AggregateSource(input, groupBy);
        }
    
        /** Does any element include an aggregate function? */
        protected boolean hasAggregateFunction(Collection<? extends ExpressionNode> c) {
            for (ExpressionNode expr : c) {
                if (hasAggregateFunction(expr))
                    return true;
            }
            return false;
        }

        /** Does any element include an aggregate function? */
        protected boolean hasAggregateFunctionA(Collection<? extends AnnotatedExpression> c) {
            for (AnnotatedExpression aexpr : c) {
                if (hasAggregateFunction(aexpr.getExpression()))
                    return true;
            }
            return false;
        }

        /** Does this expression include any aggregates? */
        protected boolean hasAggregateFunction(ExpressionNode expr) {
            return HasAggregateFunction.of(expr);
        }

        public static class HasAggregateFunction implements ExpressionVisitor {
            private boolean found = false;

            @Override
            public boolean visitEnter(ExpressionNode n) {
                return visit(n);
            }
            @Override
            public boolean visitLeave(ExpressionNode n) {
                return !found;
            }
            @Override
            public boolean visit(ExpressionNode n) {
                if (n instanceof AggregateFunctionExpression) {
                    found = true;
                    return false;
                }
                return true;
            }

            static boolean of(ExpressionNode expr) {
                HasAggregateFunction haf = new HasAggregateFunction();
                expr.accept(haf);
                return haf.found;
            }
        }

        public int getInToOrMaxCount() {
            String prop = rulesContext.getProperty("inToOrMaxCount");
            if (prop != null)
                return Integer.valueOf(prop);
            else
                return IN_TO_OR_MAX_COUNT_DEFAULT;
        }

    }
}<|MERGE_RESOLUTION|>--- conflicted
+++ resolved
@@ -292,13 +292,7 @@
             }
             else if (resultSet instanceof UnionNode) {
                 UnionNode union = (UnionNode)resultSet;
-<<<<<<< HEAD
-                PlanNode newUnion = newUnion(union);
-                PlanNode query = new ResultSet(newUnion, ((Union)newUnion).getResults());
-                return query;
-=======
                 return newUnion(union);
->>>>>>> 931b5239
             }
             else
                 throw new UnsupportedSQLException("Unsupported query", resultSet);
@@ -308,69 +302,17 @@
         // inputs to the Union node, looking for Project (or Union), then 
         // adds castExpressions to the Projects to ensure the two inputs
         // have the same types. 
-<<<<<<< HEAD
-        // e.g. select 1 UNION select 'a' -> both output as VARCHARs
-=======
         // e.g. select 1 UNION select 'a' -> both output as INTs
->>>>>>> 931b5239
         protected PlanNode newUnion(UnionNode union) throws StandardException {
             
             PlanNode left = toQueryForSelect(union.getLeftResultSet());
             PlanNode right = toQueryForSelect(union.getRightResultSet());
             List<ResultField> results = new ArrayList<>(union.getResultColumns().size());
-<<<<<<< HEAD
-=======
             List<ExpressionNode> projects = new ArrayList<>(union.getResultColumns().size());
->>>>>>> 931b5239
             
             if (((ResultSet)left).getFields().size() != ((ResultSet)right).getFields().size()) {
                 throw new SetWrongNumColumns (((ResultSet)left).getFields().size(),((ResultSet)right).getFields().size());
             }
-<<<<<<< HEAD
-
-            Project leftProject = getProject(left);
-            Project rightProject= getProject(right);
-            
-            // Cast the fields of the incoming to the same (dominate) type 
-            // So the union is combining the same field types. 
-            for (int i= 0; i < leftProject.nFields(); i++) {
-                DataTypeDescriptor leftType = leftProject.getFields().get(i).getSQLtype();
-                DataTypeDescriptor rightType = rightProject.getFields().get(i).getSQLtype();
-                
-                
-                DataTypeDescriptor projectType = null;
-                // Case of SELECT null UNION SELECT null -> pick a type
-                if (leftType == null && rightType == null)
-                    projectType = new DataTypeDescriptor (TypeId.VARCHAR_ID, true);
-                if (leftType == null)
-                    projectType = rightType;
-                else if (rightType == null) 
-                    projectType = leftType;
-                else if (leftType.comparable(rightType, true)) {
-                    projectType = leftType.getDominantType(rightType);
-                } else {
-                    // The types are not close enough, the user must make an explicit cast
-                    // will be caught in the OperatorAssembler#assembleUnion() -> UnionBase constructor
-                    // as part of the Union construction. Needs to be there for the error message. 
-                    continue;
-                }
-             
-                ValueNode leftSource = leftProject.getFields().get(i).getSQLsource();
-                ValueNode rightSource = rightProject.getFields().get(i).getSQLsource();
-
-                leftProject.getFields().set(i, 
-                        new CastExpression (leftProject.getFields().get(i), projectType, leftSource));
-                rightProject.getFields().set(i, 
-                        new CastExpression (rightProject.getFields().get(i), projectType, rightSource));
-                
-                // Also do the ResultsFields with the correct Types. 
-                results.add(resultColumn(union.getResultColumns().get(i), projectType));
-
-            }
-            Union newUnion = new Union(left, right, union.isAll());
-            newUnion.setResults(results);
-            return newUnion;
-=======
             
             Project leftProject = getProject(left);
             Project rightProject= getProject(right);
@@ -407,7 +349,6 @@
             PlanNode query = new ResultSet (project, newUnion.getResults());
             
             return query;
->>>>>>> 931b5239
         }
         
         protected Project getProject(PlanNode node) {
