/**
 * Copyright (C) 2009-2013 FoundationDB, LLC
 *
 * This program is free software: you can redistribute it and/or modify
 * it under the terms of the GNU Affero General Public License as published by
 * the Free Software Foundation, either version 3 of the License, or
 * (at your option) any later version.
 *
 * This program is distributed in the hope that it will be useful,
 * but WITHOUT ANY WARRANTY; without even the implied warranty of
 * MERCHANTABILITY or FITNESS FOR A PARTICULAR PURPOSE.  See the
 * GNU Affero General Public License for more details.
 *
 * You should have received a copy of the GNU Affero General Public License
 * along with this program.  If not, see <http://www.gnu.org/licenses/>.
 */

package com.foundationdb.sql.optimizer.plan;

import com.foundationdb.server.types.TClass;
import com.foundationdb.server.types.TInstance;
import com.foundationdb.server.types.TPreptimeValue;
import com.foundationdb.server.types.common.types.StringAttribute;
import com.foundationdb.server.types.common.types.StringFactory;
import com.foundationdb.server.types.common.types.TString;
import com.foundationdb.server.types.value.ValueSource;
import com.foundationdb.server.types.value.ValueSources;
import com.foundationdb.sql.types.DataTypeDescriptor;
import com.foundationdb.sql.parser.ValueNode;
import com.foundationdb.util.AkibanAppender;

/** An operand with a constant value. */
public class ConstantExpression extends BaseExpression 
{
    private Object value;

    public static ConstantExpression typedNull(DataTypeDescriptor sqlType, ValueNode sqlSource, TInstance tInstance) {
        if (sqlType == null) {
            ValueSource nullSource = ValueSources.getNullSource(null);
            ConstantExpression result = new ConstantExpression(new TPreptimeValue(null, nullSource));
            return result;
        }
        ConstantExpression result = new ConstantExpression((Object)null, sqlType, sqlSource, null);
        if (tInstance != null) {
            ValueSource nullSource = ValueSources.getNullSource(tInstance);
            result.setPreptimeValue(new TPreptimeValue(tInstance, nullSource));
        } else {
            result.setPreptimeValue(new TPreptimeValue());
        }
        return result;
    }

    public ConstantExpression (Object value, DataTypeDescriptor sqlType, ValueNode sqlSource, TInstance tInstance) {
        super (sqlType, sqlSource, null);
        this.value = value;

<<<<<<< HEAD
        // For Constant Expressions, reset the CollationID to Null, meaning for
        // Constants the strings defer to column collation ordering. 
        if (tInstance != null && tInstance.typeClass() == MString.VARCHAR) {
            tInstance = MString.VARCHAR.instance(
=======
        // For constant strings, reset the CollationID to NULL,
        // meaning they defer collation ordering to the other operand.
        if (tInstance != null && tInstance.typeClass() instanceof TString) {
            tInstance = tInstance.typeClass().instance(
>>>>>>> d8cdeb14
                   tInstance.attribute(StringAttribute.MAX_LENGTH), 
                   tInstance.attribute(StringAttribute.CHARSET),
                   StringFactory.NULL_COLLATION_ID, 
                   tInstance.nullability());
        }

        setPreptimeValue(ValueSources.fromObject(value, tInstance));
    }
   
    public ConstantExpression (Object value, TInstance tInstance) {
        this(value, tInstance.dataTypeDescriptor(), null, tInstance);
    }

    public ConstantExpression(TPreptimeValue preptimeValue) {
        super (preptimeValue.instance() == null ? null : preptimeValue.instance().dataTypeDescriptor(), null, null);
        setPreptimeValue(preptimeValue);
    }

    @Override
    public boolean isConstant() {
        return true;
    }
    
<<<<<<< HEAD
    public boolean isNumeric() {
        if (value != null) {
            if ((value instanceof Long) || (value instanceof Integer) ||
                    (value instanceof Short) || (value instanceof Byte)) {
                return true;
            }
        } else {
            TPreptimeValue v = getPreptimeValue();
            if (v.instance() != null) {
                TClass tclass = v.instance().typeClass();
                if (tclass == MNumeric.SMALLINT || tclass == MNumeric.MEDIUMINT ||
                    tclass == MNumeric.INT || tclass == MNumeric.BIGINT) {
                    return true;
                }
            }
        }
        return false;
    }
    
=======
>>>>>>> d8cdeb14
    public boolean isNullable() {
        if (value == null && getTInstance() != null) {
            return getTInstance().nullability();
        }
        return false;
    }

    public Object getValue() {
        if (value == null) {
            ValueSource valueSource = getPreptimeValue().value();
            if (valueSource == null || valueSource.isNull())
                return null;
            value = ValueSources.toObject(valueSource);
        }
        return value;
    }

    @Override
    public boolean equals(Object obj) {
        if (!(obj instanceof ConstantExpression)) return false;
        ConstantExpression other = (ConstantExpression)obj;
        // Normalize to the value (from TPreptimeContext)
        ensureValueObject(this);
        ensureValueObject(other);
        return ((value == null) ?
                (other.value == null) :
                value.equals(other.value));
    }

    @Override
    public int hashCode() {
        ensureValueObject(this);
        return (value == null) ? 0 : value.hashCode();
    }

    private static void ensureValueObject(ConstantExpression constantExpression) {
        if (constantExpression.value == null)
            constantExpression.getValue();
    }

    @Override
    public boolean accept(ExpressionVisitor v) {
        return v.visit(this);
    }

    @Override
    public ExpressionNode accept(ExpressionRewriteVisitor v) {
        return v.visit(this);
    }

    @Override
    public String toString() {
        ValueSource valueSource = getPreptimeValue().value();
        if (valueSource == null || valueSource.isNull())
            return "NULL";

        StringBuilder sb = new StringBuilder();
        getTInstance().format(valueSource, AkibanAppender.of(sb));
        return sb.toString();
    }

    @Override
    protected void deepCopy(DuplicateMap map) {
        super.deepCopy(map);
        // Do not copy object.
    }

}<|MERGE_RESOLUTION|>--- conflicted
+++ resolved
@@ -54,17 +54,10 @@
         super (sqlType, sqlSource, null);
         this.value = value;
 
-<<<<<<< HEAD
-        // For Constant Expressions, reset the CollationID to Null, meaning for
-        // Constants the strings defer to column collation ordering. 
-        if (tInstance != null && tInstance.typeClass() == MString.VARCHAR) {
-            tInstance = MString.VARCHAR.instance(
-=======
         // For constant strings, reset the CollationID to NULL,
         // meaning they defer collation ordering to the other operand.
         if (tInstance != null && tInstance.typeClass() instanceof TString) {
             tInstance = tInstance.typeClass().instance(
->>>>>>> d8cdeb14
                    tInstance.attribute(StringAttribute.MAX_LENGTH), 
                    tInstance.attribute(StringAttribute.CHARSET),
                    StringFactory.NULL_COLLATION_ID, 
@@ -88,28 +81,6 @@
         return true;
     }
     
-<<<<<<< HEAD
-    public boolean isNumeric() {
-        if (value != null) {
-            if ((value instanceof Long) || (value instanceof Integer) ||
-                    (value instanceof Short) || (value instanceof Byte)) {
-                return true;
-            }
-        } else {
-            TPreptimeValue v = getPreptimeValue();
-            if (v.instance() != null) {
-                TClass tclass = v.instance().typeClass();
-                if (tclass == MNumeric.SMALLINT || tclass == MNumeric.MEDIUMINT ||
-                    tclass == MNumeric.INT || tclass == MNumeric.BIGINT) {
-                    return true;
-                }
-            }
-        }
-        return false;
-    }
-    
-=======
->>>>>>> d8cdeb14
     public boolean isNullable() {
         if (value == null && getTInstance() != null) {
             return getTInstance().nullability();
