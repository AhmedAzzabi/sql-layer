--- conflicted
+++ resolved
@@ -22,11 +22,7 @@
 import java.util.List;
 
 import com.foundationdb.sql.parser.IndexDefinitionNode;
-<<<<<<< HEAD
-
-=======
 import com.foundationdb.sql.pg.PostgresQueryContext;
->>>>>>> 12e0c9a8
 import org.slf4j.Logger;
 import org.slf4j.LoggerFactory;
 
@@ -219,10 +215,6 @@
         setTableStorage(ddlFunctions, createTable, builder, tableName, table, schemaName);
         builder.basicSchemaIsComplete();
         builder.groupingIsComplete();
-
-<<<<<<< HEAD
-=======
-
         ddlFunctions.createTable(session, table);
     }
 
@@ -278,7 +270,6 @@
 
     private static void setTableStorage(DDLFunctions ddlFunctions, CreateTableNode createTable,
                                         AISBuilder builder, String tableName, Table table, String schemaName){
->>>>>>> 12e0c9a8
         if (createTable.getStorageFormat() != null) {
             if (!table.isRoot()) {
                 throw new SetStorageNotRootException(tableName, schemaName);
@@ -290,8 +281,8 @@
             setGroup(table, builder, tableName, schemaName);
             setStorage(ddlFunctions, table.getGroup(), null);
         }
-
-    }
+    }
+
     private static boolean shouldSkip(AkibanInformationSchema ais, String schemaName,
                                              String tableName, ExistenceCheck condition, QueryContext context) {
         if (ais.getTable(schemaName, tableName) != null) {
