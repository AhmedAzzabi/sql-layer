--- conflicted
+++ resolved
@@ -371,14 +371,9 @@
             }
         }
 
-<<<<<<< HEAD
         for(IndexDefinitionNode idn : indexDefNodes) {
             String name = TableDDL.addIndex(indexNamer, builder, idn, newName.getSchemaName(), newName.getTableName(), context);
             indexChanges.add(TableChange.createAdd(name));
-=======
-        for(IndexDefinitionNode icdn : indexDefNodes) {
-            TableDDL.addIndex(indexNamer, builder, icdn, newName.getSchemaName(), newName.getTableName(), context);
->>>>>>> f3e519f2
         }
 
         if (tableCopy.getPrimaryKeyIncludingInternal() == null) {
