/**
 * Copyright (C) 2009-2013 FoundationDB, LLC
 *
 * This program is free software: you can redistribute it and/or modify
 * it under the terms of the GNU Affero General Public License as published by
 * the Free Software Foundation, either version 3 of the License, or
 * (at your option) any later version.
 *
 * This program is distributed in the hope that it will be useful,
 * but WITHOUT ANY WARRANTY; without even the implied warranty of
 * MERCHANTABILITY or FITNESS FOR A PARTICULAR PURPOSE.  See the
 * GNU Affero General Public License for more details.
 *
 * You should have received a copy of the GNU Affero General Public License
 * along with this program.  If not, see <http://www.gnu.org/licenses/>.
 */
package com.foundationdb.server.service.restdml;

import java.util.HashMap;
import java.util.Map;

import com.foundationdb.ais.model.AkibanInformationSchema;
import com.foundationdb.ais.model.CacheValueGenerator;
import com.foundationdb.ais.model.Column;
import com.foundationdb.ais.model.Table;
import com.foundationdb.ais.model.TableName;
import com.foundationdb.qp.operator.QueryBindings;
import com.foundationdb.qp.operator.QueryContext;
import com.foundationdb.qp.operator.StoreAdapter;
import com.foundationdb.qp.rowtype.Schema;
import com.foundationdb.qp.util.SchemaCache;
import com.foundationdb.server.error.NoSuchColumnException;
import com.foundationdb.server.error.NoSuchTableException;
import com.foundationdb.server.error.ProtectedTableDDLException;
import com.foundationdb.server.expressions.TypesRegistryService;
import com.foundationdb.server.service.session.Session;
import com.foundationdb.server.store.Store;
import com.foundationdb.server.types.common.types.TypesTranslator;
import com.foundationdb.server.types.mcompat.mtypes.MTypesTranslator;
import com.foundationdb.server.types.value.Value;
import com.foundationdb.server.types.value.ValueSource;

public abstract class DMLProcessor {

    private final Store store;
    private final TypesRegistryService registryService;
    
    public DMLProcessor(Store store,
                        TypesRegistryService typesRegistryService) {
        this.store = store;
        this.registryService = typesRegistryService;
    }


    
    protected Column getColumn (Table table, String field) {
        Column column = table.getColumn(field);
        if (column == null) {
            throw new NoSuchColumnException(field);
        }
        return column;
    }

    protected void setValue (QueryBindings queryBindings, Column column, String svalue, TypesTranslator typesTranslator) {
        Value value = null;
        if (svalue == null) {
            value = new Value(typesTranslator.stringTInstanceFor(null));
            value.putNull();
        } else {
            value = new Value(typesTranslator.stringTInstanceFor(svalue), svalue);
        }
        queryBindings.setValue(column.getPosition(), value);

    }

    protected OperatorGenerator getGenerator(CacheValueGenerator<? extends OperatorGenerator> generator, ProcessContext context) {
        OperatorGenerator gen = context.ais().getCachedValue(this, generator);
        gen.setTypesRegistry(registryService);
<<<<<<< HEAD
=======
        gen.setTypesTranslator(context.typesTranslator);
>>>>>>> d8cdeb14
        return gen;
    }
    
    protected TypesTranslator getTypesTranslator(Session session) {
        return MTypesTranslator.INSTANCE; // TODO: from session?
    }

    public class ProcessContext {
        public TableName tableName;
        public Table table;
        public QueryContext queryContext;
        public QueryBindings queryBindings;
        public Session session;
        public Map<Column, ValueSource> pkValues;
        public Map<Column, String> allValues;
        public boolean anyUpdates;
        private final AkibanInformationSchema ais;
        private final Schema schema;
        public final TypesTranslator typesTranslator;

        public ProcessContext (AkibanInformationSchema ais, Session session, TableName tableName) {
            this.tableName = tableName;
            this.ais = ais;
            this.session = session;
            this.schema = SchemaCache.globalSchema(ais);
            this.typesTranslator = getTypesTranslator(session);
            this.table = getTable();
            this.queryContext = new RestQueryContext(getAdapter());
            this.queryBindings = queryContext.createBindings();
            allValues = new HashMap<>();
            setColumnsNull (queryBindings, table);
        }
     
        protected AkibanInformationSchema ais() {
            return ais;
        }
        
        private StoreAdapter getAdapter() {
            // no writing to the memory tables. 
            if (table.hasMemoryTableFactory())
                throw new ProtectedTableDDLException (table.getName());
            return store.createAdapter(session, schema);
        }

        private Table getTable () {
            Table table = ais.getTable(tableName);
            if (table == null) {
                throw new NoSuchTableException(tableName.getSchemaName(), tableName.getTableName());
            } else if (table.isProtectedTable()) {
                throw  new ProtectedTableDDLException (table.getName());
            }
            return table;
        }
        protected void setColumnsNull (QueryBindings queryBindings, Table table) {
            for (Column column : table.getColumns()) {
                Value value = new Value(column.tInstance());
                value.putNull();
                queryBindings.setValue(column.getPosition(), value);
            }
        }
    }
}<|MERGE_RESOLUTION|>--- conflicted
+++ resolved
@@ -76,10 +76,7 @@
     protected OperatorGenerator getGenerator(CacheValueGenerator<? extends OperatorGenerator> generator, ProcessContext context) {
         OperatorGenerator gen = context.ais().getCachedValue(this, generator);
         gen.setTypesRegistry(registryService);
-<<<<<<< HEAD
-=======
         gen.setTypesTranslator(context.typesTranslator);
->>>>>>> d8cdeb14
         return gen;
     }
     
