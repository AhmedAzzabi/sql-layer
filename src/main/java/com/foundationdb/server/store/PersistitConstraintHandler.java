/**
 * Copyright (C) 2009-2013 FoundationDB, LLC
 *
 * This program is free software: you can redistribute it and/or modify
 * it under the terms of the GNU Affero General Public License as published by
 * the Free Software Foundation, either version 3 of the License, or
 * (at your option) any later version.
 *
 * This program is distributed in the hope that it will be useful,
 * but WITHOUT ANY WARRANTY; without even the implied warranty of
 * MERCHANTABILITY or FITNESS FOR A PARTICULAR PURPOSE.  See the
 * GNU Affero General Public License for more details.
 *
 * You should have received a copy of the GNU Affero General Public License
 * along with this program.  If not, see <http://www.gnu.org/licenses/>.
 */

package com.foundationdb.server.store;

import com.foundationdb.ais.model.ForeignKey;
import com.foundationdb.ais.model.Index;
import com.foundationdb.qp.storeadapter.PersistitAdapter;
import com.foundationdb.server.rowdata.RowData;
import com.foundationdb.server.types.service.TypesRegistryService;
import com.foundationdb.server.service.ServiceManager;
import com.foundationdb.server.service.config.ConfigurationService;
import com.foundationdb.server.service.session.Session;
import com.foundationdb.server.store.format.PersistitStorageDescription;

import com.persistit.Exchange;
import com.persistit.Key;
import com.persistit.exception.PersistitException;
import com.persistit.exception.RollbackException;

public class PersistitConstraintHandler extends ConstraintHandler<PersistitStore,Exchange,PersistitStorageDescription>
{
    public PersistitConstraintHandler(PersistitStore store, ConfigurationService config, TypesRegistryService typesRegistryService, ServiceManager serviceManager) {
        super(store, config, typesRegistryService, serviceManager);
    }

    @Override
    protected void checkReferencing(Session session, Index index, Exchange exchange,
                                    RowData row, ForeignKey foreignKey, String action) {
        assert index.isUnique() : index;
        try {
            if (!entryExists(index, exchange)) {
                notReferencing(session, index, exchange, row, foreignKey, action);
            }
            // Avoid write skew from concurrent insert referencing and delete referenced.
            exchange.lock();
        }
        catch (PersistitException | RollbackException e) {
            throw PersistitAdapter.wrapPersistitException(session, e);
        }
    }

    @Override
    protected void checkNotReferenced(Session session, Index index, Exchange exchange,
                                      RowData row, ForeignKey foreignKey,
                                      boolean selfReference, String action) {
        try {
            if (row == null) {
                // Scan all (after null), filling exchange for error report.
                while (exchange.traverse(Key.Direction.GT, true)) {
                    if (!keyHasNullSegments(exchange.getKey(), index)) {
                        stillReferenced(session, index, exchange, row, foreignKey, action);
                    }
                }
            }
            else {
<<<<<<< HEAD
                
                if (exchange.hasChildren()) {
                    if (selfReference) {
                        exchange.next(true);
                    }
                    if (exchange.next(true)) {
                        stillReferenced(session, index, exchange, row, foreignKey, action);
                    }
=======
                if (entryExists(index, exchange)) {
                    stillReferenced(session, index, exchange, row, foreignKey, action);
>>>>>>> 6d468e94
                }
            }
        }
        catch (PersistitException | RollbackException e) {
            throw PersistitAdapter.wrapPersistitException(session, e);
        }
    }
<<<<<<< HEAD
=======

    private static boolean entryExists(Index index, Exchange exchange) throws PersistitException {
        // Normal case, reference does not contain all columns
        if (exchange.getKey().getDepth() < index.getAllColumns().size()) {
            return exchange.hasChildren();
        }
        // Exactly matches index, including HKey columns
        return exchange.traverse(Key.Direction.EQ, false, -1);
    }
>>>>>>> 6d468e94
}<|MERGE_RESOLUTION|>--- conflicted
+++ resolved
@@ -41,6 +41,8 @@
     @Override
     protected void checkReferencing(Session session, Index index, Exchange exchange,
                                     RowData row, ForeignKey foreignKey, String action) {
+        // At present, a unique index has the rest of the index entry
+        // in the value, so the passed in key will match exactly.
         assert index.isUnique() : index;
         try {
             if (!entryExists(index, exchange)) {
@@ -68,19 +70,14 @@
                 }
             }
             else {
-<<<<<<< HEAD
                 
-                if (exchange.hasChildren()) {
+                if (entryExists(index, exchange)) {
                     if (selfReference) {
                         exchange.next(true);
                     }
                     if (exchange.next(true)) {
                         stillReferenced(session, index, exchange, row, foreignKey, action);
                     }
-=======
-                if (entryExists(index, exchange)) {
-                    stillReferenced(session, index, exchange, row, foreignKey, action);
->>>>>>> 6d468e94
                 }
             }
         }
@@ -88,8 +85,6 @@
             throw PersistitAdapter.wrapPersistitException(session, e);
         }
     }
-<<<<<<< HEAD
-=======
 
     private static boolean entryExists(Index index, Exchange exchange) throws PersistitException {
         // Normal case, reference does not contain all columns
@@ -99,5 +94,4 @@
         // Exactly matches index, including HKey columns
         return exchange.traverse(Key.Direction.EQ, false, -1);
     }
->>>>>>> 6d468e94
 }