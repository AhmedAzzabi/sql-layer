/**
 * Copyright (C) 2009-2013 FoundationDB, LLC
 *
 * This program is free software: you can redistribute it and/or modify
 * it under the terms of the GNU Affero General Public License as published by
 * the Free Software Foundation, either version 3 of the License, or
 * (at your option) any later version.
 *
 * This program is distributed in the hope that it will be useful,
 * but WITHOUT ANY WARRANTY; without even the implied warranty of
 * MERCHANTABILITY or FITNESS FOR A PARTICULAR PURPOSE.  See the
 * GNU Affero General Public License for more details.
 *
 * You should have received a copy of the GNU Affero General Public License
 * along with this program.  If not, see <http://www.gnu.org/licenses/>.
 */

package com.foundationdb.server.store.format.protobuf;

import com.foundationdb.ais.model.Column;
import com.foundationdb.ais.model.Group;
import com.foundationdb.ais.model.Join;
import com.foundationdb.ais.model.Table;
import com.foundationdb.ais.protobuf.CommonProtobuf.ProtobufRowFormat;

import com.google.protobuf.DescriptorProtos.DescriptorProto;
import com.google.protobuf.DescriptorProtos.FieldDescriptorProto.Label;
import com.google.protobuf.DescriptorProtos.FieldDescriptorProto.Type;
import com.google.protobuf.DescriptorProtos.FieldDescriptorProto;
import com.google.protobuf.DescriptorProtos.FieldOptions;
import com.google.protobuf.DescriptorProtos.FileDescriptorProto;
import com.google.protobuf.DescriptorProtos.FileDescriptorSet;
import com.google.protobuf.DescriptorProtos.FileOptions;
import com.google.protobuf.DescriptorProtos.MessageOptions;

import com.foundationdb.server.store.format.protobuf.CustomOptions.GroupOptions;
import com.foundationdb.server.store.format.protobuf.CustomOptions.TableOptions;
import com.foundationdb.server.store.format.protobuf.CustomOptions.ColumnOptions;

import java.util.ArrayList;
import java.util.Collections;
import java.util.Comparator;
import java.util.HashMap;
import java.util.HashSet;
import java.util.List;
import java.util.Map;
import java.util.Set;

public class AISToProtobuf
{
<<<<<<< HEAD
    private ProtobufRowFormat format;
=======
    private ProtobufRowFormat.Type formatType;
>>>>>>> 51e4e43d
    private List<Table> tables = new ArrayList<>();
    private Map<Table,String> tableMessageNames = new HashMap<>();
    private FileDescriptorSet.Builder setBuilder;
    private FileDescriptorSet priorSet;
    private FileDescriptorProto.Builder fileBuilder;
    private FileDescriptorProto priorFile;
    private DescriptorProto.Builder messageBuilder;
    private DescriptorProto priorMessage;
    private FieldDescriptorProto.Builder fieldBuilder;
    private FieldDescriptorProto priorField;
    private Set<String> messageNames = new HashSet<>();
    private Set<String> fieldNames = new HashSet<>();
    private int nextField;

<<<<<<< HEAD
    public AISToProtobuf(ProtobufRowFormat format) {
        this(format, null);
    }

    public AISToProtobuf(ProtobufRowFormat format, FileDescriptorSet priorSet) {
        this.format = format;
=======
    public AISToProtobuf(ProtobufRowFormat.Type formatType) {
        this(formatType, null);
    }

    public AISToProtobuf(ProtobufRowFormat.Type formatType, FileDescriptorSet priorSet) {
        this.formatType = formatType;
>>>>>>> 51e4e43d
        this.priorSet = priorSet;
        setBuilder = FileDescriptorSet.newBuilder();
    }

    public FileDescriptorSet build() {
        return setBuilder.build();
    }

    public void addGroup(Group group) {
        tables.clear();
        findTables(group.getRoot());
        Collections.sort(tables, new Comparator<Table>() {
                             @Override
                             public int compare(Table t1, Table t2) {
                                 return Integer.compare(t1.getOrdinal(), 
                                                        t2.getOrdinal());
                             }
                         });
        fileBuilder = setBuilder.addFileBuilder();
        fileBuilder.setName(ident(group.getName().getTableName(), false) + ".proto");
        fileBuilder.setPackage(ident(group.getName().getSchemaName(), false));
        fileBuilder.addDependency("sql_custom_options.proto");
        FileOptions.Builder fileOptions = FileOptions.newBuilder();
        GroupOptions.Builder groupOptions = GroupOptions.newBuilder();
        groupOptions.setName(group.getName().getTableName());
        groupOptions.setSchema(group.getName().getSchemaName());
        // TODO: Would it be better to use the root's version and
        // arrange for that to always change on DDL?
        int sumVersions = 0;
        for (Table table : tables) {
            sumVersions += table.getVersion();
        }
        if (sumVersions > 0) {
            groupOptions.setVersion(sumVersions);
        }
        priorFile = null;
        if (priorSet != null) {
            String rootUuid = group.getRoot().getUuid().toString();
            for (FileDescriptorProto file : priorSet.getFileList()) {
                DescriptorProto firstMessage = file.getMessageType(0);
                MessageOptions options = firstMessage.getOptions();
                if ((options != null) &&
                    (options.hasExtension(TableOptions.fdbsql))) {
                    TableOptions tableOptions = options.getExtension(TableOptions.fdbsql);
                    if (tableOptions.getUuid().equals(rootUuid)) {
                        priorFile = file;
                        break;
                    }
                }
            }
        }
        messageNames.clear();
        for (Table table : tables) {
            tableMessageNames.put(table, uniqueIdent(ident(table.getName().getTableName(), true), messageNames));
        }
        for (Table table : tables) {
            addTable(table);
        }
<<<<<<< HEAD
        if (format == ProtobufRowFormat.GROUP_MESSAGE) {
=======
        if (formatType == ProtobufRowFormat.Type.GROUP_MESSAGE) {
>>>>>>> 51e4e43d
            addGroupMessage();
        }
        fileOptions.setExtension(GroupOptions.fdbsql, groupOptions.build());
        fileBuilder.setOptions(fileOptions);
    }

    protected void findTables(Table table) {
        tables.add(table);
        for (Join join : table.getChildJoins()) {
            findTables(join.getChild());
        }
    }

    protected void addTable(Table table) {
        messageBuilder = fileBuilder.addMessageTypeBuilder();
        messageBuilder.setName(tableMessageNames.get(table));
        MessageOptions.Builder messageOptions = MessageOptions.newBuilder();
        TableOptions.Builder tableOptions = TableOptions.newBuilder();
        tableOptions.setName(table.getName().getTableName());
        tableOptions.setSchema(table.getName().getSchemaName());
        tableOptions.setUuid(table.getUuid().toString());
        priorMessage = null;
        if (priorFile != null) {
            for (DescriptorProto message : priorFile.getMessageTypeList()) {
                MessageOptions options = message.getOptions();
                if ((options != null) &&
                    (options.hasExtension(TableOptions.fdbsql))) {
                    TableOptions toptions = options.getExtension(TableOptions.fdbsql);
                    if (toptions.getUuid().equals(tableOptions.getUuid())) {
                        priorMessage = message;
                        break;
                    }
                }
            }
        }
        nextField = 1;
        if (priorMessage != null) {
            TableOptions options = priorMessage.getOptions().getExtension(TableOptions.fdbsql);
            if (options.hasNextField()) {
                nextField = options.getNextField();
            }
            else {
                nextField = priorMessage.getField(priorMessage.getFieldCount() - 1)
                    .getNumber() + 1;
            }
        }
        fieldNames.clear();
        for (Column column : table.getColumnsIncludingInternal()) {
            addColumn(column);
        }
        for (Table child : tables) { // Continue to follow ordinal order.
            if (child.getParentTable() == table) {
                addChildTable(child);
            }
        }
        if (nextField != messageBuilder.getFieldOrBuilder(messageBuilder.getFieldCount() - 1).getNumber() + 1) {
            tableOptions.setNextField(nextField);
        }
        messageOptions.setExtension(TableOptions.fdbsql, tableOptions.build());
        messageBuilder.setOptions(messageOptions);
    }

    protected void addColumn(Column column) {
        String fieldName = uniqueIdent(ident(column.getName(), false), fieldNames);
        fieldBuilder = messageBuilder.addFieldBuilder();
        fieldBuilder.setName(fieldName);
        fieldBuilder.setLabel(Label.LABEL_OPTIONAL);
        FieldOptions.Builder fieldBuilderOptions = FieldOptions.newBuilder();
        ColumnOptions.Builder columnOptions = ColumnOptions.newBuilder();
        if (!fieldName.equals(column.getName())) {
            columnOptions.setName(column.getName());
        }
        columnOptions.setSqlType(column.getTypeDescription().toUpperCase());
        columnOptions.setUuid(column.getUuid().toString());
        priorField = null;
        if (priorMessage != null) {
            for (FieldDescriptorProto field : priorMessage.getFieldList()) {
                FieldOptions options = field.getOptions();
                if ((options != null) &&
                    (options.hasExtension(ColumnOptions.fdbsql))) {
                    ColumnOptions coptions = options.getExtension(ColumnOptions.fdbsql);
                    if (coptions.getUuid().equals(columnOptions.getUuid())) {
                        priorField = field;
                        break;
                    }
                }
            }
        }
        setColumnType(column, columnOptions);
        setFieldNumber();
        fieldBuilderOptions.setExtension(ColumnOptions.fdbsql, columnOptions.build());
        fieldBuilder.setOptions(fieldBuilderOptions);
        if (column.getNullable() && 
            ((column.getDefaultValue() != null) ||
             (column.getDefaultFunction() != null))) {
            addNullForField(column.getName(), fieldBuilder.getNumber());
        }
    }

    protected void setColumnType(Column column, ColumnOptions.Builder columnOptions) {
        ProtobufRowConversion conversion = ProtobufRowConversion.forTInstance(column.tInstance());
        assert (conversion != null) : column;
        Type type = conversion.getType();
        int decimalScale = conversion.getDecimalScale();
        fieldBuilder.setType(type);
        if (decimalScale >= 0) {
            columnOptions.setDecimalScale(decimalScale);
        }
        if ((priorField != null) &&
            ((priorField.getType() != type) ||
             (priorDecimalScale() != decimalScale))) {
            priorField = null;
        }
    }

    protected int priorDecimalScale() {
        if (priorField != null) {
            ColumnOptions columnOptions = priorField.getOptions().getExtension(ColumnOptions.fdbsql);
            if (columnOptions.hasDecimalScale()) {
                return columnOptions.getDecimalScale();
            }
        }
        return -1;
    }

    protected void setFieldNumber() {
        if (priorField != null) {
            fieldBuilder.setNumber(priorField.getNumber());
            if (fieldBuilder.getNumber() >= nextField) {
                nextField = fieldBuilder.getNumber() + 1;
            }
        }
        else {
            fieldBuilder.setNumber(nextField++);
        }
    }

    protected void addNullForField(String columnName, int forField) {
        String fieldName = uniqueIdent("_" + ident(columnName, false) + "_is_null", fieldNames);
        fieldBuilder = messageBuilder.addFieldBuilder();
        fieldBuilder.setName(fieldName);
        fieldBuilder.setType(Type.TYPE_BOOL);
        fieldBuilder.setLabel(Label.LABEL_OPTIONAL);
        FieldOptions.Builder fieldBuilderOptions = FieldOptions.newBuilder();
        ColumnOptions.Builder columnOptions = ColumnOptions.newBuilder();
        columnOptions.setNullForField(forField);
        priorField = null;
        if (priorMessage != null) {
            for (FieldDescriptorProto field : priorMessage.getFieldList()) {
                FieldOptions options = field.getOptions();
                if ((options != null) &&
                    (options.hasExtension(ColumnOptions.fdbsql))) {
                    ColumnOptions coptions = options.getExtension(ColumnOptions.fdbsql);
                    if (coptions.hasNullForField() &&
                        (coptions.getNullForField() == forField)) {
                        priorField = field;
                        break;
                    }
                }
            }
        }
        setFieldNumber();
        fieldBuilderOptions.setExtension(ColumnOptions.fdbsql, columnOptions.build());
        fieldBuilder.setOptions(fieldBuilderOptions);
    }

    protected void addChildTable(Table table) {
        String fieldName = uniqueIdent(ident(table.getName().getTableName(), false), fieldNames);
        fieldBuilder = messageBuilder.addFieldBuilder();
        fieldBuilder.setName(fieldName);
        fieldBuilder.setLabel(Label.LABEL_REPEATED);
        fieldBuilder.setType(Type.TYPE_MESSAGE);
        fieldBuilder.setTypeName(tableMessageNames.get(table));
        FieldOptions.Builder fieldBuilderOptions = FieldOptions.newBuilder();
        ColumnOptions.Builder columnOptions = ColumnOptions.newBuilder();
        columnOptions.setUuid(table.getUuid().toString());
        priorField = null;
        if (priorMessage != null) {
            for (FieldDescriptorProto field : priorMessage.getFieldList()) {
                FieldOptions options = field.getOptions();
                if ((options != null) &&
                    (options.hasExtension(ColumnOptions.fdbsql))) {
                    ColumnOptions coptions = options.getExtension(ColumnOptions.fdbsql);
                    if (coptions.getUuid().equals(columnOptions.getUuid())) {
                        priorField = field;
                        break;
                    }
                }
            }
        }
        setFieldNumber();
        fieldBuilderOptions.setExtension(ColumnOptions.fdbsql, columnOptions.build());
        fieldBuilder.setOptions(fieldBuilderOptions);
    }

    protected void addGroupMessage() {
        messageBuilder = fileBuilder.addMessageTypeBuilder();
        messageBuilder.setName(uniqueIdent("_Group", messageNames));
        MessageOptions.Builder messageOptions = MessageOptions.newBuilder();
        TableOptions.Builder tableOptions = TableOptions.newBuilder();
        tableOptions.setIsGroup(true);
        priorMessage = null;
        if (priorFile != null) {
            for (DescriptorProto message : priorFile.getMessageTypeList()) {
                MessageOptions options = message.getOptions();
                if ((options != null) &&
                    (options.hasExtension(TableOptions.fdbsql))) {
                    TableOptions toptions = options.getExtension(TableOptions.fdbsql);
                    if (toptions.getIsGroup()) {
                        priorMessage = message;
                        break;
                    }
                }
            }
        }
        nextField = 1;
        if (priorMessage != null) {
            TableOptions options = priorMessage.getOptions().getExtension(TableOptions.fdbsql);
            if (options.hasNextField()) {
                nextField = options.getNextField();
            }
            else {
                nextField = priorMessage.getField(priorMessage.getFieldCount() - 1)
                    .getNumber() + 1;
            }
        }
        fieldNames.clear();
        for (Table table : tables) {
            String fieldName = uniqueIdent(ident(table.getName().getTableName(), false), fieldNames);
            fieldBuilder = messageBuilder.addFieldBuilder();
            fieldBuilder.setName(fieldName);
            fieldBuilder.setLabel(Label.LABEL_OPTIONAL);
            fieldBuilder.setType(Type.TYPE_MESSAGE);
            fieldBuilder.setTypeName(tableMessageNames.get(table));
            FieldOptions.Builder fieldBuilderOptions = FieldOptions.newBuilder();
            ColumnOptions.Builder columnOptions = ColumnOptions.newBuilder();
            columnOptions.setUuid(table.getUuid().toString());
            priorField = null;
            if (priorMessage != null) {
                for (FieldDescriptorProto field : priorMessage.getFieldList()) {
                    FieldOptions options = field.getOptions();
                    if ((options != null) &&
                        (options.hasExtension(ColumnOptions.fdbsql))) {
                        ColumnOptions coptions = options.getExtension(ColumnOptions.fdbsql);
                        if (coptions.getUuid().equals(columnOptions.getUuid())) {
                            priorField = field;
                            break;
                        }
                    }
                }
            }
            setFieldNumber();
            fieldBuilderOptions.setExtension(ColumnOptions.fdbsql, columnOptions.build());
            fieldBuilder.setOptions(fieldBuilderOptions);
        }
        if (nextField != messageBuilder.getFieldOrBuilder(messageBuilder.getFieldCount() - 1).getNumber() + 1) {
            tableOptions.setNextField(nextField);
        }
        messageOptions.setExtension(TableOptions.fdbsql, tableOptions.build());
        messageBuilder.setOptions(messageOptions);
    }

    protected String ident(String base, boolean camelize) {
        String ident = base.toLowerCase();
        if (camelize) {
            StringBuilder str = new StringBuilder();
            boolean upper = true;
            for (int i = 0; i < ident.length(); i++) {
                char ch = ident.charAt(i);
                if (ch == '_') {
                    upper = true;
                }
                else if (upper) {
                    str.append(Character.toUpperCase(ch));
                    upper = false;
                }
                else {
                    str.append(ch);
                }
            }
            ident = str.toString();
        }
        return ident;
    }

    protected String uniqueIdent(String base, Set<String> existing) {
        for (int i = 0; ; i++) {
            String ident = (i == 0) ? base : base + "_" + i;
            if (existing.add(ident)) {
                return ident;
            }
        }
    }
}<|MERGE_RESOLUTION|>--- conflicted
+++ resolved
@@ -48,11 +48,7 @@
 
 public class AISToProtobuf
 {
-<<<<<<< HEAD
-    private ProtobufRowFormat format;
-=======
     private ProtobufRowFormat.Type formatType;
->>>>>>> 51e4e43d
     private List<Table> tables = new ArrayList<>();
     private Map<Table,String> tableMessageNames = new HashMap<>();
     private FileDescriptorSet.Builder setBuilder;
@@ -67,21 +63,12 @@
     private Set<String> fieldNames = new HashSet<>();
     private int nextField;
 
-<<<<<<< HEAD
-    public AISToProtobuf(ProtobufRowFormat format) {
-        this(format, null);
-    }
-
-    public AISToProtobuf(ProtobufRowFormat format, FileDescriptorSet priorSet) {
-        this.format = format;
-=======
     public AISToProtobuf(ProtobufRowFormat.Type formatType) {
         this(formatType, null);
     }
 
     public AISToProtobuf(ProtobufRowFormat.Type formatType, FileDescriptorSet priorSet) {
         this.formatType = formatType;
->>>>>>> 51e4e43d
         this.priorSet = priorSet;
         setBuilder = FileDescriptorSet.newBuilder();
     }
@@ -140,11 +127,7 @@
         for (Table table : tables) {
             addTable(table);
         }
-<<<<<<< HEAD
-        if (format == ProtobufRowFormat.GROUP_MESSAGE) {
-=======
         if (formatType == ProtobufRowFormat.Type.GROUP_MESSAGE) {
->>>>>>> 51e4e43d
             addGroupMessage();
         }
         fileOptions.setExtension(GroupOptions.fdbsql, groupOptions.build());
