--- conflicted
+++ resolved
@@ -211,11 +211,7 @@
      * 2 - type bundles
      * 3 - Online DDL error-ing
      */
-<<<<<<< HEAD
     private static final long CURRENT_META_VERSION = 4;
-=======
-    private static final long CURRENT_META_VERSION = 3;
->>>>>>> f3e519f2
     private static final String S_K_META_VERSION = "metaVersion";
     private static final String S_K_DATA_VERSION = "dataVersion";
     private static final String S_K_DELAYED = "delayed";
