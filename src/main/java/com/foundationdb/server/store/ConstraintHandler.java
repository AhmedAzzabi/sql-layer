--- conflicted
+++ resolved
@@ -409,8 +409,6 @@
     protected void checkReferencing(Session session, RowData row, 
                                     ForeignKey foreignKey, List<Column> columns,
                                     String action) {
-<<<<<<< HEAD
-        
         if (!compareSelfReference(row, foreignKey)) {
             Index index = foreignKey.getReferencedIndex();
             SDType storeData = (SDType)store.createStoreData(session, index);
@@ -419,21 +417,8 @@
                 boolean anyNull = crossReferenceKey(session, key, row, columns);
                 if (!anyNull) {
                     assert index.isUnique();
-                    if (index.isUniqueAndMayContainNulls()) {
-                        key.append(0L);
-                    }
                     checkReferencing(session, index, storeData, row, foreignKey, action);
                 }
-=======
-        Index index = foreignKey.getReferencedIndex();
-        SDType storeData = (SDType)store.createStoreData(session, index);
-        Key key = store.getKey(session, storeData);
-        try {
-            boolean anyNull = crossReferenceKey(session, key, row, columns);
-            if (!anyNull) {
-                assert index.isUnique();
-                checkReferencing(session, index, storeData, row, foreignKey, action);
->>>>>>> 6d468e94
             }
             finally {
                 store.releaseStoreData(session, storeData);
