/**
 * Copyright (C) 2009-2013 FoundationDB, LLC
 *
 * This program is free software: you can redistribute it and/or modify
 * it under the terms of the GNU Affero General Public License as published by
 * the Free Software Foundation, either version 3 of the License, or
 * (at your option) any later version.
 *
 * This program is distributed in the hope that it will be useful,
 * but WITHOUT ANY WARRANTY; without even the implied warranty of
 * MERCHANTABILITY or FITNESS FOR A PARTICULAR PURPOSE.  See the
 * GNU Affero General Public License for more details.
 *
 * You should have received a copy of the GNU Affero General Public License
 * along with this program.  If not, see <http://www.gnu.org/licenses/>.
 */

package com.foundationdb.server.types.mcompat.mfuncs;

import com.foundationdb.server.types.TScalar;
import com.foundationdb.server.types.common.funcs.Hex;
import com.foundationdb.server.types.mcompat.mtypes.MBinary;
import com.foundationdb.server.types.mcompat.mtypes.MNumeric;
import com.foundationdb.server.types.mcompat.mtypes.MString;

@SuppressWarnings("unused")
public class MHex
{
    private MHex() {
    }

<<<<<<< HEAD
    private static final String HEX_NAME = "HEX";

    private static Charset getCharset(TInstance type) {
        int id = type.attribute(StringAttribute.CHARSET);
        String name = (StringFactory.Charset.values())[id].name();
        return Charset.forName(name);
    }


    public static final TScalar HEX_STRING = new TScalarBase()
    {
        @Override
        protected void buildInputSets(TInputSetBuilder builder) {
            builder.covers(MString.VARCHAR, 0);
        }

        @Override
        protected void doEvaluate(TExecutionContext context,
                                  LazyList<? extends ValueSource> inputs,
                                  ValueTarget output) {
            Charset charset = getCharset(context.inputTypeAt(0));
            String s = inputs.get(0).getString();
            byte[] bytes = s.getBytes(charset);
            output.putString(Strings.hex(bytes), null);
        }

        @Override
        public String displayName() {
            return HEX_NAME;
        }

        @Override
        public TOverloadResult resultType() {
            return TOverloadResult.custom(new TCustomOverloadResult() {
                @Override
                public TInstance resultInstance(List<TPreptimeValue> inputs, TPreptimeContext context) {
                    TInstance type = inputs.get(0).type();
                    int maxLen = type.attribute(StringAttribute.MAX_LENGTH);
                    Charset charset = getCharset(type);
                    long maxBytes = (long)Math.ceil(maxLen * charset.newEncoder().maxBytesPerChar());
                    long maxHexLength = maxBytes * 2;
                    return MString.VARCHAR.instance(Ints.saturatedCast(maxHexLength), anyContaminatingNulls(inputs));
                }
            });
        }

    };

    public static final TScalar HEX_BIGINT = new TScalarBase()
    {
        @Override
        protected void buildInputSets(TInputSetBuilder builder) {
            builder.covers(MNumeric.BIGINT, 0);
        }

        @Override
        protected void doEvaluate(TExecutionContext context,
                                  LazyList<? extends ValueSource> inputs,
                                  ValueTarget output) {
            long value = inputs.get(0).getInt64();
            output.putString(Long.toHexString(value).toUpperCase(), null);
        }

        @Override
        public String displayName() {
            return HEX_NAME;
        }

        @Override
        public TOverloadResult resultType() {
            return TOverloadResult.custom(new TCustomOverloadResult() {
                @Override
                public TInstance resultInstance(List<TPreptimeValue> inputs, TPreptimeContext context) {
                    // 16 = BIGINT size * 2
                    return MString.VARCHAR.instance(16, anyContaminatingNulls(inputs));
                }
            });
        }
    };

    public static final TScalar HEX_BINARY = new TScalarBase()
    {
        @Override
        protected void buildInputSets(TInputSetBuilder builder) {
            builder.covers(MBinary.VARBINARY, 0);
        }

        @Override
        protected void doEvaluate(TExecutionContext context,
                                  LazyList<? extends ValueSource> inputs,
                                  ValueTarget output) {
            byte[] bytes = inputs.get(0).getBytes();
            output.putString(Strings.hex(bytes), null);
        }

        @Override
        public String displayName() {
            return HEX_NAME;
        }

        @Override
        public TOverloadResult resultType() {
            return TOverloadResult.custom(new TCustomOverloadResult() {
                @Override
                public TInstance resultInstance(List<TPreptimeValue> inputs, TPreptimeContext context) {
                    int length = inputs.get(0).type().attribute(Attrs.LENGTH);
                    return MString.VARCHAR.instance(Ints.saturatedCast(length * 2), anyContaminatingNulls(inputs));
                }
            });
        }
    };
=======
    public static final TScalar[] INSTANCES =
        Hex.create(MString.VARCHAR, MNumeric.BIGINT, MBinary.VARBINARY);

>>>>>>> 2c98fdea
}<|MERGE_RESOLUTION|>--- conflicted
+++ resolved
@@ -29,121 +29,7 @@
     private MHex() {
     }
 
-<<<<<<< HEAD
-    private static final String HEX_NAME = "HEX";
-
-    private static Charset getCharset(TInstance type) {
-        int id = type.attribute(StringAttribute.CHARSET);
-        String name = (StringFactory.Charset.values())[id].name();
-        return Charset.forName(name);
-    }
-
-
-    public static final TScalar HEX_STRING = new TScalarBase()
-    {
-        @Override
-        protected void buildInputSets(TInputSetBuilder builder) {
-            builder.covers(MString.VARCHAR, 0);
-        }
-
-        @Override
-        protected void doEvaluate(TExecutionContext context,
-                                  LazyList<? extends ValueSource> inputs,
-                                  ValueTarget output) {
-            Charset charset = getCharset(context.inputTypeAt(0));
-            String s = inputs.get(0).getString();
-            byte[] bytes = s.getBytes(charset);
-            output.putString(Strings.hex(bytes), null);
-        }
-
-        @Override
-        public String displayName() {
-            return HEX_NAME;
-        }
-
-        @Override
-        public TOverloadResult resultType() {
-            return TOverloadResult.custom(new TCustomOverloadResult() {
-                @Override
-                public TInstance resultInstance(List<TPreptimeValue> inputs, TPreptimeContext context) {
-                    TInstance type = inputs.get(0).type();
-                    int maxLen = type.attribute(StringAttribute.MAX_LENGTH);
-                    Charset charset = getCharset(type);
-                    long maxBytes = (long)Math.ceil(maxLen * charset.newEncoder().maxBytesPerChar());
-                    long maxHexLength = maxBytes * 2;
-                    return MString.VARCHAR.instance(Ints.saturatedCast(maxHexLength), anyContaminatingNulls(inputs));
-                }
-            });
-        }
-
-    };
-
-    public static final TScalar HEX_BIGINT = new TScalarBase()
-    {
-        @Override
-        protected void buildInputSets(TInputSetBuilder builder) {
-            builder.covers(MNumeric.BIGINT, 0);
-        }
-
-        @Override
-        protected void doEvaluate(TExecutionContext context,
-                                  LazyList<? extends ValueSource> inputs,
-                                  ValueTarget output) {
-            long value = inputs.get(0).getInt64();
-            output.putString(Long.toHexString(value).toUpperCase(), null);
-        }
-
-        @Override
-        public String displayName() {
-            return HEX_NAME;
-        }
-
-        @Override
-        public TOverloadResult resultType() {
-            return TOverloadResult.custom(new TCustomOverloadResult() {
-                @Override
-                public TInstance resultInstance(List<TPreptimeValue> inputs, TPreptimeContext context) {
-                    // 16 = BIGINT size * 2
-                    return MString.VARCHAR.instance(16, anyContaminatingNulls(inputs));
-                }
-            });
-        }
-    };
-
-    public static final TScalar HEX_BINARY = new TScalarBase()
-    {
-        @Override
-        protected void buildInputSets(TInputSetBuilder builder) {
-            builder.covers(MBinary.VARBINARY, 0);
-        }
-
-        @Override
-        protected void doEvaluate(TExecutionContext context,
-                                  LazyList<? extends ValueSource> inputs,
-                                  ValueTarget output) {
-            byte[] bytes = inputs.get(0).getBytes();
-            output.putString(Strings.hex(bytes), null);
-        }
-
-        @Override
-        public String displayName() {
-            return HEX_NAME;
-        }
-
-        @Override
-        public TOverloadResult resultType() {
-            return TOverloadResult.custom(new TCustomOverloadResult() {
-                @Override
-                public TInstance resultInstance(List<TPreptimeValue> inputs, TPreptimeContext context) {
-                    int length = inputs.get(0).type().attribute(Attrs.LENGTH);
-                    return MString.VARCHAR.instance(Ints.saturatedCast(length * 2), anyContaminatingNulls(inputs));
-                }
-            });
-        }
-    };
-=======
     public static final TScalar[] INSTANCES =
         Hex.create(MString.VARCHAR, MNumeric.BIGINT, MBinary.VARBINARY);
 
->>>>>>> 2c98fdea
 }