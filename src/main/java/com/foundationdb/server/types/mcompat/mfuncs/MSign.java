--- conflicted
+++ resolved
@@ -41,11 +41,7 @@
 
     @Override
     protected void doEvaluate(TExecutionContext context, LazyList<? extends ValueSource> inputs, ValueTarget output) {
-<<<<<<< HEAD
-        BigDecimalWrapper num = MBigDecimal.getWrapper(inputs.get(0), context.inputTypeAt(0));
-=======
         BigDecimalWrapper num = TBigDecimal.getWrapper(inputs.get(0), context.inputTypeAt(0));
->>>>>>> 2c98fdea
         
         output.putInt64(num.getSign());      
     }
