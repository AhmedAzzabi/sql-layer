--- conflicted
+++ resolved
@@ -246,27 +246,17 @@
     void updateRow(Session session, NewRow oldRow, NewRow newRow, ColumnSelector columnSelector);
 
     /**
-<<<<<<< HEAD
+     * Truncates the given table.
+     *
+     * @param tableId the table to truncate
+     */
+    void truncateTable(Session session, int tableId);
+
+    /**
      * Truncates the given table, possibly cascading the truncate to child tables.
      *
      * @param tableId the table to truncate
      * @param descendants <code>true</code> to delete descendants too
-     * @throws Exception 
-     * @throws NullPointerException if the given tableId is null
-     */
-=======
-     * Truncates the given table.
-     *
-     * @param tableId the table to truncate
-     */
-    void truncateTable(Session session, int tableId);
-
-    /**
-     * Truncates the given table, possibly cascading the truncate to child tables.
-     *
-     * @param tableId the table to truncate
-     * @param descendants <code>true</code> to delete descendants too
-     */
->>>>>>> deedb9d0
+     */
     void truncateTable(Session session, int tableId, boolean descendants);
 }