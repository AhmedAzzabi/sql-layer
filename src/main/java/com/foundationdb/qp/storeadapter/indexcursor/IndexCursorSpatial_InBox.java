--- conflicted
+++ resolved
@@ -140,17 +140,10 @@
         BigDecimal xLo, xHi, yLo, yHi;
         TInstance xinst = index.getAllColumns().get(latColumn).getColumn().getType();
         TInstance yinst = index.getAllColumns().get(lonColumn).getColumn().getType();
-<<<<<<< HEAD
-        xLo = MBigDecimal.getWrapper(loExpressions.value(latColumn), xinst).asBigDecimal();
-        xHi = MBigDecimal.getWrapper(hiExpressions.value(latColumn), xinst).asBigDecimal();
-        yLo = MBigDecimal.getWrapper(loExpressions.value(lonColumn), yinst).asBigDecimal();
-        yHi = MBigDecimal.getWrapper(hiExpressions.value(lonColumn), yinst).asBigDecimal();
-=======
         xLo = TBigDecimal.getWrapper(loExpressions.value(latColumn), xinst).asBigDecimal();
         xHi = TBigDecimal.getWrapper(hiExpressions.value(latColumn), xinst).asBigDecimal();
         yLo = TBigDecimal.getWrapper(loExpressions.value(lonColumn), yinst).asBigDecimal();
         yHi = TBigDecimal.getWrapper(hiExpressions.value(lonColumn), yinst).asBigDecimal();
->>>>>>> 2c98fdea
         BoxLatLon box = BoxLatLon.newBox(xLo, xHi, yLo, yHi);
         long[] zValues = new long[SpaceLatLon.MAX_DECOMPOSITION_Z_VALUES];
         space.decompose(box, zValues);
