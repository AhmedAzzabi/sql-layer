--- conflicted
+++ resolved
@@ -161,34 +161,11 @@
     }
 
     @Override
-<<<<<<< HEAD
-    public long hash(ValueSource valueSource, AkCollator collator)
-    {
-        assert collator != null; // Caller should have hashed in this case
-        long hash;
-        Key key;
-        int depth;
-        if (valueSource instanceof PersistitKeyValueSource) {
-            PersistitKeyValueSource persistitKeyValueSource = (PersistitKeyValueSource) valueSource;
-            key = persistitKeyValueSource.key();
-            depth = persistitKeyValueSource.depth();
-        } else {
-            key = store.createKey();
-            collator.append(key, valueSource.getString());
-            depth = 0;
-        }
-        hash = keyHasher.hash(key, depth);
-        return hash;
-    }
-
-
-=======
     public long rowCount(Session session, RowType tableType) {
         RowDef rowDef = tableType.userTable().rowDef();
         return rowDef.getTableStatus().getRowCount(session);
     }
 
->>>>>>> 83069fb0
     @Override
     public <S> RowData rowData(RowDef rowDef, RowBase row, RowDataCreator<S> creator) {
         if(row instanceof PersistitGroupRow) {
