/**
 * Copyright (C) 2009-2013 FoundationDB, LLC
 *
 * This program is free software: you can redistribute it and/or modify
 * it under the terms of the GNU Affero General Public License as published by
 * the Free Software Foundation, either version 3 of the License, or
 * (at your option) any later version.
 *
 * This program is distributed in the hope that it will be useful,
 * but WITHOUT ANY WARRANTY; without even the implied warranty of
 * MERCHANTABILITY or FITNESS FOR A PARTICULAR PURPOSE.  See the
 * GNU Affero General Public License for more details.
 *
 * You should have received a copy of the GNU Affero General Public License
 * along with this program.  If not, see <http://www.gnu.org/licenses/>.
 */

package com.foundationdb.ais.model;

import com.foundationdb.ais.model.validation.AISInvariants;
import com.foundationdb.qp.storeadapter.SpatialHelper;
import com.foundationdb.server.geophile.Space;
import com.foundationdb.server.geophile.SpaceLatLon;
import com.foundationdb.server.types.TInstance;
import com.foundationdb.server.types.common.types.TBigDecimal;
import com.foundationdb.server.types.mcompat.mtypes.MNumeric;

import java.util.*;

public abstract class Index extends HasStorage implements Visitable
{
    public abstract HKey hKey();
    public abstract boolean isTableIndex();
    public abstract void computeFieldAssociations(Map<Table,Integer> ordinalMap);
    public abstract Table leafMostTable();
    public abstract Table rootMostTable();
    public abstract void checkMutability();
    public abstract Collection<Integer> getAllTableIDs();

    protected Index(TableName tableName,
                    String indexName,
                    Integer indexId,
                    Boolean isUnique,
                    String constraint,
                    JoinType joinType,
                    boolean isValid)
    {
        if ( (indexId != null) && (indexId | INDEX_ID_BITS) != INDEX_ID_BITS)
            throw new IllegalArgumentException("index ID out of range: " + indexId + " > " + INDEX_ID_BITS);
        AISInvariants.checkNullName(indexName, "index", "index name");

        this.indexName = new IndexName(tableName, indexName);
        this.indexId = indexId;
        this.isUnique = isUnique;
        this.constraint = constraint;
        this.joinType = joinType;
        this.isValid = isValid;
        keyColumns = new ArrayList<>();
    }

    protected Index(TableName tableName, String indexName, Integer idAndFlags, Boolean isUnique, String constraint) {
        this (
                tableName,
                indexName,
                extractIndexId(idAndFlags),
                isUnique,
                constraint,
                extractJoinType(idAndFlags),
                extractIsValid(idAndFlags)
        );
    }

    public boolean isGroupIndex()
    {
        return !isTableIndex();
    }

    public JoinType getJoinType() {
        return joinType;
    }

    public boolean isValid() {
        return isTableIndex() || isValid;
    }

    @Override
    public String toString()
    {
        StringBuilder buffer = new StringBuilder();
        buffer.append(getTypeString());
        buffer.append("(");
        buffer.append(getNameString());
        buffer.append(keyColumns.toString());
        buffer.append(")");
        if (space != null) {
            buffer.append(space.toString());
        }
        return buffer.toString();
    }

    void addColumn(IndexColumn indexColumn)
    {
        if (columnsFrozen) {
            throw new IllegalStateException("can't add column because columns list is frozen");
        }
        keyColumns.add(indexColumn);
        columnsStale = true;
    }

    public void freezeColumns() {
        if (!columnsFrozen) {
            sortColumnsIfNeeded();
            columnsFrozen = true;
        }
    }

    public boolean isUnique()
    {
        return isUnique;
    }

    public boolean isPrimaryKey()
    {
        return constraint.equals(PRIMARY_KEY_CONSTRAINT);
    }

    public boolean isAkibanForeignKey() {
        return constraint.equals(FOREIGN_KEY_CONSTRAINT) &&
               indexName.getName().startsWith(GROUPING_FK_PREFIX);
    }

    public boolean isForeignKey() {
        return constraint.equals(FOREIGN_KEY_CONSTRAINT) &&
               !indexName.getName().startsWith(GROUPING_FK_PREFIX);
    }

    public String getConstraint()
    {
        return constraint;
    }

    public void setConstraint(String constraint) {
        this.constraint = constraint;
    }

    public IndexName getIndexName()
    {
        return indexName;
    }

    public void setIndexName(IndexName name)
    {
        indexName = name;
    }

    /**
     * Return columns declared as part of the index definition.
     * @return list of columns
     */
    public List<IndexColumn> getKeyColumns()
    {
        sortColumnsIfNeeded();
        return keyColumns;
    }

    /**
     * Return all columns that make up the physical index key. This includes declared columns and hkey columns.
     * @return list of columns
     */
    public List<IndexColumn> getAllColumns() {
        return allColumns;
    }

    public IndexMethod getIndexMethod()
    {
        if (space != null)
            return IndexMethod.Z_ORDER_LAT_LON;
        else
            return IndexMethod.NORMAL;
    }

    public void markSpatial(int firstSpatialArgument, int dimensions)
    {
        checkMutability();
        if (dimensions != Space.LAT_LON_DIMENSIONS) {
            // Only lat/lon for now
            throw new IllegalArgumentException();
        }
        this.firstSpatialArgument = firstSpatialArgument;
        this.space = SpaceLatLon.create();
    }

    public int firstSpatialArgument()
    {
        return firstSpatialArgument;
    }

    public int dimensions()
    {
        // Only lat/lon for now
        return Space.LAT_LON_DIMENSIONS;
    }

    public Space space()
    {
        return space;
    }

    public final boolean isSpatial()
    {
        switch (getIndexMethod()) {
        case Z_ORDER_LAT_LON:
            return true;
        default:
            return false;
        }
    }

    private void sortColumnsIfNeeded() {
        if (columnsStale) {
            Collections.sort(keyColumns,
                    new Comparator<IndexColumn>() {
                        @Override
                        public int compare(IndexColumn x, IndexColumn y) {
                            return x.getPosition() - y.getPosition();
                        }
                    });
            columnsStale = false;
        }
    }

    public Integer getIndexId()
    {
        return indexId;
    }

    public void setIndexId(Integer indexId)
    {
        this.indexId = indexId;
    }

    public IndexType getIndexType()
    {
        return isTableIndex() ? IndexType.TABLE : IndexType.GROUP;
    }

    public IndexRowComposition indexRowComposition()
    {
        return indexRowComposition;
    }

    public boolean isUniqueAndMayContainNulls()
    {
        return false;
    }

    protected static class AssociationBuilder {
        /**
         * @param fieldPosition entry of {@link IndexRowComposition#fieldPositions}
         * @param hkeyPosition entry of {@link IndexRowComposition#hkeyPositions}
         */
        void rowCompEntry(int fieldPosition, int hkeyPosition) {
            list1.add(fieldPosition); list2.add(hkeyPosition);
        }

        /**
         * @param ordinal entry of {@link IndexToHKey#ordinals}
         * @param indexRowPosition entry of {@link IndexToHKey#indexRowPositions}
         */
        void toHKeyEntry(int ordinal, int indexRowPosition) {
            list1.add(ordinal); list2.add(indexRowPosition);
        }

        IndexRowComposition createIndexRowComposition() {
            return new IndexRowComposition(asArray(list1), asArray(list2));
        }

        IndexToHKey createIndexToHKey() {
            return new IndexToHKey(asArray(list1), asArray(list2));
        }

        private int[] asArray(List<Integer> list) {
            int[] array = new int[list.size()];
            for(int i = 0; i < list.size(); ++i) {
                array[i] = list.get(i);
            }
            return array;
        }

        private List<Integer> list1 = new ArrayList<>();
        private List<Integer> list2 = new ArrayList<>();
    }
    
    private static JoinType extractJoinType(Integer idAndFlags) {
        if (idAndFlags == null)
            return  null;
        return (idAndFlags & IS_RIGHT_JOIN_FLAG) == IS_RIGHT_JOIN_FLAG
                ? JoinType.RIGHT
                : JoinType.LEFT;
    }

    private static boolean extractIsValid(Integer idAndFlags) {
        return idAndFlags != null && (idAndFlags & IS_VALID_FLAG) == IS_VALID_FLAG;
    }

    private static Integer extractIndexId(Integer idAndFlags) {
        if (idAndFlags == null)
            return null;
        if (idAndFlags < 0)
            throw new IllegalArgumentException("Negative idAndFlags: " + idAndFlags);
        return idAndFlags & INDEX_ID_BITS;
    }

    public Integer getIdAndFlags() {
        if(indexId == null) {
            return null;
        }
        int idAndFlags = indexId;
        if(isValid) {
            idAndFlags |= IS_VALID_FLAG;
        }
        if(joinType == JoinType.RIGHT) {
            idAndFlags |= IS_RIGHT_JOIN_FLAG;
        }
        return idAndFlags;
    }

    public boolean containsTableColumn(TableName tableName, String columnName) {
        for(IndexColumn iCol : keyColumns) {
            Column column = iCol.getColumn();
            if(column.getTable().getName().equals(tableName) && column.getName().equals(columnName)) {
                return true;
            }
        }
        return false;
    }

    // Visitable

    /** Visit this instance and then all index columns. */
    @Override
    public void visit(Visitor visitor) {
        visitor.visit(this);
        // Not present until computeFieldAssociations is called
        List<IndexColumn> cols = (allColumns == null) ? keyColumns : allColumns;
        for(IndexColumn ic : cols) {
            ic.visit(visitor);
        }
    }

    // akCollators and types provide type info for physical index rows.
    // Physical != logical for spatial indexes.

    public TInstance[] types()
    {
        ensureTypeInfo();
        return types;
    }

    private void ensureTypeInfo()
    {
        if (types == null) {
            synchronized (this) {
                if (types == null) {
                    int physicalColumns;
                    int firstSpatialColumn;
                    int dimensions;
                    if (isSpatial()) {
                        dimensions = dimensions();
                        physicalColumns = allColumns.size() - dimensions + 1;
                        firstSpatialColumn = firstSpatialArgument();
                    } else {
                        dimensions = 0;
                        physicalColumns = allColumns.size();
                        firstSpatialColumn = Integer.MAX_VALUE;
                    }
                    TInstance[] localTInstances = null;
                    localTInstances = new TInstance[physicalColumns];
                    int logicalColumn = 0;
                    int physicalColumn = 0;
                    int nColumns = allColumns.size();
                    while (logicalColumn < nColumns) {
                        if (logicalColumn == firstSpatialColumn) {
                            localTInstances[physicalColumn] =
                                MNumeric.BIGINT.instance(SpatialHelper.isNullable(this));
                            logicalColumn += dimensions;
                        } else {
                            IndexColumn indexColumn = allColumns.get(logicalColumn);
                            Column column = indexColumn.getColumn();
                            localTInstances[physicalColumn] = column.getType();
                            logicalColumn++;
                        }
                        physicalColumn++;
                    }
                    types = localTInstances;
                }
            }
        }
     }

    public static boolean isSpatialCompatible(Index index)
    {
        boolean isSpatialCompatible = false;
        List<IndexColumn> indexColumns = index.getKeyColumns();
        if (indexColumns.size() >= Space.LAT_LON_DIMENSIONS) {
            isSpatialCompatible = true;
            for (int d = 0; d < index.dimensions(); d++) {
                isSpatialCompatible =
                    isSpatialCompatible &&
                    isFixedDecimal(indexColumns.get(index.firstSpatialArgument() + d).getColumn());
            }
        }
        return isSpatialCompatible;
    }

    private static boolean isFixedDecimal(Column column) {
<<<<<<< HEAD
        return column.getType().typeClass() instanceof MBigDecimal;
=======
        return column.getType().typeClass() instanceof TBigDecimal;
>>>>>>> 2c98fdea
    }

    public static final String PRIMARY_KEY_CONSTRAINT = "PRIMARY";
    public static final String UNIQUE_KEY_CONSTRAINT = "UNIQUE";
    public static final String KEY_CONSTRAINT = "KEY";
    public static final String FOREIGN_KEY_CONSTRAINT = "FOREIGN KEY";
    public static final String GROUPING_FK_PREFIX = "__akiban";

    private static final int INDEX_ID_BITS = 0x0000FFFF;
    private static final int IS_VALID_FLAG = INDEX_ID_BITS + 1;
    private static final int IS_RIGHT_JOIN_FLAG = IS_VALID_FLAG << 1;

    private final Boolean isUnique;
    private String constraint;
    private final JoinType joinType;
    private final boolean isValid;
    private Integer indexId;
    private IndexName indexName;
    private boolean columnsStale = true;
    private boolean columnsFrozen = false;
    protected IndexRowComposition indexRowComposition;
    protected List<IndexColumn> keyColumns;
    protected List<IndexColumn> allColumns;
    private volatile TInstance[] types;
    // For a spatial index
    private Space space;
    private int firstSpatialArgument;

    public enum JoinType {
        LEFT, RIGHT
    }

    public static enum IndexType {
        TABLE("TABLE"),
        GROUP("GROUP"),
        FULL_TEXT("FULL_TEXT")
        ;

        private IndexType(String asString) {
            this.asString = asString;
        }

        @Override
        public final String toString() {
            return asString;
        }

        private final String asString;
    }

    public enum IndexMethod {
        NORMAL, Z_ORDER_LAT_LON, FULL_TEXT
    }

    // HasStorage

    @Override
    public AkibanInformationSchema getAIS() {
        return leafMostTable().getAIS();
    }

    @Override
    public String getTypeString() {
        return "Index";
    }

    @Override
    public String getNameString() {
        return indexName.toString();
    }

    @Override
    public String getSchemaName() {
        return indexName.getSchemaName();
    }

}<|MERGE_RESOLUTION|>--- conflicted
+++ resolved
@@ -414,11 +414,7 @@
     }
 
     private static boolean isFixedDecimal(Column column) {
-<<<<<<< HEAD
-        return column.getType().typeClass() instanceof MBigDecimal;
-=======
         return column.getType().typeClass() instanceof TBigDecimal;
->>>>>>> 2c98fdea
     }
 
     public static final String PRIMARY_KEY_CONSTRAINT = "PRIMARY";
