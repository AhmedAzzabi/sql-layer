/**
 * Copyright (C) 2012 Akiban Technologies Inc.
 * This program is free software: you can redistribute it and/or modify
 * it under the terms of the GNU Affero General Public License, version 3,
 * as published by the Free Software Foundation.
 *
 * This program is distributed in the hope that it will be useful,
 * but WITHOUT ANY WARRANTY; without even the implied warranty of
 * MERCHANTABILITY or FITNESS FOR A PARTICULAR PURPOSE.  See the
 * GNU Affero General Public License for more details.
 *
 * You should have received a copy of the GNU Affero General Public License
 * along with this program.  If not, see http://www.gnu.org/licenses.
 */

package com.akiban.ais.protobuf;

import com.akiban.ais.model.AkibanInformationSchema;
import com.akiban.ais.model.CharsetAndCollation;
import com.akiban.ais.model.Column;
import com.akiban.ais.model.Group;
import com.akiban.ais.model.Index;
import com.akiban.ais.model.IndexColumn;
import com.akiban.ais.model.IndexName;
import com.akiban.ais.model.Join;
import com.akiban.ais.model.JoinColumn;
import com.akiban.ais.model.TableName;
import com.akiban.ais.model.Type;

import com.akiban.ais.model.UserTable;
import com.akiban.server.error.ProtobufWriteException;
import com.akiban.util.GrowableByteBuffer;
import com.google.protobuf.CodedOutputStream;
import com.google.protobuf.MessageLite;

import java.io.IOException;
import java.util.ArrayList;
import java.util.List;
import java.util.Map;
import java.util.TreeMap;

public class ProtobufWriter {
<<<<<<< HEAD
    private final GrowableByteBuffer buffer;
=======
    private static final ByteBuffer NO_BUFFER = ByteBuffer.allocate(0);
    private final ByteBuffer buffer;
>>>>>>> 984549ee
    private AISProtobuf.AkibanInformationSchema pbAIS;
    private Map<String,Schema> schemaMap = new TreeMap<String,Schema>();

    public ProtobufWriter() {
        this(NO_BUFFER);
    }

    public ProtobufWriter(GrowableByteBuffer buffer) {
        assert buffer.hasArray() : buffer;
        this.buffer = buffer;
    }

    public AISProtobuf.AkibanInformationSchema save(AkibanInformationSchema ais) {
        // Collect into schemas until that it is a top level AIS object
        for(Group group : ais.getGroups().values()) {
            String schemaName = group.getGroupTable().getRoot().getName().getSchemaName();
            getSchemaFromName(schemaName).groups.add(group);
        }

        for(UserTable userTable : ais.getUserTables().values()) {
            String schemaName = userTable.getName().getSchemaName();
            getSchemaFromName(schemaName).userTables.add(userTable);
        }

        AISProtobuf.AkibanInformationSchema.Builder aisBuilder = AISProtobuf.AkibanInformationSchema.newBuilder();

        // Write top level proto messages and recurse down as needed
        for(Type type : ais.getTypes()) {
            writeType(aisBuilder, type);
        }

        for(Schema schema : schemaMap.values()) {
            writeSchema(aisBuilder, schema);
        }

        pbAIS = aisBuilder.build();
        if (buffer != NO_BUFFER)
            writeMessageLite(pbAIS);
        return pbAIS;
    }

    private Schema getSchemaFromName(String schemaName) {
        Schema schema = schemaMap.get(schemaName);
        if(schema == null) {
            schema = new Schema(schemaName);
            schemaMap.put(schemaName, schema);
        }
        return schema;
    }

    private void writeMessageLite(MessageLite msg) {
        final int serializedSize = msg.getSerializedSize();
        buffer.putInt(serializedSize);
        final int initialPos = buffer.position();
        final int bufferSize = buffer.limit() - initialPos;
        CodedOutputStream codedOutput = CodedOutputStream.newInstance(buffer.array(), initialPos, bufferSize);
        try {
            msg.writeTo(codedOutput);
            // Successfully written, update backing buffer info
            buffer.position(initialPos + serializedSize);
        } catch(IOException e) {
            // CodedOutputStream really only throws OutOfSpace exception, but declares IOE
            throw new ProtobufWriteException(
                    AISProtobuf.AkibanInformationSchema.getDescriptor().getFullName(),
                    String.format("Required size exceeded available size: %d vs %d", serializedSize, bufferSize)
            );
        }
    }

    private static void writeType(AISProtobuf.AkibanInformationSchema.Builder aisBuilder, Type type) {
        AISProtobuf.Type pbType = AISProtobuf.Type.newBuilder().
                setTypeName(type.name()).
                setParameters(type.nTypeParameters()).
                setFixedSize(type.fixedSize()).
                setMaxSizeBytes(type.maxSizeBytes()).
                build();
        aisBuilder.addTypes(pbType);
    }

    private static void writeSchema(AISProtobuf.AkibanInformationSchema.Builder aisBuilder, Schema schema) {
        AISProtobuf.Schema.Builder schemaBuilder = AISProtobuf.Schema.newBuilder();
        schemaBuilder.setSchemaName(schema.name);

        for(Group group : schema.groups) {
            writeGroup(schemaBuilder, group);
        }

        for(UserTable table : schema.userTables) {
            writeTable(schemaBuilder, table);
        }

        aisBuilder.addSchemas(schemaBuilder.build());
    }

    private static void writeGroup(AISProtobuf.Schema.Builder schemaBuilder, Group group) {
        final UserTable rootTable = group.getGroupTable().getRoot();
        AISProtobuf.Group.Builder groupBuilder = AISProtobuf.Group.newBuilder().
                setRootTableName(rootTable.getName().getTableName()).
                setTreeName(rootTable.getTreeName());

        for(Index index : group.getIndexes()) {
            writeGroupIndex(groupBuilder, index);
        }

        schemaBuilder.addGroups(groupBuilder.build());
    }

    private static void writeTable(AISProtobuf.Schema.Builder schemaBuilder, UserTable table) {
        AISProtobuf.Table.Builder tableBuilder = AISProtobuf.Table.newBuilder();
        tableBuilder.
                setTableName(table.getName().getTableName()).
                setTableId(table.getTableId()).
                setCharColl(convertCharAndCol(table.getCharsetAndCollation()));
                // Not yet in AIS: ordinal, description, protected

        for(Column column : table.getColumns()) {
            writeColumn(tableBuilder, column);
        }

        for(Index index : table.getIndexes()) {
            writeTableIndex(tableBuilder, index);
        }

        Join join = table.getParentJoin();
        if(join != null) {
            final UserTable parent = join.getParent();
            AISProtobuf.Join.Builder joinBuilder = AISProtobuf.Join.newBuilder();
            joinBuilder.setParentTable(AISProtobuf.TableName.newBuilder().
                    setSchemaName(parent.getName().getSchemaName()).
                    setTableName(parent.getName().getTableName()).
                    build());

            int position = 0;
            for(JoinColumn joinColumn : join.getJoinColumns()) {
                joinBuilder.addColumns(AISProtobuf.JoinColumn.newBuilder().
                        setParentColumn(joinColumn.getParent().getName()).
                        setChildColumn(joinColumn.getChild().getName()).
                        setPosition(position++).
                        build());
            }

            tableBuilder.setParentTable(joinBuilder.build());
        }

        schemaBuilder.addTables(tableBuilder.build());
    }

    private static void writeColumn(AISProtobuf.Table.Builder tableBuilder, Column column) {
        AISProtobuf.Column.Builder columnBuilder = AISProtobuf.Column.newBuilder().
                setColumnName(column.getName()).
                setTypeName(column.getType().name()).
                setIsNullable(column.getNullable()).
                setPosition(column.getPosition()).
                setCharColl(convertCharAndCol(column.getCharsetAndCollation()));

        if(column.getTypeParameter1() != null) {
            columnBuilder.setTypeParam1(column.getTypeParameter1());
        }
        if(column.getTypeParameter2() != null) {
            columnBuilder.setTypeParam2(column.getTypeParameter2());
        }
        if(column.getInitialAutoIncrementValue() != null) {
            columnBuilder.setInitAutoInc(column.getInitialAutoIncrementValue());
        }
        
        tableBuilder.addColumns(columnBuilder.build());
    }

    private static AISProtobuf.Index writeIndexCommon(Index index, boolean withTableName) {
        final IndexName indexName = index.getIndexName();
        AISProtobuf.Index.Builder indexBuilder = AISProtobuf.Index.newBuilder();
        indexBuilder.
                setIndexName(indexName.getName()).
                setTreeName(index.getTreeName()).
                setIndexId(index.getIndexId()).
                setIsPK(index.isPrimaryKey()).
                setIsUnique(index.isUnique()).
                setIsAkFK(index.isAkibanForeignKey()).
                setJoinType(convertJoinType(index.getJoinType()));
                // Not yet in AIS: description

        for(IndexColumn indexColumn : index.getKeyColumns()) {
            writeIndexColumn(indexBuilder, indexColumn, withTableName);
        }

        return indexBuilder.build();
    }

    private static void writeTableIndex(AISProtobuf.Table.Builder tableBuilder, Index index) {
        tableBuilder.addIndexes(writeIndexCommon(index, false));
    }

    private static void writeGroupIndex(AISProtobuf.Group.Builder tableBuilder, Index index) {
        tableBuilder.addIndexes(writeIndexCommon(index, true));
    }

    private static void writeIndexColumn(AISProtobuf.Index.Builder indexBuilder, IndexColumn indexColumn, boolean withTableName) {
        AISProtobuf.IndexColumn.Builder indexColumnBuilder = AISProtobuf.IndexColumn.newBuilder().
                setColumnName(indexColumn.getColumn().getName()).
                setIsAscending(indexColumn.isAscending()).
                setPosition(indexColumn.getPosition());
        
        if(withTableName) {
            TableName tableName = indexColumn.getColumn().getTable().getName();
            indexColumnBuilder.setTableName(
                    AISProtobuf.TableName.newBuilder().
                            setSchemaName(tableName.getSchemaName()).
                            setTableName(tableName.getTableName()).
                            build()
            );
        }

        indexBuilder.addColumns(indexColumnBuilder.build());
    }

    private static AISProtobuf.JoinType convertJoinType(Index.JoinType joinType) {
        switch(joinType) {
            case LEFT: return AISProtobuf.JoinType.LEFT_OUTER_JOIN;
            case RIGHT: return AISProtobuf.JoinType.RIGHT_OUTER_JOIN;
        }
        throw new ProtobufWriteException(AISProtobuf.Join.getDescriptor().getFullName(),
                                         "No match for Index.JoinType "+joinType.name());
    }

    private static AISProtobuf.CharCollation convertCharAndCol(CharsetAndCollation charAndColl) {
        if(charAndColl == null) {
            return null;
        }
        return AISProtobuf.CharCollation.newBuilder().
                setCharacterSetName(charAndColl.charset()).
                setCollationOrderName(charAndColl.collation()).
                build();
    }

    private static class Schema {
        public final String name;
        public final List<Group> groups = new ArrayList<Group>();
        public final List<UserTable> userTables = new ArrayList<UserTable>();

        public Schema(String name) {
            this.name = name;
        }
    }
}<|MERGE_RESOLUTION|>--- conflicted
+++ resolved
@@ -40,12 +40,8 @@
 import java.util.TreeMap;
 
 public class ProtobufWriter {
-<<<<<<< HEAD
+    private static final GrowableByteBuffer NO_BUFFER = new GrowableByteBuffer(0);
     private final GrowableByteBuffer buffer;
-=======
-    private static final ByteBuffer NO_BUFFER = ByteBuffer.allocate(0);
-    private final ByteBuffer buffer;
->>>>>>> 984549ee
     private AISProtobuf.AkibanInformationSchema pbAIS;
     private Map<String,Schema> schemaMap = new TreeMap<String,Schema>();
 
