--- conflicted
+++ resolved
@@ -53,29 +53,20 @@
 import java.util.Map;
 
 public class ProtobufWriter {
-<<<<<<< HEAD
-    public static interface TableSelector {
-        boolean isSelected(Columnar table);
-=======
     public static interface WriteSelector {
         boolean isSelected(Columnar columnar);
         /** Called for all GroupIndexes and all table indexes where isSelected(UserTable) is true **/
         boolean isSelected(Index index);
->>>>>>> 3cdf9186
     }
 
     public static WriteSelector ALL_SELECTOR = new WriteSelector() {
         @Override
-<<<<<<< HEAD
-        public boolean isSelected(Columnar table) {
-=======
         public boolean isSelected(Columnar columnar) {
             return true;
         }
 
         @Override
         public boolean isSelected(Index index) {
->>>>>>> 3cdf9186
             return true;
         }
     };
@@ -99,10 +90,6 @@
         }
 
         @Override
-<<<<<<< HEAD
-        public boolean isSelected(Columnar table) {
-            return schemaName.equals(table.getName().getSchemaName());
-=======
         public boolean isSelected(Columnar columnar) {
             return schemaName.equals(columnar.getName().getSchemaName());
         }
@@ -110,7 +97,6 @@
         @Override
         public boolean isSelected(Index index) {
             return true;
->>>>>>> 3cdf9186
         }
     }
 
@@ -227,13 +213,6 @@
             }
         }
 
-        for(View view : schema.getViews().values()) {
-            if(selector.isSelected(view)) {
-                writeView(schemaBuilder, view);
-                isEmpty = false;
-            }
-        }
-
         if(!isEmpty) {
             aisBuilder.addSchemas(schemaBuilder.build());
         }
@@ -359,8 +338,6 @@
         if(column.getInitialAutoIncrementValue() != null) {
             columnBuilder.setInitAutoInc(column.getInitialAutoIncrementValue());
         }
-<<<<<<< HEAD
-=======
         
         if (column.getDefaultIdentity() != null) {
             columnBuilder.setDefaultIdentity (column.getDefaultIdentity());
@@ -372,7 +349,6 @@
                     .setTableName(column.getIdentityGenerator().getSequenceName().getTableName())
                     .build());
         }
->>>>>>> 3cdf9186
         return columnBuilder.build();
     }
 
