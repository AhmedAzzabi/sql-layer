/**
 * END USER LICENSE AGREEMENT (“EULA”)
 *
 * READ THIS AGREEMENT CAREFULLY (date: 9/13/2011):
 * http://www.akiban.com/licensing/20110913
 *
 * BY INSTALLING OR USING ALL OR ANY PORTION OF THE SOFTWARE, YOU ARE ACCEPTING
 * ALL OF THE TERMS AND CONDITIONS OF THIS AGREEMENT. YOU AGREE THAT THIS
 * AGREEMENT IS ENFORCEABLE LIKE ANY WRITTEN AGREEMENT SIGNED BY YOU.
 *
 * IF YOU HAVE PAID A LICENSE FEE FOR USE OF THE SOFTWARE AND DO NOT AGREE TO
 * THESE TERMS, YOU MAY RETURN THE SOFTWARE FOR A FULL REFUND PROVIDED YOU (A) DO
 * NOT USE THE SOFTWARE AND (B) RETURN THE SOFTWARE WITHIN THIRTY (30) DAYS OF
 * YOUR INITIAL PURCHASE.
 *
 * IF YOU WISH TO USE THE SOFTWARE AS AN EMPLOYEE, CONTRACTOR, OR AGENT OF A
 * CORPORATION, PARTNERSHIP OR SIMILAR ENTITY, THEN YOU MUST BE AUTHORIZED TO SIGN
 * FOR AND BIND THE ENTITY IN ORDER TO ACCEPT THE TERMS OF THIS AGREEMENT. THE
 * LICENSES GRANTED UNDER THIS AGREEMENT ARE EXPRESSLY CONDITIONED UPON ACCEPTANCE
 * BY SUCH AUTHORIZED PERSONNEL.
 *
 * IF YOU HAVE ENTERED INTO A SEPARATE WRITTEN LICENSE AGREEMENT WITH AKIBAN FOR
 * USE OF THE SOFTWARE, THE TERMS AND CONDITIONS OF SUCH OTHER AGREEMENT SHALL
 * PREVAIL OVER ANY CONFLICTING TERMS OR CONDITIONS IN THIS AGREEMENT.
 */

package com.akiban.ais.model.validation;

import java.util.Arrays;
import java.util.Collection;
import java.util.Collections;

public final class AISValidations {
    //public static final AISValidation NO_NULL_IDENTIFIERS;
    public static final AISValidation CHARACTER_SET_SUPPORTED = new CharacterSetSupported();
    public static final AISValidation COLLATION_SUPPORTED = new CollationSupported();
    public static final AISValidation COLUMN_POSITION_DENSE = new ColumnPositionDense();
    public static final AISValidation GROUP_INDEX_NOT_UNIQUE = new GroupIndexesNotUnique();
    public static final AISValidation GROUP_TABLE_SINGLE_ROOT = new GroupTableSingleRoot();
    public static final AISValidation INDEX_HAS_COLUMNS = new IndexHasColumns();
    public static final AISValidation INDEX_IDS_UNIQUE = new IndexIDsUnique();
    public static final AISValidation INDEX_SIZES = new IndexSizes();
    public static final AISValidation INDEX_TREE_NAMES_UNIQUE = new IndexTreeNamesUnique();
    public static final AISValidation JOIN_COLUMN_TYPES_MATCH = new JoinColumnTypesMatch();
    public static final AISValidation JOIN_TO_PARENT_PK = new JoinToParentPK();
    public static final AISValidation JOIN_TO_ONE_PARENT = new JoinToOneParent();
    public static final AISValidation PRIMARY_KEY_IS_NOT_NULL = new PrimaryKeyIsNotNull();
    public static final AISValidation REFERENCES_CORRECT = new ReferencesCorrect();
    public static final AISValidation SUPPORTED_COLUMN_TYPES = new SupportedColumnTypes();    
    public static final AISValidation TABLE_COLUMNS_MATCH_GROUP = new TableColumnsMatchGroupColumns();
    public static final AISValidation TABLE_INDEXES_MATCH_GROUP = new TableIndexesMatchGroupIndexes();
    public static final AISValidation TABLE_HAS_PRIMARY_KEY = new TableHasPrimaryKey();
    public static final AISValidation TABLEID_UNIQUE = new TableIDsUnique();
    public static final AISValidation TABLES_IN_A_GROUP = new TablesInAGroup();
    public static final AISValidation TABLES_IN_GROUP_SAME_TREE_NAME = new TablesInGroupSameTreeName();
    public static final AISValidation TABLE_TREE_NAMES_UNIQUE = new TableTreeNamesUnique();
    public static final AISValidation TYPES_ARE_FROM_STATIC = new TypesAreFromStatic();
    public static final AISValidation GROUP_INDEX_DEPTH = new GroupIndexDepth();
    public static final AISValidation TREE_NAMES_NOT_NULL = new TreeNamesAreNotNull();
    public static final AISValidation MEMORY_TABLES_NOT_MIXED = new MemoryTablesNotMixed();
    public static final AISValidation MEMORY_TABLES_SINGLE = new MemoryTableSingleTableGroup();
    public static final AISValidation VIEW_REFERENCES = new ViewReferences();
    public static final AISValidation INDEX_COLUMN_IS_NOT_PARTIAL = new IndexColumnIsNotPartial();
    public static final AISValidation COLUMN_SIZES_MATCH = new ColumnMaxAndPrefixSizesMatch();

    public static final Collection<AISValidation> LIVE_AIS_VALIDATIONS;
    
    static {
        LIVE_AIS_VALIDATIONS = Collections.unmodifiableList(Arrays.asList(
                TABLE_HAS_PRIMARY_KEY,
                PRIMARY_KEY_IS_NOT_NULL,
                SUPPORTED_COLUMN_TYPES,
                COLUMN_POSITION_DENSE,
                TABLEID_UNIQUE,
                INDEX_IDS_UNIQUE,
                REFERENCES_CORRECT,
                TABLES_IN_A_GROUP,
                INDEX_HAS_COLUMNS,
                INDEX_SIZES,
                TABLE_COLUMNS_MATCH_GROUP,
                TABLE_INDEXES_MATCH_GROUP,
                GROUP_TABLE_SINGLE_ROOT,
                GROUP_INDEX_NOT_UNIQUE,
                JOIN_TO_ONE_PARENT,
                JOIN_TO_PARENT_PK,
                JOIN_COLUMN_TYPES_MATCH,
                TABLES_IN_GROUP_SAME_TREE_NAME,
                TABLE_TREE_NAMES_UNIQUE,
                INDEX_TREE_NAMES_UNIQUE,
                TYPES_ARE_FROM_STATIC,
                GROUP_INDEX_DEPTH,
                TREE_NAMES_NOT_NULL,
                MEMORY_TABLES_NOT_MIXED,
                MEMORY_TABLES_SINGLE,
                //VIEW_REFERENCES
                //CHARACTER_SET_SUPPORTED
<<<<<<< HEAD
                COLLATION_SUPPORTED
=======
                INDEX_COLUMN_IS_NOT_PARTIAL,
                COLUMN_SIZES_MATCH
>>>>>>> 90d8ea5c
                ));
    }
    
    private AISValidations () {}
}<|MERGE_RESOLUTION|>--- conflicted
+++ resolved
@@ -94,12 +94,9 @@
                 MEMORY_TABLES_SINGLE,
                 //VIEW_REFERENCES
                 //CHARACTER_SET_SUPPORTED
-<<<<<<< HEAD
-                COLLATION_SUPPORTED
-=======
+                COLLATION_SUPPORTED,
                 INDEX_COLUMN_IS_NOT_PARTIAL,
                 COLUMN_SIZES_MATCH
->>>>>>> 90d8ea5c
                 ));
     }
     
