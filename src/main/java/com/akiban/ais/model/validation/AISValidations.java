--- conflicted
+++ resolved
@@ -55,16 +55,12 @@
                 TABLE_INDEXES_MATCH_GROUP,
                 GROUP_TABLE_SINGLE_ROOT,
                 JOIN_TO_ONE_PARENT,
-<<<<<<< HEAD
+                JOIN_TO_PARENT_PK,
                 JOIN_COLUMN_TYPES_MATCH,
                 TABLES_IN_GROUP_SAME_TREE_NAME,
                 TABLE_TREE_NAMES_UNIQUE,
                 INDEX_TREE_NAMES_UNIQUE
-=======
-                JOIN_TO_PARENT_PK,
-                JOIN_COLUMN_TYPES_MATCH
                 //CHARACTER_SET_SUPPORTED
->>>>>>> c4644e4b
                 ));
     }
     
