--- conflicted
+++ resolved
@@ -176,18 +176,6 @@
         return uniqueAndMayContainNulls;
     }
 
-<<<<<<< HEAD
-    public synchronized void spatialIndexDimensions(long[] lo, long[] hi)
-    {
-        assert lo != null;
-        assert hi != null;
-        space = new Space(lo, hi);
-    }
-
-    public synchronized void markSpatialLatLon()
-    {
-        space = SpaceLatLon.create();
-=======
     @Override
     public IndexMethod getIndexMethod()
     {
@@ -195,7 +183,6 @@
             return IndexMethod.Z_ORDER_LAT_LON;
         else
             return IndexMethod.NORMAL;
->>>>>>> 3973aaf8
     }
 
     public void setIndexMethod(IndexMethod indexMethod)
@@ -206,8 +193,7 @@
             space = null;
             break;
         case Z_ORDER_LAT_LON:
-            space = SpaceHelper.latLon(getKeyColumns().get(0).getColumn(),
-                                       getKeyColumns().get(1).getColumn());
+            space = SpaceLatLon.create();
             break;
         }
     }
