--- conflicted
+++ resolved
@@ -66,24 +66,11 @@
      * @param newTable - UserTable to merge into the primaryAIS
      */
     public AISMerge (AkibanInformationSchema primaryAIS, UserTable newTable) {
-<<<<<<< HEAD
-        targetAIS = AISCloner.clone(primaryAIS);
-
-=======
         targetAIS = copyAIS(primaryAIS);
->>>>>>> 4c8f3484
-        sourceTable = newTable;
-        nameGenerator = new DefaultNameGenerator().
-                setDefaultGroupNames(targetAIS.getGroups().keySet()).
-                setDefaultTreeNames(computeTreeNames(targetAIS));
     }
     
     public static AkibanInformationSchema copyAIS(AkibanInformationSchema oldAIS) {
-        AkibanInformationSchema newAIS = new AkibanInformationSchema();
-        new Writer(new AISTarget(newAIS)).save(oldAIS);
-        // Copy stuff that old serialization didn't handle.
-        copyViews(oldAIS, newAIS);
-        return newAIS;
+        return AISCloner.clone(oldAIS);
     }
 
     /**
@@ -351,14 +338,7 @@
         newAIS.freeze();
         return newAIS;
     }
-
-    public static void copyViews(AkibanInformationSchema oldAIS, 
-                                 AkibanInformationSchema newAIS) {
-        for (View view : oldAIS.getViews().values()) {
-            copyView(oldAIS, newAIS, view);
-        }
-    }
-
+    
     public static void copyView(AkibanInformationSchema oldAIS, 
                                 AkibanInformationSchema newAIS,
                                 View oldView) {
