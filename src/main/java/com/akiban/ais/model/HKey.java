--- conflicted
+++ resolved
@@ -118,10 +118,6 @@
     private final List<HKeySegment> segments = new ArrayList<HKeySegment>();
     // keyDepth[n] is the number of key segments (ordinals + key values) comprising an hkey of n parts.
     // E.g. keyDepth[1] for the hkey of the root segment.
-<<<<<<< HEAD
     private int[] keyDepth;
-=======
-    private transient int[] keyDepth;
-    private transient int nColumns = -1;
->>>>>>> 72c9288f
+    private int nColumns = -1;
 }