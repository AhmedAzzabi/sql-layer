--- conflicted
+++ resolved
@@ -52,9 +52,6 @@
     NewUserTableBuilder userTable(String schema, String table);
 
     NewUserTableBuilder userTable(TableName tableName);
-<<<<<<< HEAD
-
-=======
    
     /**
      * create a new sequence
@@ -67,7 +64,6 @@
      * @param view
      * @return
      */
->>>>>>> 3cdf9186
     NewViewBuilder view(String view);
 
     NewViewBuilder view(String schema, String view);
