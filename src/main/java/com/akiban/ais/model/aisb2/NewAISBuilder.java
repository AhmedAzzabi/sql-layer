--- conflicted
+++ resolved
@@ -52,20 +52,21 @@
     NewUserTableBuilder userTable(String schema, String table);
 
     NewUserTableBuilder userTable(TableName tableName);
-<<<<<<< HEAD
-    
+   
     /**
      * create a new sequence
-     * The 
      */
     NewAISBuilder sequence (String name);
     NewAISBuilder sequence (String name, long start, long increment, boolean isCycle);
-=======
 
+    /**
+     * create a new view 
+     * @param view
+     * @return
+     */
     NewViewBuilder view(String view);
 
     NewViewBuilder view(String schema, String view);
 
     NewViewBuilder view(TableName viewName);
->>>>>>> 1f0f3a70
 }