/**
 * END USER LICENSE AGREEMENT (“EULA”)
 *
 * READ THIS AGREEMENT CAREFULLY (date: 9/13/2011):
 * http://www.akiban.com/licensing/20110913
 *
 * BY INSTALLING OR USING ALL OR ANY PORTION OF THE SOFTWARE, YOU ARE ACCEPTING
 * ALL OF THE TERMS AND CONDITIONS OF THIS AGREEMENT. YOU AGREE THAT THIS
 * AGREEMENT IS ENFORCEABLE LIKE ANY WRITTEN AGREEMENT SIGNED BY YOU.
 *
 * IF YOU HAVE PAID A LICENSE FEE FOR USE OF THE SOFTWARE AND DO NOT AGREE TO
 * THESE TERMS, YOU MAY RETURN THE SOFTWARE FOR A FULL REFUND PROVIDED YOU (A) DO
 * NOT USE THE SOFTWARE AND (B) RETURN THE SOFTWARE WITHIN THIRTY (30) DAYS OF
 * YOUR INITIAL PURCHASE.
 *
 * IF YOU WISH TO USE THE SOFTWARE AS AN EMPLOYEE, CONTRACTOR, OR AGENT OF A
 * CORPORATION, PARTNERSHIP OR SIMILAR ENTITY, THEN YOU MUST BE AUTHORIZED TO SIGN
 * FOR AND BIND THE ENTITY IN ORDER TO ACCEPT THE TERMS OF THIS AGREEMENT. THE
 * LICENSES GRANTED UNDER THIS AGREEMENT ARE EXPRESSLY CONDITIONED UPON ACCEPTANCE
 * BY SUCH AUTHORIZED PERSONNEL.
 *
 * IF YOU HAVE ENTERED INTO A SEPARATE WRITTEN LICENSE AGREEMENT WITH AKIBAN FOR
 * USE OF THE SOFTWARE, THE TERMS AND CONDITIONS OF SUCH OTHER AGREEMENT SHALL
 * PREVAIL OVER ANY CONFLICTING TERMS OR CONDITIONS IN THIS AGREEMENT.
 */

package com.akiban.rest.resources;


import com.akiban.rest.ResponseHelper;
import com.akiban.server.service.restdml.RestDMLService;
import com.google.inject.Inject;

import java.security.Principal;
import javax.servlet.http.HttpServletRequest;
import javax.ws.rs.Consumes;
import javax.ws.rs.DELETE;
import javax.ws.rs.GET;
import javax.ws.rs.POST;
import javax.ws.rs.PUT;
import javax.ws.rs.Path;
import javax.ws.rs.PathParam;
import javax.ws.rs.Produces;
import javax.ws.rs.QueryParam;
import javax.ws.rs.core.Context;
import javax.ws.rs.core.MediaType;
import javax.ws.rs.core.Response;
import javax.ws.rs.core.UriInfo;

import org.codehaus.jackson.JsonFactory;
import org.codehaus.jackson.JsonNode;
import org.codehaus.jackson.JsonParser;
import org.codehaus.jackson.map.ObjectMapper;

/**
 * Implementation of REST-oriented Get, Multi-Get, Create, Update, Delete and
 * Multi-Delete.
 */
@Path("/{table}")
public class DataAccessOperationsResource {
    
    @Inject
    RestDMLService dmlService;
    
    JsonFactory jsonFactory = new JsonFactory();
    
    @GET
    @Produces(MediaType.APPLICATION_JSON)
    public Response retrieveEntity(@Context HttpServletRequest request,
                                   @QueryParam("format") String format,
                                   @QueryParam("jsoncallback") String jsonp,
                                   @PathParam("table") String table,
                                   @QueryParam("depth") Integer depth,
                                   @QueryParam("offset") Integer offset,
                                   @QueryParam("limit") Integer limit) throws Exception {
        String[] names = parseTableName(request, table);
        return dmlService.getAllEntities(request, names[0], names[1], depth);
    }

    @GET
    @Path("{identifiers:.*}")
    @Produces(MediaType.APPLICATION_JSON)
    public Response retrieveEntity(@Context HttpServletRequest request,
                                   @QueryParam("format") String format,
                                   @QueryParam("jsoncallback") String jsonp,
                                   @PathParam("table") String table,
                                   @QueryParam("depth") Integer depth,
                                   @Context UriInfo uri) throws Exception {
        String[] names = parseTableName(request, table);
        String[] pks = uri.getPath(false).split("/");
        assert pks.length > 0 : uri;
        return dmlService.getEntities(request, names[0], names[1], depth, pks[pks.length-1]);
    }

    @POST
    @Consumes(MediaType.APPLICATION_JSON)
    @Produces(MediaType.APPLICATION_JSON)
<<<<<<< HEAD
    public Response createEntity(@PathParam("table") String table,
                                 byte[] entityBytes) throws Exception {
        return ResponseHelper.buildNotYetImplemented();
=======
    public Response createEntity(@Context HttpServletRequest request,
                                 @PathParam("schema") final String schema,
                                 @PathParam("table") final String table,
                                 final byte[] entityBytes) throws Exception {
        ObjectMapper m = new ObjectMapper();
        JsonNode node = m.readTree(entityBytes);
        
        return dmlService.insert(request, schema, table, node);
>>>>>>> 33f1ac9c
    }

    @PUT
    @Path("{identifiers:.*}")
    @Produces(MediaType.APPLICATION_JSON)
<<<<<<< HEAD
    public Response updateEntity(@PathParam("table") String table,
                                 byte[] entityBytes,
                                 @Context UriInfo uri) throws Exception {
=======
    public Response updateEntity(@Context HttpServletRequest request,
                                 @PathParam("schema") final String schema,
                                 @PathParam("table") final String table,
                                 final byte[] entityBytes,
                                 @Context final UriInfo uri) throws Exception {
>>>>>>> 33f1ac9c
        return ResponseHelper.buildNotYetImplemented();
    }

    @DELETE
    @Path("{identifiers:.*}")
    @Produces(MediaType.APPLICATION_JSON)
<<<<<<< HEAD
    public Response deleteEntity(@PathParam("table") String table,
=======
    public Response deleteEntity(@Context HttpServletRequest request,
                                 @PathParam("schema") String schema,
                                 @PathParam("table") String table,
>>>>>>> 33f1ac9c
                                 @Context UriInfo uri) throws Exception {
        return ResponseHelper.buildNotYetImplemented();
    }

    protected String[] parseTableName(HttpServletRequest request, String name) {
        String schema, table;
        int idx = name.indexOf('.');
        if (idx >= 0) {
            schema = name.substring(0, idx);
            table = name.substring(idx+1);
        }
        else {
            Principal user = request.getUserPrincipal();
            schema = (user == null) ? "" : user.getName();
            table = name;
        }
        return new String[] { schema, table };
    }
}<|MERGE_RESOLUTION|>--- conflicted
+++ resolved
@@ -95,50 +95,33 @@
     @POST
     @Consumes(MediaType.APPLICATION_JSON)
     @Produces(MediaType.APPLICATION_JSON)
-<<<<<<< HEAD
-    public Response createEntity(@PathParam("table") String table,
+    public Response createEntity(@Context HttpServletRequest request,
+                                 @PathParam("table") String table,
                                  byte[] entityBytes) throws Exception {
-        return ResponseHelper.buildNotYetImplemented();
-=======
-    public Response createEntity(@Context HttpServletRequest request,
-                                 @PathParam("schema") final String schema,
-                                 @PathParam("table") final String table,
-                                 final byte[] entityBytes) throws Exception {
+        String[] names = parseTableName(request, table);
         ObjectMapper m = new ObjectMapper();
         JsonNode node = m.readTree(entityBytes);
-        
-        return dmlService.insert(request, schema, table, node);
->>>>>>> 33f1ac9c
+        return dmlService.insert(request, names[0], names[1], node);
     }
 
     @PUT
     @Path("{identifiers:.*}")
     @Produces(MediaType.APPLICATION_JSON)
-<<<<<<< HEAD
-    public Response updateEntity(@PathParam("table") String table,
+    public Response updateEntity(@Context HttpServletRequest request,
+                                 @PathParam("table") String table,
                                  byte[] entityBytes,
                                  @Context UriInfo uri) throws Exception {
-=======
-    public Response updateEntity(@Context HttpServletRequest request,
-                                 @PathParam("schema") final String schema,
-                                 @PathParam("table") final String table,
-                                 final byte[] entityBytes,
-                                 @Context final UriInfo uri) throws Exception {
->>>>>>> 33f1ac9c
+        String[] names = parseTableName(request, table);
         return ResponseHelper.buildNotYetImplemented();
     }
 
     @DELETE
     @Path("{identifiers:.*}")
     @Produces(MediaType.APPLICATION_JSON)
-<<<<<<< HEAD
-    public Response deleteEntity(@PathParam("table") String table,
-=======
     public Response deleteEntity(@Context HttpServletRequest request,
-                                 @PathParam("schema") String schema,
                                  @PathParam("table") String table,
->>>>>>> 33f1ac9c
                                  @Context UriInfo uri) throws Exception {
+        String[] names = parseTableName(request, table);
         return ResponseHelper.buildNotYetImplemented();
     }
 
