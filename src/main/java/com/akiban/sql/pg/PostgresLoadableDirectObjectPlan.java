/**
 * END USER LICENSE AGREEMENT (“EULA”)
 *
 * READ THIS AGREEMENT CAREFULLY (date: 9/13/2011):
 * http://www.akiban.com/licensing/20110913
 *
 * BY INSTALLING OR USING ALL OR ANY PORTION OF THE SOFTWARE, YOU ARE ACCEPTING
 * ALL OF THE TERMS AND CONDITIONS OF THIS AGREEMENT. YOU AGREE THAT THIS
 * AGREEMENT IS ENFORCEABLE LIKE ANY WRITTEN AGREEMENT SIGNED BY YOU.
 *
 * IF YOU HAVE PAID A LICENSE FEE FOR USE OF THE SOFTWARE AND DO NOT AGREE TO
 * THESE TERMS, YOU MAY RETURN THE SOFTWARE FOR A FULL REFUND PROVIDED YOU (A) DO
 * NOT USE THE SOFTWARE AND (B) RETURN THE SOFTWARE WITHIN THIRTY (30) DAYS OF
 * YOUR INITIAL PURCHASE.
 *
 * IF YOU WISH TO USE THE SOFTWARE AS AN EMPLOYEE, CONTRACTOR, OR AGENT OF A
 * CORPORATION, PARTNERSHIP OR SIMILAR ENTITY, THEN YOU MUST BE AUTHORIZED TO SIGN
 * FOR AND BIND THE ENTITY IN ORDER TO ACCEPT THE TERMS OF THIS AGREEMENT. THE
 * LICENSES GRANTED UNDER THIS AGREEMENT ARE EXPRESSLY CONDITIONED UPON ACCEPTANCE
 * BY SUCH AUTHORIZED PERSONNEL.
 *
 * IF YOU HAVE ENTERED INTO A SEPARATE WRITTEN LICENSE AGREEMENT WITH AKIBAN FOR
 * USE OF THE SOFTWARE, THE TERMS AND CONDITIONS OF SUCH OTHER AGREEMENT SHALL
 * PREVAIL OVER ANY CONFLICTING TERMS OR CONDITIONS IN THIS AGREEMENT.
 */

package com.akiban.sql.pg;

import com.akiban.qp.loadableplan.LoadableDirectObjectPlan;
import com.akiban.qp.loadableplan.DirectObjectPlan;
import com.akiban.qp.loadableplan.DirectObjectCursor;
import com.akiban.util.tap.InOutTap;
import com.akiban.util.tap.Tap;

import java.util.List;
import java.io.IOException;

public class PostgresLoadableDirectObjectPlan extends PostgresDMLStatement
{
    private static final InOutTap EXECUTE_TAP = Tap.createTimer("PostgresLoadableDirectObjectPlan: execute shared");
    private static final InOutTap ACQUIRE_LOCK_TAP = Tap.createTimer("PostgresLoadableDirectObjectPlan: acquire shared lock");

    private Object[] args;
    private DirectObjectPlan plan;
    private DirectObjectPlan.OutputMode outputMode;

    protected PostgresLoadableDirectObjectPlan(LoadableDirectObjectPlan loadablePlan,
                                               List<String> columnNames, List<PostgresType> columnTypes, 
                                               Object[] args, boolean usePVals)
    {
<<<<<<< HEAD
        super(null,
               loadablePlan.columnNames(),
              loadablePlan.columnTypes(),
              null,
              usePVals);
=======
        super(columnNames, columnTypes, null, usePVals);
>>>>>>> 5c9cbecd
        this.args = args;

        plan = loadablePlan.plan();
        outputMode = plan.getOutputMode();
    }
    
    @Override
    protected InOutTap executeTap()
    {
        return EXECUTE_TAP;
    }

    @Override
    protected InOutTap acquireLockTap()
    {
        return ACQUIRE_LOCK_TAP;
    }

    @Override
    public TransactionMode getTransactionMode() {
        return TransactionMode.NONE;
    }

    @Override
    public TransactionAbortedMode getTransactionAbortedMode() {
        return TransactionAbortedMode.NOT_ALLOWED;
    }

    @Override
    public void sendDescription(PostgresQueryContext context, boolean always)
            throws IOException {
        // The copy cases will be handled below.
        if (outputMode == DirectObjectPlan.OutputMode.TABLE)
            super.sendDescription(context, always);
    }

    @Override
    public int execute(PostgresQueryContext context, int maxrows) throws IOException {
        PostgresServerSession server = context.getServer();
        PostgresMessenger messenger = server.getMessenger();
        int nrows = 0;
        DirectObjectCursor cursor = null;
        PostgresOutputter<List<?>> outputter = null;
        PostgresDirectObjectCopier copier = null;
        PostgresLoadablePlan.setParameters(context, args, usesPValues());
        try {
            cursor = plan.cursor(context);
            cursor.open();
            List<?> row;
            switch (outputMode) {
            case TABLE:
                outputter = new PostgresDirectObjectOutputter(context, this);
                break;
            case COPY:
            case COPY_WITH_NEWLINE:
                outputter = copier = new PostgresDirectObjectCopier(context, this, (outputMode == DirectObjectPlan.OutputMode.COPY_WITH_NEWLINE));
                copier.respond();
                break;
            }
            while ((row = cursor.next()) != null) {
                if (row.isEmpty()) {
                    messenger.flush();
                }
                else {
                    outputter.output(row, usesPValues());
                    nrows++;
                }
                if ((maxrows > 0) && (nrows >= maxrows))
                    break;
            }
            if (copier != null) {
                copier.done();
            }
        }
        finally {
            if (cursor != null) {
                cursor.close();
            }
        }
        {        
            messenger.beginMessage(PostgresMessages.COMMAND_COMPLETE_TYPE.code());
            if (copier != null)
                messenger.writeString("COPY"); // Make CopyManager happy.
            else
                messenger.writeString("CALL " + nrows);
            messenger.sendMessage();
        }
        return nrows;
    }

}<|MERGE_RESOLUTION|>--- conflicted
+++ resolved
@@ -48,15 +48,11 @@
                                                List<String> columnNames, List<PostgresType> columnTypes, 
                                                Object[] args, boolean usePVals)
     {
-<<<<<<< HEAD
         super(null,
-               loadablePlan.columnNames(),
-              loadablePlan.columnTypes(),
+              columnNames,
+              columnTypes,
               null,
               usePVals);
-=======
-        super(columnNames, columnTypes, null, usePVals);
->>>>>>> 5c9cbecd
         this.args = args;
 
         plan = loadablePlan.plan();
