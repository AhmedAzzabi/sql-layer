--- conflicted
+++ resolved
@@ -43,11 +43,8 @@
 
     public static final String[] ALLOWED_CONFIGURATION = new String[] {
       "client_encoding", "DateStyle", "geqo", "ksqo",
-<<<<<<< HEAD
-      "zeroDateTimeBehavior", "maxNotificationLevel", "OutputFormat"
-=======
-      "zeroDateTimeBehavior", "maxNotificationLevel", "cbo"
->>>>>>> 1aa359fb
+      "zeroDateTimeBehavior", "maxNotificationLevel", "OutputFormat",
+      "cbo"
     };
 
     private Operation operation;
