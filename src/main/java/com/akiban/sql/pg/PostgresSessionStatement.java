/**
 * Copyright (C) 2011 Akiban Technologies Inc.
 * This program is free software: you can redistribute it and/or modify
 * it under the terms of the GNU Affero General Public License, version 3,
 * as published by the Free Software Foundation.
 *
 * This program is distributed in the hope that it will be useful,
 * but WITHOUT ANY WARRANTY; without even the implied warranty of
 * MERCHANTABILITY or FITNESS FOR A PARTICULAR PURPOSE.  See the
 * GNU Affero General Public License for more details.
 *
 * You should have received a copy of the GNU Affero General Public License
 * along with this program.  If not, see http://www.gnu.org/licenses.
 */

package com.akiban.sql.pg;

import com.akiban.server.error.NoSuchSchemaException;
import com.akiban.server.error.UnsupportedConfigurationException;
import com.akiban.server.error.UnsupportedParametersException;
import com.akiban.server.error.UnsupportedSQLException;
import com.akiban.sql.aisddl.SchemaDDL;
import com.akiban.sql.parser.AccessMode;
import com.akiban.sql.parser.IsolationLevel;
import com.akiban.sql.parser.SetConfigurationNode;
import com.akiban.sql.parser.SetSchemaNode;
import com.akiban.sql.parser.SetTransactionAccessNode;
import com.akiban.sql.parser.SetTransactionIsolationNode;
import com.akiban.sql.parser.StatementNode;
import com.akiban.sql.parser.StatementType;

import java.util.Arrays;
import java.io.IOException;

/** SQL statements that affect session / environment state. */
public class PostgresSessionStatement implements PostgresStatement
{
    enum Operation {
        USE, CONFIGURATION,
        BEGIN_TRANSACTION, COMMIT_TRANSACTION, ROLLBACK_TRANSACTION,
        TRANSACTION_ISOLATION, TRANSACTION_ACCESS
    };

    public static final String[] ALLOWED_CONFIGURATION = new String[] {
<<<<<<< HEAD
      "client_encoding", "DateStyle", "geqo", "ksqo", "cbo"
=======
      "client_encoding", "DateStyle", "geqo", "ksqo",
      "zeroDateTimeBehavior"
>>>>>>> 632fcdf5
    };

    private Operation operation;
    private StatementNode statement;
    
    public PostgresSessionStatement(Operation operation, StatementNode statement) {
        this.operation = operation;
        this.statement = statement;
    }

    @Override
    public PostgresStatement getBoundStatement(Object[] parameters,
                                               boolean[] columnBinary, 
                                               boolean defaultColumnBinary)  {
        if (parameters != null)
            throw new UnsupportedParametersException();
        return this;
    }

    @Override
    public void sendDescription(PostgresServerSession server, boolean always) 
            throws IOException {
        if (always) {
            PostgresMessenger messenger = server.getMessenger();
            messenger.beginMessage(PostgresMessages.NO_DATA_TYPE.code());
            messenger.sendMessage();
        }
    }

    @Override
    public TransactionMode getTransactionMode() {
        return TransactionMode.ALLOWED;
    }

    @Override
    public int execute(PostgresServerSession server, int maxrows)
            throws IOException {
        doOperation(server);
        {        
            PostgresMessenger messenger = server.getMessenger();
            messenger.beginMessage(PostgresMessages.COMMAND_COMPLETE_TYPE.code());
            messenger.writeString(statement.statementToString());
            messenger.sendMessage();
        }
        return 0;
    }

    protected void doOperation(PostgresServerSession server) {
        switch (operation) {
        case USE:
            {
                SetSchemaNode node = (SetSchemaNode)statement;
                String schemaName = (node.statementType() == StatementType.SET_SCHEMA_USER ? 
                                     server.getProperty("user") : node.getSchemaName());
                if (SchemaDDL.checkSchema(server.getAIS(), schemaName)) {
                    server.setDefaultSchemaName(schemaName);
                } 
                else {
                    throw new NoSuchSchemaException(schemaName);
                }
            }
            break;
        case BEGIN_TRANSACTION:
            server.beginTransaction();
            break;
        case COMMIT_TRANSACTION:
            server.commitTransaction();
            break;
        case ROLLBACK_TRANSACTION:
            server.rollbackTransaction();
            break;
        case TRANSACTION_ACCESS:
            {
                SetTransactionAccessNode node = (SetTransactionAccessNode)statement;
                boolean current = node.isCurrent();
                boolean readOnly = (node.getAccessMode() == 
                                    AccessMode.READ_ONLY_ACCESS_MODE);
                if (current)
                    server.setTransactionReadOnly(readOnly);
                else
                    server.setTransactionDefaultReadOnly(readOnly);
            }
            break;
        case CONFIGURATION:
            {
                SetConfigurationNode node = (SetConfigurationNode)statement;
                String variable = node.getVariable();
                if (!Arrays.asList(ALLOWED_CONFIGURATION).contains(variable))
                    throw new UnsupportedConfigurationException(variable);
                server.setProperty(variable, node.getValue());
            }
            break;
        default:
            throw new UnsupportedSQLException("session control", statement);
        }
    }

}<|MERGE_RESOLUTION|>--- conflicted
+++ resolved
@@ -42,12 +42,8 @@
     };
 
     public static final String[] ALLOWED_CONFIGURATION = new String[] {
-<<<<<<< HEAD
-      "client_encoding", "DateStyle", "geqo", "ksqo", "cbo"
-=======
       "client_encoding", "DateStyle", "geqo", "ksqo",
-      "zeroDateTimeBehavior"
->>>>>>> 632fcdf5
+      "zeroDateTimeBehavior", "cbo"
     };
 
     private Operation operation;
