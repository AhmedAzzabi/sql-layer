--- conflicted
+++ resolved
@@ -23,16 +23,9 @@
 
 public class PostgresRowOutputter extends PostgresOutputter<Row>
 {
-<<<<<<< HEAD
-    public PostgresRowOutputter(PostgresMessenger messenger, 
-                                PostgresQueryContext context,
+    public PostgresRowOutputter(PostgresQueryContext context,
                                 PostgresBaseStatement statement) {
-        super(messenger, context, statement);
-=======
-    public PostgresRowOutputter(PostgresServerSession server,
-                                PostgresBaseStatement statement) {
-        super(server, statement);
->>>>>>> c15c0a7b
+        super(context, statement);
     }
 
     @Override
