--- conflicted
+++ resolved
@@ -48,17 +48,7 @@
     private static final Logger logger = LoggerFactory.getLogger(PostgresOperatorCompiler.class);
 
     public PostgresOperatorCompiler(PostgresServerSession server) {
-<<<<<<< HEAD
-        super(server.getParser(), server.getAIS(), server.getDefaultSchemaName(),
-              server.functionsRegistry(), server.costEstimator());
-
-        server.setAttribute("aisBinder", binder);
-        server.setAttribute("compiler", this);
-
-        tracer = server.getSessionTracer();
-=======
         super(server);
->>>>>>> dc29550d
     }
 
     @Override
