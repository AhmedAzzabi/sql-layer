/**
 * Copyright (C) 2011 Akiban Technologies Inc.
 * This program is free software: you can redistribute it and/or modify
 * it under the terms of the GNU Affero General Public License, version 3,
 * as published by the Free Software Foundation.
 *
 * This program is distributed in the hope that it will be useful,
 * but WITHOUT ANY WARRANTY; without even the implied warranty of
 * MERCHANTABILITY or FITNESS FOR A PARTICULAR PURPOSE.  See the
 * GNU Affero General Public License for more details.
 *
 * You should have received a copy of the GNU Affero General Public License
 * along with this program.  If not, see http://www.gnu.org/licenses.
 */

package com.akiban.sql.pg;

import com.akiban.ais.model.TableIndex;
import com.akiban.qp.exec.UpdatePlannable;
import com.akiban.qp.physicaloperator.PhysicalOperator;
import com.akiban.sql.StandardException;

import com.akiban.sql.optimizer.OperatorCompiler;
import static com.akiban.sql.optimizer.SimplifiedQuery.*;
import com.akiban.sql.optimizer.ExpressionRow;

import com.akiban.sql.parser.DMLStatementNode;
import com.akiban.sql.parser.SQLParser;
import com.akiban.sql.parser.StatementNode;
import com.akiban.sql.parser.ParameterNode;
import com.akiban.sql.types.DataTypeDescriptor;

import com.akiban.sql.views.ViewDefinition;

import com.akiban.ais.model.AkibanInformationSchema;
import com.akiban.ais.model.Column;
import com.akiban.ais.model.Index;
import com.akiban.ais.model.UserTable;

import com.akiban.qp.expression.Expression;

import com.akiban.qp.row.Row;
import com.akiban.qp.rowtype.RowType;
import com.akiban.qp.rowtype.Schema;

import com.akiban.server.service.EventTypes;

import org.slf4j.Logger;
import org.slf4j.LoggerFactory;

import java.util.*;

/**
 * Compile SQL SELECT statements into operator trees if possible.
 */
public class PostgresOperatorCompiler extends OperatorCompiler
                                      implements PostgresStatementGenerator
{
    private static final Logger logger = LoggerFactory.getLogger(PostgresOperatorCompiler.class);

    public PostgresOperatorCompiler(PostgresServerSession server) {
        super(server.getParser(), server.getAIS(), server.getDefaultSchemaName());

        server.setAttribute("aisBinder", binder);
        server.setAttribute("compiler", this);
    }

    @Override
    public PostgresStatement parse(PostgresServerSession server,
                                   String sql, int[] paramTypes) 
            throws StandardException {
        // This very inefficient reparsing by every generator is actually avoided.
        SQLParser parser = server.getParser();
        return generate(server, parser.parseStatement(sql), 
                        parser.getParameterList(), paramTypes);
    }

    @Override
    public void sessionChanged(PostgresServerSession server) {
        binder.setDefaultSchemaName(server.getDefaultSchemaName());
    }

    static class PostgresResultColumn extends ResultColumnBase {
        private PostgresType type;
        
        public PostgresResultColumn(String name, PostgresType type) {
            super(name);
            this.type = type;
        }

        public PostgresType getType() {
            return type;
        }
    }

    @Override
    public ResultColumnBase getResultColumn(SimpleSelectColumn selectColumn) 
            throws StandardException {
        String name = selectColumn.getName();
        PostgresType type = null;
        SimpleExpression selectExpr = selectColumn.getExpression();
        if (selectExpr.isColumn()) {
            ColumnExpression columnExpression = (ColumnExpression)selectExpr;
            Column column = columnExpression.getColumn();
            if (selectColumn.isNameDefaulted())
                name = column.getName(); // User-preferred case.
            type = PostgresType.fromAIS(column);
        }
        else {
            type = PostgresType.fromDerby(selectColumn.getType());
        }
        return new PostgresResultColumn(name, type);
    }

    @Override
    public PostgresStatement generate(PostgresServerSession session,
                                      StatementNode stmt, 
                                      List<ParameterNode> params, int[] paramTypes)
            throws StandardException {
        if (!(stmt instanceof DMLStatementNode))
            return null;
        DMLStatementNode dmlStmt = (DMLStatementNode)stmt;
<<<<<<< HEAD
        Result result = null;
        try {
            session.getSessionTracer().beginEvent(EventTypes.COMPILE);
            result = compile(session.getSessionTracer(), dmlStmt);
        } finally {
            session.getSessionTracer().endEvent();
        }
=======
        Result result = compile(dmlStmt, params);
>>>>>>> b37b7597

        logger.debug("Operator:\n{}", result);

        PostgresType[] parameterTypes = null;
        if (result.getParameterTypes() != null) {
            DataTypeDescriptor[] sqlTypes = result.getParameterTypes();
            int nparams = sqlTypes.length;
            parameterTypes = new PostgresType[nparams];
            for (int i = 0; i < nparams; i++) {
                DataTypeDescriptor sqlType = sqlTypes[i];
                if (sqlType != null)
                    parameterTypes[i] = PostgresType.fromDerby(sqlType);
            }
        }

        if (result.isModify())
            return new PostgresModifyOperatorStatement(stmt.statementToString(),
                                                       (UpdatePlannable) result.getResultOperator(),
                                                       parameterTypes);
        else {
            int ncols = result.getResultColumns().size();
            List<String> columnNames = new ArrayList<String>(ncols);
            List<PostgresType> columnTypes = new ArrayList<PostgresType>(ncols);
            for (ResultColumnBase rcBase : result.getResultColumns()) {
                PostgresResultColumn resultColumn = (PostgresResultColumn)rcBase;
                columnNames.add(resultColumn.getName());
                columnTypes.add(resultColumn.getType());
            }
            return new PostgresOperatorStatement((PhysicalOperator)result.getResultOperator(),
                                                 columnNames, columnTypes,
                                                 parameterTypes,
                                                 result.getOffset(),
                                                 result.getLimit());
        }
    }

    protected Schema getSchema() {
        return schema;
    }

}<|MERGE_RESOLUTION|>--- conflicted
+++ resolved
@@ -120,17 +120,13 @@
         if (!(stmt instanceof DMLStatementNode))
             return null;
         DMLStatementNode dmlStmt = (DMLStatementNode)stmt;
-<<<<<<< HEAD
         Result result = null;
         try {
             session.getSessionTracer().beginEvent(EventTypes.COMPILE);
-            result = compile(session.getSessionTracer(), dmlStmt);
+            result = compile(session.getSessionTracer(), dmlStmt, params);
         } finally {
             session.getSessionTracer().endEvent();
         }
-=======
-        Result result = compile(dmlStmt, params);
->>>>>>> b37b7597
 
         logger.debug("Operator:\n{}", result);
 
