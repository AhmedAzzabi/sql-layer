/**
 * END USER LICENSE AGREEMENT (“EULA”)
 *
 * READ THIS AGREEMENT CAREFULLY (date: 9/13/2011):
 * http://www.akiban.com/licensing/20110913
 *
 * BY INSTALLING OR USING ALL OR ANY PORTION OF THE SOFTWARE, YOU ARE ACCEPTING
 * ALL OF THE TERMS AND CONDITIONS OF THIS AGREEMENT. YOU AGREE THAT THIS
 * AGREEMENT IS ENFORCEABLE LIKE ANY WRITTEN AGREEMENT SIGNED BY YOU.
 *
 * IF YOU HAVE PAID A LICENSE FEE FOR USE OF THE SOFTWARE AND DO NOT AGREE TO
 * THESE TERMS, YOU MAY RETURN THE SOFTWARE FOR A FULL REFUND PROVIDED YOU (A) DO
 * NOT USE THE SOFTWARE AND (B) RETURN THE SOFTWARE WITHIN THIRTY (30) DAYS OF
 * YOUR INITIAL PURCHASE.
 *
 * IF YOU WISH TO USE THE SOFTWARE AS AN EMPLOYEE, CONTRACTOR, OR AGENT OF A
 * CORPORATION, PARTNERSHIP OR SIMILAR ENTITY, THEN YOU MUST BE AUTHORIZED TO SIGN
 * FOR AND BIND THE ENTITY IN ORDER TO ACCEPT THE TERMS OF THIS AGREEMENT. THE
 * LICENSES GRANTED UNDER THIS AGREEMENT ARE EXPRESSLY CONDITIONED UPON ACCEPTANCE
 * BY SUCH AUTHORIZED PERSONNEL.
 *
 * IF YOU HAVE ENTERED INTO A SEPARATE WRITTEN LICENSE AGREEMENT WITH AKIBAN FOR
 * USE OF THE SOFTWARE, THE TERMS AND CONDITIONS OF SUCH OTHER AGREEMENT SHALL
 * PREVAIL OVER ANY CONFLICTING TERMS OR CONDITIONS IN THIS AGREEMENT.
 */

package com.akiban.sql.pg;

import com.akiban.server.types3.aksql.aktypes.AkBool;
import com.akiban.server.types3.aksql.aktypes.AkInterval;
import com.akiban.server.types3.common.types.StringFactory.Charset;
import com.akiban.server.types3.common.types.TString;
import com.akiban.server.types3.mcompat.mtypes.MApproximateNumber;
import com.akiban.server.types3.mcompat.mtypes.MBinary;
import com.akiban.server.types3.mcompat.mtypes.MDatetimes;
import com.akiban.server.types3.mcompat.mtypes.MString;
import com.akiban.sql.server.ServerType;

import com.akiban.server.error.UnknownDataTypeException;
import com.akiban.server.error.UnknownTypeSizeException;
import com.akiban.server.types.AkType;

import com.akiban.sql.types.CharacterTypeAttributes;
import com.akiban.sql.types.DataTypeDescriptor;
import com.akiban.sql.types.TypeId;

import com.akiban.ais.model.Column;
import com.akiban.ais.model.Type;
import com.akiban.ais.model.Types;
import com.akiban.server.types3.TInstance;
import com.akiban.server.types3.mcompat.mtypes.MNumeric;
import org.slf4j.Logger;
import org.slf4j.LoggerFactory;

/** A type according to the PostgreSQL regime.
 * Information corresponds more-or-less directly to what's in the 
 * <code>pg_attribute</code> table.
 */
public class PostgresType extends ServerType
{

    private static Logger logger = LoggerFactory.getLogger(PostgresType.class);

    /*** Type OIDs ***/

    public enum TypeOid {

        BOOL_TYPE_OID(16, "bool", TypType.BASE),
        BYTEA_TYPE_OID(17, "bytea", TypType.BASE),
        CHAR_TYPE_OID(18, "char", TypType.BASE),
        NAME_TYPE_OID(19, "name", TypType.BASE),
        INT8_TYPE_OID(20, "int8", TypType.BASE),
        INT2_TYPE_OID(21, "int2", TypType.BASE),
        INT2VECTOR_TYPE_OID(22, "int2vector", TypType.BASE),
        INT4_TYPE_OID(23, "int4", TypType.BASE),
        REGPROC_TYPE_OID(24, "regproc", TypType.BASE),
        TEXT_TYPE_OID(25, "text", TypType.BASE),
        OID_TYPE_OID(26, "oid", TypType.BASE),
        TID_TYPE_OID(27, "tid", TypType.BASE),
        XID_TYPE_OID(28, "xid", TypType.BASE),
        CID_TYPE_OID(29, "cid", TypType.BASE),
        OIDVECTOR_TYPE_OID(30, "oidvector", TypType.BASE),
        PG_TYPE_TYPE_OID(71, "pg_type", TypType.COMPOSITE),
        PG_ATTRIBUTE_TYPE_OID(75, "pg_attribute", TypType.COMPOSITE),
        PG_PROC_TYPE_OID(81, "pg_proc", TypType.COMPOSITE),
        PG_CLASS_TYPE_OID(83, "pg_class", TypType.COMPOSITE),
        XML_TYPE_OID(142, "xml", TypType.BASE),
        _XML_TYPE_OID(143, "_xml", TypType.BASE),
        SMGR_TYPE_OID(210, "smgr", TypType.BASE),
        POINT_TYPE_OID(600, "point", TypType.BASE),
        LSEG_TYPE_OID(601, "lseg", TypType.BASE),
        PATH_TYPE_OID(602, "path", TypType.BASE),
        BOX_TYPE_OID(603, "box", TypType.BASE),
        POLYGON_TYPE_OID(604, "polygon", TypType.BASE),
        LINE_TYPE_OID(628, "line", TypType.BASE),
        _LINE_TYPE_OID(629, "_line", TypType.BASE),
        FLOAT4_TYPE_OID(700, "float4", TypType.BASE),
        FLOAT8_TYPE_OID(701, "float8", TypType.BASE),
        ABSTIME_TYPE_OID(702, "abstime", TypType.BASE),
        RELTIME_TYPE_OID(703, "reltime", TypType.BASE),
        TINTERVAL_TYPE_OID(704, "tinterval", TypType.BASE),
        UNKNOWN_TYPE_OID(705, "unknown", TypType.BASE),
        CIRCLE_TYPE_OID(718, "circle", TypType.BASE),
        _CIRCLE_TYPE_OID(719, "_circle", TypType.BASE),
        MONEY_TYPE_OID(790, "money", TypType.BASE),
        _MONEY_TYPE_OID(791, "_money", TypType.BASE),
        MACADDR_TYPE_OID(829, "macaddr", TypType.BASE),
        INET_TYPE_OID(869, "inet", TypType.BASE),
        CIDR_TYPE_OID(650, "cidr", TypType.BASE),
        _BOOL_TYPE_OID(1000, "_bool", TypType.BASE),
        _BYTEA_TYPE_OID(1001, "_bytea", TypType.BASE),
        _CHAR_TYPE_OID(1002, "_char", TypType.BASE),
        _NAME_TYPE_OID(1003, "_name", TypType.BASE),
        _INT2_TYPE_OID(1005, "_int2", TypType.BASE),
        _INT2VECTOR_TYPE_OID(1006, "_int2vector", TypType.BASE),
        _INT4_TYPE_OID(1007, "_int4", TypType.BASE),
        _REGPROC_TYPE_OID(1008, "_regproc", TypType.BASE),
        _TEXT_TYPE_OID(1009, "_text", TypType.BASE),
        _OID_TYPE_OID(1028, "_oid", TypType.BASE),
        _TID_TYPE_OID(1010, "_tid", TypType.BASE),
        _XID_TYPE_OID(1011, "_xid", TypType.BASE),
        _CID_TYPE_OID(1012, "_cid", TypType.BASE),
        _OIDVECTOR_TYPE_OID(1013, "_oidvector", TypType.BASE),
        _BPCHAR_TYPE_OID(1014, "_bpchar", TypType.BASE),
        _VARCHAR_TYPE_OID(1015, "_varchar", TypType.BASE),
        _INT8_TYPE_OID(1016, "_int8", TypType.BASE),
        _POINT_TYPE_OID(1017, "_point", TypType.BASE),
        _LSEG_TYPE_OID(1018, "_lseg", TypType.BASE),
        _PATH_TYPE_OID(1019, "_path", TypType.BASE),
        _BOX_TYPE_OID(1020, "_box", TypType.BASE),
        _FLOAT4_TYPE_OID(1021, "_float4", TypType.BASE),
        _FLOAT8_TYPE_OID(1022, "_float8", TypType.BASE),
        _ABSTIME_TYPE_OID(1023, "_abstime", TypType.BASE),
        _RELTIME_TYPE_OID(1024, "_reltime", TypType.BASE),
        _TINTERVAL_TYPE_OID(1025, "_tinterval", TypType.BASE),
        _POLYGON_TYPE_OID(1027, "_polygon", TypType.BASE),
        ACLITEM_TYPE_OID(1033, "_aclitem", TypType.BASE),
        _ACLITEM_TYPE_OID(1034, "_aclitem", TypType.BASE),
        _MACADDR_TYPE_OID(1040, "_macaddr", TypType.BASE),
        _INET_TYPE_OID(1041, "_inet", TypType.BASE),
        _CIDR_TYPE_OID(651, "_cidr", TypType.BASE),
        _CSTRING_TYPE_OID(1263, "_cstring", TypType.BASE),
        BPCHAR_TYPE_OID(1042, "bpchar", TypType.BASE),
        VARCHAR_TYPE_OID(1043, "varchar", TypType.BASE),
        DATE_TYPE_OID(1082, "date", TypType.BASE),
        TIME_TYPE_OID(1083, "time", TypType.BASE),
        TIMESTAMP_TYPE_OID(1114, "timestamp", TypType.BASE),
        _TIMESTAMP_TYPE_OID(1115, "_timestamp", TypType.BASE),
        _DATE_TYPE_OID(1182, "_date", TypType.BASE),
        _TIME_TYPE_OID(1183, "_time", TypType.BASE),
        TIMESTAMPTZ_TYPE_OID(1184, "timestamptz", TypType.BASE),
        _TIMESTAMPTZ_TYPE_OID(1185, "_timestamptz", TypType.BASE),
        INTERVAL_TYPE_OID(1186, "interval", TypType.BASE),
        _INTERVAL_TYPE_OID(1187, "_interval", TypType.BASE),
        _NUMERIC_TYPE_OID(1231, "_numeric", TypType.BASE),
        TIMETZ_TYPE_OID(1266, "timetz", TypType.BASE),
        _TIMETZ_TYPE_OID(1270, "_timetz", TypType.BASE),
        BIT_TYPE_OID(1560, "bit", TypType.BASE),
        _BIT_TYPE_OID(1561, "_bit", TypType.BASE),
        VARBIT_TYPE_OID(1562, "varbit", TypType.BASE),
        _VARBIT_TYPE_OID(1563, "_varbit", TypType.BASE),
        NUMERIC_TYPE_OID(1700, "numeric", TypType.BASE),
        REFCURSOR_TYPE_OID(1790, "refcursor", TypType.BASE),
        _REFCURSOR_TYPE_OID(2201, "_refcursor", TypType.BASE),
        REGPROCEDURE_TYPE_OID(2202, "regprocedure", TypType.BASE),
        REGOPER_TYPE_OID(2203, "regoper", TypType.BASE),
        REGOPERATOR_TYPE_OID(2204, "regoperator", TypType.BASE);
        
        enum TypType {
            BASE,
            COMPOSITE,
            DOMAIN,
            ENUM,
            PSEDUO;
        }

        private int oid;
        private String name;
        private TypType type;
        
        TypeOid(int oid, String name, TypType type) {
            this.oid = oid;
            this.name = name;
            this.type = type;
        }

        public int getOid() {
            return oid;
        }

        public String getName() {
            return name;
        }

        public TypType getType() {
            return type;
        }

        public static TypeOid fromOid(int oid) {
            for (TypeOid inst : values()) {
                if (inst.getOid() == oid) {
                    return inst;
                }
            }
            return null;
        }

    }
    
    /*** Representation. ***/
    private int oid;
    private short length;
    private int modifier;

    public PostgresType(int oid, short length, int modifier, AkType akType, TInstance instance) {
        super(akType, instance);
        this.oid = oid;
        this.length = length;
        this.modifier = modifier;
    }

    public int getOid() {
        return oid;
    }
    public short getLength() {
        return length;
    }
    public int getModifier() {
        return modifier;
    }

    public static PostgresType fromAIS(Column aisColumn) {
        return fromAIS(aisColumn.getType(), aisColumn, aisColumn.getNullable());
    }
        
    public static PostgresType fromAIS(Type aisType, Column aisColumn, boolean nullable)  {
        int oid;
        short length = -1;
        int modifier = -1;

        String encoding = aisType.encoding();

        if ("VARCHAR".equals(encoding))
            oid = TypeOid.VARCHAR_TYPE_OID.getOid();
        else if ("INT".equals(encoding) ||
                 "U_INT".equals(encoding)) {
            switch (aisType.maxSizeBytes().intValue()) {
            case 1:
                oid = TypeOid.INT2_TYPE_OID.getOid(); // No INT1; this also could be BOOLEAN (TINYINT(1)).
                break;
            case 2:
            case 3:
                oid = TypeOid.INT2_TYPE_OID.getOid();
                break;
            case 4:
                oid = TypeOid.INT4_TYPE_OID.getOid();
                break;
            case 8:
                oid = TypeOid.INT8_TYPE_OID.getOid();
                break;
            default:
                throw new UnknownTypeSizeException (aisType);
            }
        }
        else if ("U_BIGINT".equals(encoding)) {
            // Closest exact numeric type capable of holding 64-bit unsigned is DEC(20).
            return new PostgresType(TypeOid.NUMERIC_TYPE_OID.getOid(), (short)8, (20 << 16) + 4,
                                    aisType.akType(), MNumeric.BIGINT_UNSIGNED.instance());
        }
        else if ("DATE".equals(encoding))
            oid = TypeOid.DATE_TYPE_OID.getOid();
        else if ("TIME".equals(encoding))
            oid = TypeOid.TIME_TYPE_OID.getOid();
        else if ("DATETIME".equals(encoding) ||
                 "TIMESTAMP".equals(encoding))
            oid = TypeOid.TIMESTAMP_TYPE_OID.getOid();
        else if ("BLOB".equals(encoding) ||
                 "TEXT".equals(encoding))
            oid = TypeOid.TEXT_TYPE_OID.getOid();
        else if ("YEAR".equals(encoding))
            oid = TypeOid.INT2_TYPE_OID.getOid(); // No INT1
        else if ("DECIMAL".equals(encoding) ||
                 "U_DECIMAL".equals(encoding))
            oid = TypeOid.NUMERIC_TYPE_OID.getOid();
        else if ("FLOAT".equals(encoding) ||
                 "U_FLOAT".equals(encoding))
            oid = TypeOid.FLOAT4_TYPE_OID.getOid();
        else if ("DOUBLE".equals(encoding) ||
                 "U_DOUBLE".equals(encoding))
            oid = TypeOid.FLOAT8_TYPE_OID.getOid();
        else if ("VARBINARY".equals(encoding))
            oid = TypeOid.BYTEA_TYPE_OID.getOid();
        else
            throw new UnknownDataTypeException (encoding);

        if (aisType.fixedSize())
            length = aisType.maxSizeBytes().shortValue();

        TInstance instance;
        if (aisColumn != null) {
            switch (aisType.nTypeParameters()) {
            case 1:
                // VARCHAR(n).
                modifier = aisColumn.getTypeParameter1().intValue() + 4;
                break;
            case 2:
                // NUMERIC(n,m).
                modifier = (aisColumn.getTypeParameter1().intValue() << 16) +
                           aisColumn.getTypeParameter2().intValue() + 4;
                break;
            }
            instance = aisColumn.tInstance();
        }
        else {
            instance = Column.generateTInstance(null, aisType, null, null, nullable);
        }
        return new PostgresType(oid, length, modifier, aisType.akType(), instance);
    }

    public static PostgresType fromDerby(DataTypeDescriptor type)  {
        int oid;
        short length = -1;
        int modifier = -1;

        TypeId typeId = type.getTypeId();

        final AkType akType;
        final TInstance tInstance;

        switch (typeId.getTypeFormatId()) {
        case TypeId.FormatIds.INTERVAL_DAY_SECOND_ID:
            oid = TypeOid.INTERVAL_TYPE_OID.getOid();
            akType = AkType.INTERVAL_MILLIS;
            tInstance = AkInterval.SECONDS.tInstanceFrom(type);
            break;
        case TypeId.FormatIds.INTERVAL_YEAR_MONTH_ID:
            oid = TypeOid.INTERVAL_TYPE_OID.getOid();
            akType = AkType.INTERVAL_MONTH;
            tInstance = AkInterval.MONTHS.tInstanceFrom(type);
            break;
        case TypeId.FormatIds.BIT_TYPE_ID:
            oid = TypeOid.BYTEA_TYPE_OID.getOid();
            akType = AkType.VARBINARY;
            tInstance = MBinary.VARBINARY.instance(type.getMaximumWidth());
            break;
        case TypeId.FormatIds.BOOLEAN_TYPE_ID:
            oid = TypeOid.BOOL_TYPE_OID.getOid();
            akType = AkType.BOOL;
            tInstance = AkBool.INSTANCE.instance();
            break;
        case TypeId.FormatIds.CHAR_TYPE_ID:
            oid = TypeOid.CHAR_TYPE_OID.getOid();
            akType = AkType.VARCHAR;
            tInstance = charType(type, MString.VARCHAR);
            break;
        case TypeId.FormatIds.DATE_TYPE_ID:
            oid = TypeOid.DATE_TYPE_OID.getOid();
            akType = AkType.DATE;
            tInstance = MDatetimes.DATE.instance();
            break;
        case TypeId.FormatIds.DECIMAL_TYPE_ID:
        case TypeId.FormatIds.NUMERIC_TYPE_ID:
            oid = TypeOid.NUMERIC_TYPE_OID.getOid();
            akType = AkType.DECIMAL;
            tInstance = MNumeric.DECIMAL.instance(type.getPrecision(), type.getScale());
            break;
        case TypeId.FormatIds.DOUBLE_TYPE_ID:
            oid = TypeOid.FLOAT8_TYPE_OID.getOid();
            if (typeId.isUnsigned()) {
                akType = AkType.U_DOUBLE;
                tInstance = MApproximateNumber.DOUBLE_UNSIGNED.instance();
            }
            else {
                akType = AkType.DOUBLE;
                tInstance = MApproximateNumber.DOUBLE.instance();
            }
            break;
        case TypeId.FormatIds.INT_TYPE_ID:
            oid = TypeOid.INT4_TYPE_OID.getOid();
            if (typeId.isUnsigned()) {
                akType = AkType.U_INT;
                tInstance = MNumeric.INT_UNSIGNED.instance();
            }
            else {
                akType = AkType.LONG;
                tInstance = MNumeric.BIGINT.instance();
            }
            break;
        case TypeId.FormatIds.LONGINT_TYPE_ID:
            if (typeId.isUnsigned())
                return new PostgresType(TypeOid.NUMERIC_TYPE_OID.getOid(), (short)8, (20 << 16) + 4,
                                        AkType.U_BIGINT, MNumeric.BIGINT_UNSIGNED.instance());
            oid = TypeOid.INT8_TYPE_OID.getOid();
            akType = AkType.LONG;
            tInstance = MNumeric.BIGINT.instance();
            break;
        case TypeId.FormatIds.LONGVARBIT_TYPE_ID:
            oid = TypeOid.TEXT_TYPE_OID.getOid();
            akType = AkType.TEXT;
            tInstance = charType(type, MString.TEXT);
            break;
        case TypeId.FormatIds.LONGVARCHAR_TYPE_ID:
            oid = TypeOid.TEXT_TYPE_OID.getOid();
            akType = AkType.TEXT;
            tInstance = charType(type, MString.TEXT);
            break;
        case TypeId.FormatIds.REAL_TYPE_ID:
            oid = TypeOid.FLOAT4_TYPE_OID.getOid();
            if (typeId.isUnsigned()) {
                akType = AkType.U_FLOAT;
                tInstance = MApproximateNumber.FLOAT_UNSIGNED.instance();
            }
            else {
                akType = AkType.FLOAT;
                tInstance = MApproximateNumber.FLOAT.instance();
            }
            break;
        case TypeId.FormatIds.SMALLINT_TYPE_ID:
            oid = TypeOid.INT2_TYPE_OID.getOid();
            if (typeId == TypeId.YEAR_ID) {
                akType = AkType.YEAR;
                tInstance = MDatetimes.YEAR.instance();
            }
            else {
                akType = AkType.INT;
                tInstance = MNumeric.INT.instance();
            }
            break;
        case TypeId.FormatIds.TIME_TYPE_ID:
            oid = TypeOid.TIME_TYPE_OID.getOid();
            akType = AkType.TIME;
            tInstance = MDatetimes.TIME.instance();
            break;
        case TypeId.FormatIds.TIMESTAMP_TYPE_ID:
            oid = TypeOid.TIMESTAMP_TYPE_OID.getOid();
            if (typeId == TypeId.DATETIME_ID) {
                akType = AkType.DATETIME;
                tInstance = MDatetimes.DATETIME.instance();
            }
            else {
                // TODO: AkType.TIMESTAMP is MYSQL_TIMESTAMP, another
                // way of representing seconds precision, not ISO
                // timestamp with fractional seconds.
                akType = AkType.TIMESTAMP;
                tInstance = MDatetimes.TIMESTAMP.instance();
            }
            break;
        case TypeId.FormatIds.TINYINT_TYPE_ID:
            oid = TypeOid.INT2_TYPE_OID.getOid(); // No INT1
            akType = AkType.INT;
            tInstance = MNumeric.INT.instance();
            break;
        case TypeId.FormatIds.VARBIT_TYPE_ID:
            oid = TypeOid.BYTEA_TYPE_OID.getOid();
            akType = AkType.VARBINARY;
            tInstance = MBinary.VARBINARY.instance(type.getMaximumWidth());
            break;
        case TypeId.FormatIds.BLOB_TYPE_ID:
            oid = TypeOid.TEXT_TYPE_OID.getOid();
            akType = AkType.VARBINARY;
            tInstance = MBinary.VARBINARY.instance(type.getMaximumWidth());
            break;
        case TypeId.FormatIds.VARCHAR_TYPE_ID:
            oid = TypeOid.VARCHAR_TYPE_OID.getOid();
            akType = AkType.VARCHAR;
<<<<<<< HEAD
            tInstance = MString.VARCHAR.instance(type.getMaximumWidth());
=======
            tInstance = charType(type, MString.VARCHAR);
>>>>>>> 1246f4ff
            break;
        case TypeId.FormatIds.CLOB_TYPE_ID:
            oid = TypeOid.TEXT_TYPE_OID.getOid();
            akType = AkType.TEXT;
            tInstance = charType(type, MString.TEXT);
            break;
        case TypeId.FormatIds.XML_TYPE_ID:
            oid = TypeOid.XML_TYPE_OID.getOid();
            akType = AkType.TEXT;
            tInstance = charType(type, MString.TEXT);
            break;
        case TypeId.FormatIds.USERDEFINED_TYPE_ID:
            {
                // Might be a type known to AIS but not to Derby.
                // TODO: Need to reconcile.
                String name = typeId.getSQLTypeName();
                for (Type aisType : Types.types()) {
                    if (aisType.name().equalsIgnoreCase(name)) {
                        return fromAIS(aisType, null, type.isNullable());
                    }
                }
            }
            /* falls through */
        default:
            throw new UnknownDataTypeException(type.toString());
        }

        if (typeId.isDecimalTypeId() || typeId.isNumericTypeId()) {
            modifier = (type.getPrecision() << 16) + type.getScale() + 4;
        }
        else if (typeId.variableLength()) {
            modifier = type.getMaximumWidth() + 4;
        }
        else {
            length = (short)typeId.getMaximumMaximumWidth();
        }

        if (tInstance == null)
            logger.warn("no TInstance created for {}", type);
        else
            tInstance.setNullable(type.isNullable());
        return new PostgresType(oid, length, modifier, akType, tInstance);
    }

    private static TInstance charType(DataTypeDescriptor type, TString tClass) {
        CharacterTypeAttributes typeAttributes = type.getCharacterAttributes();
        int charsetId = (typeAttributes == null)
                ? -1
                : Charset.of(typeAttributes.getCharacterSet()).ordinal();
        return tClass.instance(type.getMaximumWidth(), charsetId);
    }

    @Override
    public String toString() {
        StringBuilder str = new StringBuilder(super.toString());
        if (length >= 0) {
            str.append("(").append(length);
            if (modifier >= 0)
                str.append(",").append(modifier);
            str.append(")");
        }
        TypeOid inst = TypeOid.fromOid(oid);
        if (inst != null)
            str.append("/").append(inst.getName());
        return str.toString();
    }

}<|MERGE_RESOLUTION|>--- conflicted
+++ resolved
@@ -463,11 +463,7 @@
         case TypeId.FormatIds.VARCHAR_TYPE_ID:
             oid = TypeOid.VARCHAR_TYPE_OID.getOid();
             akType = AkType.VARCHAR;
-<<<<<<< HEAD
-            tInstance = MString.VARCHAR.instance(type.getMaximumWidth());
-=======
             tInstance = charType(type, MString.VARCHAR);
->>>>>>> 1246f4ff
             break;
         case TypeId.FormatIds.CLOB_TYPE_ID:
             oid = TypeOid.TEXT_TYPE_OID.getOid();
