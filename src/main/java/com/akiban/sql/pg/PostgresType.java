--- conflicted
+++ resolved
@@ -151,14 +151,10 @@
     private AkType akType;
 
     public PostgresType(int oid, short length, int modifier, AkType akType) {
-<<<<<<< HEAD
-=======
         super(akType);
->>>>>>> cf07172c
         this.oid = oid;
         this.length = length;
         this.modifier = modifier;
-        this.akType = akType;
     }
 
     public int getOid() {
@@ -169,9 +165,6 @@
     }
     public int getModifier() {
         return modifier;
-    }
-    public AkType getAkType() {
-        return akType;
     }
 
     public static PostgresType fromAIS(Column aisColumn) {
