--- conflicted
+++ resolved
@@ -15,12 +15,9 @@
 
 package com.akiban.sql.pg;
 
-<<<<<<< HEAD
 import com.akiban.server.service.dxl.DXLReadWriteLockHook;
 import com.akiban.server.service.session.Session;
-=======
 import com.akiban.qp.operator.*;
->>>>>>> ce0dc751
 import com.akiban.server.types.ToObjectValueTarget;
 import com.akiban.qp.operator.Operator;
 import com.akiban.qp.row.Row;
@@ -41,16 +38,11 @@
     private Operator resultOperator;
     private int offset = 0;
     private int limit = -1;
-<<<<<<< HEAD
 
     private static final Tap.InOutTap EXECUTE_TAP = Tap.createTimer("PostgresBaseStatement: execute shared");
     private static final Tap.InOutTap ACQUIRE_LOCK_TAP = Tap.createTimer("PostgresBaseStatement: acquire shared lock");
 
-    public PostgresOperatorStatement(PhysicalOperator resultOperator,
-=======
-        
     public PostgresOperatorStatement(Operator resultOperator,
->>>>>>> ce0dc751
                                      List<String> columnNames,
                                      List<PostgresType> columnTypes,
                                      PostgresType[] parameterTypes,
@@ -125,7 +117,6 @@
         return nrows;
     }
 
-<<<<<<< HEAD
     @Override
     protected Tap.InOutTap executeTap()
     {
@@ -138,12 +129,6 @@
         return ACQUIRE_LOCK_TAP;
     }
 
-    protected Bindings getBindings() {
-        return UndefBindings.only();
-    }
-
-=======
->>>>>>> ce0dc751
     /** Only needed in the case where a statement has parameters or the client
      * specifies that some results should be in binary. */
     static class BoundStatement extends PostgresOperatorStatement {
