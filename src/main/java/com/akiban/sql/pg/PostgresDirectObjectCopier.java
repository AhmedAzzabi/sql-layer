--- conflicted
+++ resolved
@@ -26,16 +26,9 @@
  */
 public class PostgresDirectObjectCopier extends PostgresOutputter<List<?>>
 {
-<<<<<<< HEAD
-    public PostgresDirectObjectCopier(PostgresMessenger messenger, 
-                                      PostgresQueryContext context,
+    public PostgresDirectObjectCopier(PostgresQueryContext context,
                                       PostgresBaseStatement statement) {
-        super(messenger, context, statement);
-=======
-    public PostgresDirectObjectCopier(PostgresServerSession server, 
-                                      PostgresBaseStatement statement) {
-        super(server, statement);
->>>>>>> c15c0a7b
+        super(context, statement);
     }
 
     @Override
