--- conflicted
+++ resolved
@@ -44,16 +44,7 @@
 public class PostgresServerConnection implements PostgresServerSession, Runnable
 {
     private static final Logger logger = LoggerFactory.getLogger(PostgresServerConnection.class);
-<<<<<<< HEAD
-    
-=======
-
-    private final static Tap processTap = Tap.add(new Tap.PerThread("sql: process", Tap.TimeAndCount.class));
-    private final static Tap parserTap = Tap.add(new Tap.PerThread("sql: parse", Tap.TimeAndCount.class));
-    private final static Tap optimizerTap = Tap.add(new Tap.PerThread("sql: optimize", Tap.TimeAndCount.class));
-    private final static Tap executorTap = Tap.add(new Tap.PerThread("sql: execute", Tap.TimeAndCount.class));
-
->>>>>>> 86fc4f79
+
     private PostgresServer server;
     private boolean running = false, ignoreUntilSync = false;
     private Socket socket;
@@ -154,7 +145,7 @@
             }
             ErrorMode errorMode = ErrorMode.NONE;
             try {
-                processTap.in();
+                sessionTracer.beginEvent("sql: process");
                 switch (type) {
                 case -1:                                    // EOF
                     stop();
@@ -217,7 +208,7 @@
                     readyForQuery();
             }
             finally {
-                processTap.out();
+                sessionTracer.endEvent();
             }
         }
         server.removeConnection(pid);
