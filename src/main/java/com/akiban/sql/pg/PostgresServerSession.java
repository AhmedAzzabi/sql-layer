--- conflicted
+++ resolved
@@ -95,14 +95,9 @@
     /** Rollback the current transaction. */
     public void rollbackTransaction();
 
-<<<<<<< HEAD
-    public ExpressionRegistry expressionFactory();
-
-    public AggregatorRegistry aggregatorRegistry();
-
-    public Object getEnvironmentValue(EnvironmentValue environmentValue);
-=======
     /** Get the functions registry. */
     public FunctionsRegistry functionsRegistry();
->>>>>>> 07e67c85
+
+    /** Get a current environment value. */
+    public Object getEnvironmentValue(EnvironmentValue environmentValue);
 }