/**
 * Copyright (C) 2011 Akiban Technologies Inc.
 * This program is free software: you can redistribute it and/or modify
 * it under the terms of the GNU Affero General Public License, version 3,
 * as published by the Free Software Foundation.
 *
 * This program is distributed in the hope that it will be useful,
 * but WITHOUT ANY WARRANTY; without even the implied warranty of
 * MERCHANTABILITY or FITNESS FOR A PARTICULAR PURPOSE.  See the
 * GNU Affero General Public License for more details.
 *
 * You should have received a copy of the GNU Affero General Public License
 * along with this program.  If not, see http://www.gnu.org/licenses.
 */

package com.akiban.sql.pg;

import com.akiban.sql.server.ServerSession;

/** A Postgres server session. */
public interface PostgresServerSession extends ServerSession
{
    /** Return the protocol version in use. */
    public int getVersion();

<<<<<<< HEAD
    /** Return properties specified by the client. */
    public Properties getProperties();

    /** Get a client property. */
    public String getProperty(String key);

    /** Get a client property. */
    public String getProperty(String key, String defval);

    /** Set a client property. */
    public void setProperty(String key, String value);

    /** Get session attributes used to store state between statements. */
    public Map<String,Object> getAttributes();

    /** Get a session attribute. */
    public Object getAttribute(String key);

    /** Set a session attribute. */
    public void setAttribute(String key, Object attr);

    /** Return Akiban Server manager. */
    public DXLService getDXL();

    /** Return Akiban Server session. */
    public Session getSession();

    /** Return the default schema for SQL objects. */
    public String getDefaultSchemaName();

    /** Set the default schema for SQL objects. */
    public void setDefaultSchemaName(String defaultSchemaName);

    /** Return server's AIS. */
    public AkibanInformationSchema getAIS();
    
    /** Return a parser for SQL statements. */
    public SQLParser getParser();
    
    /** Return the object used to trace pg sessions. */
    public SessionTracer getSessionTracer();

    /** Return an adapter for the session's store. */
    public StoreAdapter getStore();

    /** Return the tree service. */
    public TreeService getTreeService();

    /** Return the LoadablePlan with the given name. */
    public LoadablePlan<?> loadablePlan(String planName);

    /** Begin a new transaction. */
    public void beginTransaction();

    /** Commit the current transaction. */
    public void commitTransaction();

    /** Rollback the current transaction. */
    public void rollbackTransaction();

    /** Set current transaction to read-only / read-write. */
    public void setTransactionReadOnly(boolean readOnly);

    /** Set following transaction to read-only / read-write. */
    public void setTransactionDefaultReadOnly(boolean readOnly);

    /** Get the functions registry. */
    public FunctionsRegistry functionsRegistry();

    /** Get the server's idea of the current time. */
    public Date currentTime();

    /** Get a current environment value. */
    public Object getEnvironmentValue(EnvironmentExpressionSetting setting);
=======
    /** Return the messenger used to communicate with client. */
    public PostgresMessenger getMessenger();
>>>>>>> cf07172c

}<|MERGE_RESOLUTION|>--- conflicted
+++ resolved
@@ -23,84 +23,7 @@
     /** Return the protocol version in use. */
     public int getVersion();
 
-<<<<<<< HEAD
-    /** Return properties specified by the client. */
-    public Properties getProperties();
-
-    /** Get a client property. */
-    public String getProperty(String key);
-
-    /** Get a client property. */
-    public String getProperty(String key, String defval);
-
-    /** Set a client property. */
-    public void setProperty(String key, String value);
-
-    /** Get session attributes used to store state between statements. */
-    public Map<String,Object> getAttributes();
-
-    /** Get a session attribute. */
-    public Object getAttribute(String key);
-
-    /** Set a session attribute. */
-    public void setAttribute(String key, Object attr);
-
-    /** Return Akiban Server manager. */
-    public DXLService getDXL();
-
-    /** Return Akiban Server session. */
-    public Session getSession();
-
-    /** Return the default schema for SQL objects. */
-    public String getDefaultSchemaName();
-
-    /** Set the default schema for SQL objects. */
-    public void setDefaultSchemaName(String defaultSchemaName);
-
-    /** Return server's AIS. */
-    public AkibanInformationSchema getAIS();
-    
-    /** Return a parser for SQL statements. */
-    public SQLParser getParser();
-    
-    /** Return the object used to trace pg sessions. */
-    public SessionTracer getSessionTracer();
-
-    /** Return an adapter for the session's store. */
-    public StoreAdapter getStore();
-
-    /** Return the tree service. */
-    public TreeService getTreeService();
-
-    /** Return the LoadablePlan with the given name. */
-    public LoadablePlan<?> loadablePlan(String planName);
-
-    /** Begin a new transaction. */
-    public void beginTransaction();
-
-    /** Commit the current transaction. */
-    public void commitTransaction();
-
-    /** Rollback the current transaction. */
-    public void rollbackTransaction();
-
-    /** Set current transaction to read-only / read-write. */
-    public void setTransactionReadOnly(boolean readOnly);
-
-    /** Set following transaction to read-only / read-write. */
-    public void setTransactionDefaultReadOnly(boolean readOnly);
-
-    /** Get the functions registry. */
-    public FunctionsRegistry functionsRegistry();
-
-    /** Get the server's idea of the current time. */
-    public Date currentTime();
-
-    /** Get a current environment value. */
-    public Object getEnvironmentValue(EnvironmentExpressionSetting setting);
-=======
     /** Return the messenger used to communicate with client. */
     public PostgresMessenger getMessenger();
->>>>>>> cf07172c
 
 }