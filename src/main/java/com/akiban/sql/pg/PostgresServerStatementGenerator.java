/**
 * END USER LICENSE AGREEMENT (“EULA”)
 *
 * READ THIS AGREEMENT CAREFULLY (date: 9/13/2011):
 * http://www.akiban.com/licensing/20110913
 *
 * BY INSTALLING OR USING ALL OR ANY PORTION OF THE SOFTWARE, YOU ARE ACCEPTING
 * ALL OF THE TERMS AND CONDITIONS OF THIS AGREEMENT. YOU AGREE THAT THIS
 * AGREEMENT IS ENFORCEABLE LIKE ANY WRITTEN AGREEMENT SIGNED BY YOU.
 *
 * IF YOU HAVE PAID A LICENSE FEE FOR USE OF THE SOFTWARE AND DO NOT AGREE TO
 * THESE TERMS, YOU MAY RETURN THE SOFTWARE FOR A FULL REFUND PROVIDED YOU (A) DO
 * NOT USE THE SOFTWARE AND (B) RETURN THE SOFTWARE WITHIN THIRTY (30) DAYS OF
 * YOUR INITIAL PURCHASE.
 *
 * IF YOU WISH TO USE THE SOFTWARE AS AN EMPLOYEE, CONTRACTOR, OR AGENT OF A
 * CORPORATION, PARTNERSHIP OR SIMILAR ENTITY, THEN YOU MUST BE AUTHORIZED TO SIGN
 * FOR AND BIND THE ENTITY IN ORDER TO ACCEPT THE TERMS OF THIS AGREEMENT. THE
 * LICENSES GRANTED UNDER THIS AGREEMENT ARE EXPRESSLY CONDITIONED UPON ACCEPTANCE
 * BY SUCH AUTHORIZED PERSONNEL.
 *
 * IF YOU HAVE ENTERED INTO A SEPARATE WRITTEN LICENSE AGREEMENT WITH AKIBAN FOR
 * USE OF THE SOFTWARE, THE TERMS AND CONDITIONS OF SUCH OTHER AGREEMENT SHALL
 * PREVAIL OVER ANY CONFLICTING TERMS OR CONDITIONS IN THIS AGREEMENT.
 */
package com.akiban.sql.pg;

import java.util.List;

import com.akiban.sql.parser.AlterServerNode;
import com.akiban.sql.parser.NodeTypes;
import com.akiban.sql.parser.ParameterNode;
import com.akiban.sql.parser.StatementNode;

public class PostgresServerStatementGenerator extends
        PostgresBaseStatementGenerator {

    public PostgresServerStatementGenerator (PostgresServerSession server) {
    }
    
    @Override
<<<<<<< HEAD
    public PostgresStatement generateInitial(PostgresServerSession server,
                                             StatementNode stmt,
                                             List<ParameterNode> params, int[] paramTypes) {
=======
    public PostgresStatement generate(PostgresServerSession server,
                                      String sql, StatementNode stmt, 
                                      List<ParameterNode> params, int[] paramTypes) {
>>>>>>> b979eaba
        
        if (stmt.getNodeType() != NodeTypes.ALTER_SERVER_NODE) 
            return null;
        return new PostgresServerStatement ((AlterServerNode)stmt);
    }

    @Override
    public PostgresStatement generateFinal(PostgresServerSession server, PostgresStatement pstmt,
                                           StatementNode stmt,
                                           List<ParameterNode> params, int[] paramTypes) {
        return pstmt;
    }

}<|MERGE_RESOLUTION|>--- conflicted
+++ resolved
@@ -39,16 +39,10 @@
     }
     
     @Override
-<<<<<<< HEAD
     public PostgresStatement generateInitial(PostgresServerSession server,
-                                             StatementNode stmt,
+                                             String sql, StatementNode stmt,
                                              List<ParameterNode> params, int[] paramTypes) {
-=======
-    public PostgresStatement generate(PostgresServerSession server,
-                                      String sql, StatementNode stmt, 
-                                      List<ParameterNode> params, int[] paramTypes) {
->>>>>>> b979eaba
-        
+
         if (stmt.getNodeType() != NodeTypes.ALTER_SERVER_NODE) 
             return null;
         return new PostgresServerStatement ((AlterServerNode)stmt);
