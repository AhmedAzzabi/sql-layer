/**
 * END USER LICENSE AGREEMENT (“EULA”)
 *
 * READ THIS AGREEMENT CAREFULLY (date: 9/13/2011):
 * http://www.akiban.com/licensing/20110913
 *
 * BY INSTALLING OR USING ALL OR ANY PORTION OF THE SOFTWARE, YOU ARE ACCEPTING
 * ALL OF THE TERMS AND CONDITIONS OF THIS AGREEMENT. YOU AGREE THAT THIS
 * AGREEMENT IS ENFORCEABLE LIKE ANY WRITTEN AGREEMENT SIGNED BY YOU.
 *
 * IF YOU HAVE PAID A LICENSE FEE FOR USE OF THE SOFTWARE AND DO NOT AGREE TO
 * THESE TERMS, YOU MAY RETURN THE SOFTWARE FOR A FULL REFUND PROVIDED YOU (A) DO
 * NOT USE THE SOFTWARE AND (B) RETURN THE SOFTWARE WITHIN THIRTY (30) DAYS OF
 * YOUR INITIAL PURCHASE.
 *
 * IF YOU WISH TO USE THE SOFTWARE AS AN EMPLOYEE, CONTRACTOR, OR AGENT OF A
 * CORPORATION, PARTNERSHIP OR SIMILAR ENTITY, THEN YOU MUST BE AUTHORIZED TO SIGN
 * FOR AND BIND THE ENTITY IN ORDER TO ACCEPT THE TERMS OF THIS AGREEMENT. THE
 * LICENSES GRANTED UNDER THIS AGREEMENT ARE EXPRESSLY CONDITIONED UPON ACCEPTANCE
 * BY SUCH AUTHORIZED PERSONNEL.
 *
 * IF YOU HAVE ENTERED INTO A SEPARATE WRITTEN LICENSE AGREEMENT WITH AKIBAN FOR
 * USE OF THE SOFTWARE, THE TERMS AND CONDITIONS OF SUCH OTHER AGREEMENT SHALL
 * PREVAIL OVER ANY CONFLICTING TERMS OR CONDITIONS IN THIS AGREEMENT.
 */

package com.akiban.sql.aisddl;

import java.util.Collections;
import java.util.HashMap;
import java.util.Iterator;
import java.util.Map;

import com.akiban.server.api.DDLFunctions;
import com.akiban.server.error.*;
import com.akiban.server.service.session.Session;
import com.akiban.sql.parser.ColumnDefinitionNode;
import com.akiban.sql.parser.ConstraintDefinitionNode;
import com.akiban.sql.parser.CreateTableNode;
import com.akiban.sql.parser.DropTableNode;
import com.akiban.sql.parser.FKConstraintDefinitionNode;
import com.akiban.sql.parser.RenameNode;
import com.akiban.sql.parser.ResultColumn;
import com.akiban.sql.parser.TableElementNode;

import com.akiban.sql.types.DataTypeDescriptor;
import com.akiban.sql.types.TypeId;

import com.akiban.ais.model.AISBuilder;
import com.akiban.ais.model.AkibanInformationSchema;
import com.akiban.ais.model.Column;
import com.akiban.ais.model.DefaultNameGenerator;
import com.akiban.ais.model.Index;
import com.akiban.ais.model.NameGenerator;
import com.akiban.ais.model.Type;
import com.akiban.ais.model.UserTable;
import com.akiban.ais.model.TableName;
import com.akiban.ais.model.Types;
import com.akiban.server.error.DuplicateTableNameException;
import com.akiban.sql.parser.ExistenceCheck;
import com.akiban.sql.pg.PostgresQueryContext;

import static com.akiban.sql.aisddl.DDLHelper.convertName;

/** DDL operations on Tables */
public class TableDDL
{
    //private final static Logger logger = LoggerFactory.getLogger(TableDDL.class);
    private TableDDL() {
    }

    public static void dropTable (DDLFunctions ddlFunctions,
                                  Session session, 
                                  String defaultSchemaName,
<<<<<<< HEAD
                                  DropTableNode dropTable,
                                  PostgresQueryContext context) {
        com.akiban.sql.parser.TableName parserName = dropTable.getObjectName();
        
        String schemaName = parserName.hasSchema() ? parserName.getSchemaName() : defaultSchemaName;
        TableName tableName = TableName.create(schemaName, parserName.getTableName());
=======
                                  DropTableNode dropTable) {
        TableName tableName = convertName(defaultSchemaName, dropTable.getObjectName());
>>>>>>> 7f8f8fb9
        ExistenceCheck existenceCheck = dropTable.getExistenceCheck();

        AkibanInformationSchema ais = ddlFunctions.getAIS(session);
        
        if (ais.getUserTable(tableName) == null && 
                ddlFunctions.getAIS(session).getGroupTable(tableName) == null) {
            if (existenceCheck == ExistenceCheck.IF_EXISTS)
            {
                if (context != null)
                    context.warnClient(new NoSuchTableException (tableName.getSchemaName(), tableName.getTableName()));
                return;
            }
            throw new NoSuchTableException (tableName.getSchemaName(), tableName.getTableName());
        }
        ViewDDL.checkDropTable(ddlFunctions, session, tableName);
        ddlFunctions.dropTable(session, tableName);
    }

    public static void renameTable (DDLFunctions ddlFunctions,
                                    Session session,
                                    String defaultSchemaName,
                                    RenameNode renameTable) {
        TableName oldName = convertName(defaultSchemaName, renameTable.getObjectName());
        TableName newName = convertName(defaultSchemaName, renameTable.getNewTableName());
        ddlFunctions.renameTable(session, oldName, newName);
    }

    public static void createTable(DDLFunctions ddlFunctions,
                                   Session session,
                                   String defaultSchemaName,
                                   CreateTableNode createTable,
                                   PostgresQueryContext context) {
        if (createTable.getQueryExpression() != null)
            throw new UnsupportedCreateSelectException();

        com.akiban.sql.parser.TableName parserName = createTable.getObjectName();
        String schemaName = parserName.hasSchema() ? parserName.getSchemaName() : defaultSchemaName;
        String tableName = parserName.getTableName();
        ExistenceCheck condition = createTable.getExistenceCheck();

        AkibanInformationSchema ais = ddlFunctions.getAIS(session);

        if (ais.getUserTable(schemaName, tableName) != null)
            switch(condition)
            {
                case IF_NOT_EXISTS:
                    // table already exists. does nothing
                    if (context != null)
                        context.warnClient(new DuplicateTableNameException(schemaName, tableName));
                    return;
                case NO_CONDITION:
                    throw new DuplicateTableNameException(schemaName, tableName);
                default:
                    throw new IllegalStateException("Unexpected condition: " + condition);
            }

        AISBuilder builder = new AISBuilder();
        builder.userTable(schemaName, tableName);

        int colpos = 0;
        // first loop through table elements, add the columns
        for (TableElementNode tableElement : createTable.getTableElementList()) {
            if (tableElement instanceof ColumnDefinitionNode) {
                addColumn (builder, (ColumnDefinitionNode)tableElement, schemaName, tableName, colpos++);
            }
        }
        // second pass get the constraints (primary, FKs, and other keys)
        // This needs to be done in two passes as the parser may put the 
        // constraint before the column definition. For example:
        // CREATE TABLE t1 (c1 INT PRIMARY KEY) produces such a result. 
        // The Builder complains if you try to do such a thing. 
        for (TableElementNode tableElement : createTable.getTableElementList()) {
            if (tableElement instanceof FKConstraintDefinitionNode) {
                FKConstraintDefinitionNode fkdn = (FKConstraintDefinitionNode)tableElement;
                if (fkdn.isGrouping()) {
                    addParentTable(builder, ddlFunctions.getAIS(session), fkdn, schemaName);
                    addJoin (builder, fkdn, schemaName, tableName);
                } else {
                    throw new UnsupportedFKIndexException();
                }
            }
            else if (tableElement instanceof ConstraintDefinitionNode) {
                addIndex (builder, (ConstraintDefinitionNode)tableElement, schemaName, tableName);
            }
        }
        builder.basicSchemaIsComplete();
        builder.groupingIsComplete();
        UserTable table = builder.akibanInformationSchema().getUserTable(schemaName, tableName);
        
        ddlFunctions.createTable(session, table);
    }
    
    private static void addColumn (final AISBuilder builder, final ColumnDefinitionNode cdn, 
            final String schemaName, final String tableName, int colpos) {
        boolean autoIncrement = cdn.isAutoincrementColumn();
        addColumn(builder, schemaName, tableName, cdn.getColumnName(), colpos,
                  cdn.getType(), autoIncrement);
        if (autoIncrement) {
            // if the cdn has a default node-> GENERATE BY DEFAULT
            // if no default node -> GENERATE ALWAYS
            Boolean defaultIdentity = new Boolean (cdn.getDefaultNode() != null);
            // The merge process will generate a real sequence name
            String sequenceName = "temp-sequence-1"; 
            // Create a sequence to hold the IDENTITY Information
            builder.sequence(schemaName, sequenceName, 
                    cdn.getAutoincrementStart(), 
                    cdn.getAutoincrementIncrement(), 
                    Long.MIN_VALUE, Long.MAX_VALUE, 
                    false);
            // make the column an identity column 
            builder.columnAsIdentity(schemaName, tableName, cdn.getColumnName(), sequenceName, defaultIdentity);
            builder.userTableInitialAutoIncrement(schemaName, tableName, 
                                                  cdn.getAutoincrementStart());
        }
    }

    protected static void addColumn(final AISBuilder builder, 
                                    final String schemaName, final String tableName, final String columnName, 
                                    int colpos, DataTypeDescriptor type, boolean autoIncrement) {
        Long typeParameter1 = null, typeParameter2 = null;
        Type builderType = typeMap.get(type.getTypeId());
        if (builderType == null) {
            throw new UnsupportedDataTypeException(new TableName(schemaName, tableName), columnName, type.getTypeName());
        }
        
        if (builderType.nTypeParameters() == 1) {
            typeParameter1 = (long)type.getMaximumWidth();
        } else if (builderType.nTypeParameters() == 2) {
            typeParameter1 = (long)type.getPrecision();
            typeParameter2 = (long)type.getScale();
        }
        
        String charset = null, collation = null;
        if (type.getCharacterAttributes() != null) {
            charset = type.getCharacterAttributes().getCharacterSet();
            collation = type.getCharacterAttributes().getCollation();
        }
        builder.column(schemaName, tableName, columnName, 
                       Integer.valueOf(colpos), 
                       builderType.name(), 
                       typeParameter1, typeParameter2, 
                       type.isNullable(), 
                       autoIncrement,
                       charset, collation);
    }

    public static void addIndex (final AISBuilder builder, final ConstraintDefinitionNode cdn, 
            final String schemaName, final String tableName)  {

        NameGenerator namer = new DefaultNameGenerator();
        String constraint = null;
        String indexName = null;
        
        if (cdn.getConstraintType() == ConstraintDefinitionNode.ConstraintType.CHECK) {
            throw new UnsupportedCheckConstraintException ();
        }
        else if (cdn.getConstraintType() == ConstraintDefinitionNode.ConstraintType.PRIMARY_KEY) {
            constraint = Index.PRIMARY_KEY_CONSTRAINT;
        }
        else if (cdn.getConstraintType() == ConstraintDefinitionNode.ConstraintType.UNIQUE) {
            constraint = Index.UNIQUE_KEY_CONSTRAINT;
        }
        indexName = namer.generateIndexName(cdn.getName(), cdn.getColumnList().get(0).getName(), constraint);
        
        builder.index(schemaName, tableName, indexName, true, constraint);
        
        int colPos = 0;
        for (ResultColumn col : cdn.getColumnList()) {
            builder.indexColumn(schemaName, tableName, indexName, col.getName(), colPos++, true, null);
        }
    }
    
    private static void addJoin(final AISBuilder builder, final FKConstraintDefinitionNode fkdn, 
            final String schemaName, final String tableName)  {

 
        String parentSchemaName = fkdn.getRefTableName().hasSchema() ?
                fkdn.getRefTableName().getSchemaName() : schemaName;
        String parentTableName = fkdn.getRefTableName().getTableName();
        String groupName = parentTableName;
        
        String joinName = String.format("%s/%s/%s/%s",
                parentSchemaName, parentTableName, 
                schemaName, tableName);

        AkibanInformationSchema ais = builder.akibanInformationSchema();
        // Check parent table exists
        UserTable parentTable = ais.getUserTable(parentSchemaName, parentTableName);
        if (parentTable == null) {
            throw new JoinToUnknownTableException(new TableName(schemaName, tableName),
                                                  new TableName(parentSchemaName, parentTableName));
        }
        // Check child table exists
        UserTable childTable = ais.getUserTable(schemaName, tableName);
        if (childTable == null) {
            throw new NoSuchTableException(schemaName, tableName);
        }
        // Check that fk list and pk list are the same size
        if (fkdn.getColumnList().size() != parentTable.getPrimaryKeyIncludingInternal().getColumns().size()) {
            throw new JoinColumnMismatchException(fkdn.getColumnList().size(),
                                                  new TableName(schemaName, tableName),
                                                  new TableName(parentSchemaName, parentTableName),
                                                  parentTable.getPrimaryKeyIncludingInternal().getColumns().size());
        }
        // Check pk and fk columns exist
        Iterator<ResultColumn> fkColumnScan = fkdn.getColumnList().iterator();
        Iterator<ResultColumn> pkColumnScan = fkdn.getRefResultColumnList().iterator();
        while (fkColumnScan.hasNext() && pkColumnScan.hasNext()) {
            ResultColumn fkColumn = fkColumnScan.next();
            ResultColumn pkColumn = pkColumnScan.next();
            if (childTable.getColumn(fkColumn.getName()) == null) {
                throw new NoSuchColumnException(String.format("%s.%s.%s", schemaName, tableName, fkColumn.getName()));
            }
            if (parentTable.getColumn(pkColumn.getName()) == null) {
                throw new JoinToWrongColumnsException(new TableName(schemaName, tableName),
                                                      fkColumn.getName(),
                                                      new TableName(parentSchemaName, parentTableName),
                                                      pkColumn.getName());
            }
        }

        builder.joinTables(joinName, parentSchemaName, parentTableName, schemaName, tableName);
        
        int colpos = 0;
        for (ResultColumn column : fkdn.getColumnList()) {
            String columnName = column.getName();
            builder.joinColumns(joinName, 
                    parentSchemaName, parentTableName, parentTable.getColumn(colpos).getName(),
                    schemaName, tableName, columnName);
            colpos++;
        }
        builder.addJoinToGroup(groupName, joinName, 0);
        //builder.groupingIsComplete();
    }
    
    /**
     * Add a minimal parent table (PK) with group to the builder based upon the AIS. 
     * 
     * @param builder
     * @param ais
     * @param fkdn
     */
    private static void addParentTable(final AISBuilder builder, 
            final AkibanInformationSchema ais, final FKConstraintDefinitionNode fkdn, 
            final String schemaName) {

        String parentSchemaName = fkdn.getRefTableName().hasSchema() ?
                fkdn.getRefTableName().getSchemaName() : schemaName;
        String parentTableName = fkdn.getRefTableName().getTableName();
        

        UserTable parentTable = ais.getUserTable(parentSchemaName, parentTableName);
        if (parentTable == null) {
            throw new NoSuchTableException (parentSchemaName, parentTableName);
        }

        builder.userTable(parentSchemaName, parentTableName);
        
        builder.index(parentSchemaName, parentTableName, Index.PRIMARY_KEY_CONSTRAINT, true, Index.PRIMARY_KEY_CONSTRAINT);
        int colpos = 0;
        for (Column column : parentTable.getPrimaryKeyIncludingInternal().getColumns()) {
            builder.column(parentSchemaName, parentTableName,
                    column.getName(),
                    colpos,
                    column.getType().name(),
                    column.getTypeParameter1(),
                    column.getTypeParameter2(),
                    column.getNullable(),
                    false, //column.getInitialAutoIncrementValue() != 0,
                    column.getCharsetAndCollation() != null ? column.getCharsetAndCollation().charset() : null,
                    column.getCharsetAndCollation() != null ? column.getCharsetAndCollation().collation() : null);
            builder.indexColumn(parentSchemaName, parentTableName, Index.PRIMARY_KEY_CONSTRAINT, 
                    column.getName(), colpos++, true, 0);
        }
        builder.createGroup(parentTableName, parentSchemaName, "_akiban_" + parentTableName);
        builder.addTableToGroup(parentTableName, parentSchemaName, parentTableName);
        //builder.groupingIsComplete();
    }
    
    private final static Map<TypeId, Type> typeMap  = typeMapping();
    
    private static Map<TypeId, Type> typeMapping() {
        HashMap<TypeId, Type> types = new HashMap<TypeId, Type>();
        types.put(TypeId.BOOLEAN_ID, Types.TINYINT);
        types.put(TypeId.TINYINT_ID, Types.TINYINT);
        types.put(TypeId.SMALLINT_ID, Types.SMALLINT);
        types.put(TypeId.INTEGER_ID, Types.INT);
        types.put(TypeId.BIGINT_ID, Types.BIGINT);
        
        types.put(TypeId.TINYINT_UNSIGNED_ID, Types.U_TINYINT);
        types.put(TypeId.SMALLINT_UNSIGNED_ID, Types.U_SMALLINT);
        types.put(TypeId.INTEGER_UNSIGNED_ID, Types.U_INT);
        types.put(TypeId.BIGINT_UNSIGNED_ID, Types.U_BIGINT);
        
        types.put(TypeId.REAL_ID, Types.FLOAT);
        types.put(TypeId.DOUBLE_ID, Types.DOUBLE);
        types.put(TypeId.DECIMAL_ID, Types.DECIMAL);
        types.put(TypeId.NUMERIC_ID, Types.DECIMAL);
        
        types.put(TypeId.REAL_UNSIGNED_ID, Types.U_FLOAT);
        types.put(TypeId.DOUBLE_UNSIGNED_ID, Types.U_DOUBLE);
        types.put(TypeId.DECIMAL_UNSIGNED_ID, Types.U_DECIMAL);
        types.put(TypeId.NUMERIC_UNSIGNED_ID, Types.U_DECIMAL);
        
        types.put(TypeId.CHAR_ID, Types.CHAR);
        types.put(TypeId.VARCHAR_ID, Types.VARCHAR);
        types.put(TypeId.LONGVARCHAR_ID, Types.VARCHAR);
        types.put(TypeId.BIT_ID, Types.BINARY);
        types.put(TypeId.VARBIT_ID, Types.VARBINARY);
        types.put(TypeId.LONGVARBIT_ID, Types.VARBINARY);
        
        types.put(TypeId.DATE_ID, Types.DATE);
        types.put(TypeId.TIME_ID, Types.TIME);
        types.put(TypeId.TIMESTAMP_ID, Types.DATETIME); // TODO: Types.TIMESTAMP?
        types.put(TypeId.DATETIME_ID, Types.DATETIME);
        types.put(TypeId.YEAR_ID, Types.YEAR);
        
        types.put(TypeId.BLOB_ID, Types.LONGBLOB);
        types.put(TypeId.CLOB_ID, Types.LONGTEXT);
        return Collections.unmodifiableMap(types);
        
    }        
}<|MERGE_RESOLUTION|>--- conflicted
+++ resolved
@@ -72,17 +72,12 @@
     public static void dropTable (DDLFunctions ddlFunctions,
                                   Session session, 
                                   String defaultSchemaName,
-<<<<<<< HEAD
                                   DropTableNode dropTable,
                                   PostgresQueryContext context) {
         com.akiban.sql.parser.TableName parserName = dropTable.getObjectName();
         
         String schemaName = parserName.hasSchema() ? parserName.getSchemaName() : defaultSchemaName;
-        TableName tableName = TableName.create(schemaName, parserName.getTableName());
-=======
-                                  DropTableNode dropTable) {
         TableName tableName = convertName(defaultSchemaName, dropTable.getObjectName());
->>>>>>> 7f8f8fb9
         ExistenceCheck existenceCheck = dropTable.getExistenceCheck();
 
         AkibanInformationSchema ais = ddlFunctions.getAIS(session);
