--- conflicted
+++ resolved
@@ -28,15 +28,9 @@
     protected SessionTracer tracer;
 
     protected ServerOperatorCompiler(ServerSession server) {
-<<<<<<< HEAD
-        super(server.getParser(), server.getAIS(), server.getDefaultSchemaName(),
-              server.functionsRegistry(), server.costEstimator());
-=======
         super(server.getParser(), server.getCompilerProperties(), 
               server.getAIS(), server.getDefaultSchemaName(),
-              server.functionsRegistry(), server.indexEstimator());
->>>>>>> 629bad05
-
+              server.functionsRegistry(), server.costEstimator());
         server.setAttribute("aisBinder", binder);
         server.setAttribute("compiler", this);
 
