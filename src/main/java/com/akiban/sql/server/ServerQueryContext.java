/**
 * END USER LICENSE AGREEMENT (“EULA”)
 *
 * READ THIS AGREEMENT CAREFULLY (date: 9/13/2011):
 * http://www.akiban.com/licensing/20110913
 *
 * BY INSTALLING OR USING ALL OR ANY PORTION OF THE SOFTWARE, YOU ARE ACCEPTING
 * ALL OF THE TERMS AND CONDITIONS OF THIS AGREEMENT. YOU AGREE THAT THIS
 * AGREEMENT IS ENFORCEABLE LIKE ANY WRITTEN AGREEMENT SIGNED BY YOU.
 *
 * IF YOU HAVE PAID A LICENSE FEE FOR USE OF THE SOFTWARE AND DO NOT AGREE TO
 * THESE TERMS, YOU MAY RETURN THE SOFTWARE FOR A FULL REFUND PROVIDED YOU (A) DO
 * NOT USE THE SOFTWARE AND (B) RETURN THE SOFTWARE WITHIN THIRTY (30) DAYS OF
 * YOUR INITIAL PURCHASE.
 *
 * IF YOU WISH TO USE THE SOFTWARE AS AN EMPLOYEE, CONTRACTOR, OR AGENT OF A
 * CORPORATION, PARTNERSHIP OR SIMILAR ENTITY, THEN YOU MUST BE AUTHORIZED TO SIGN
 * FOR AND BIND THE ENTITY IN ORDER TO ACCEPT THE TERMS OF THIS AGREEMENT. THE
 * LICENSES GRANTED UNDER THIS AGREEMENT ARE EXPRESSLY CONDITIONED UPON ACCEPTANCE
 * BY SUCH AUTHORIZED PERSONNEL.
 *
 * IF YOU HAVE ENTERED INTO A SEPARATE WRITTEN LICENSE AGREEMENT WITH AKIBAN FOR
 * USE OF THE SOFTWARE, THE TERMS AND CONDITIONS OF SUCH OTHER AGREEMENT SHALL
 * PREVAIL OVER ANY CONFLICTING TERMS OR CONDITIONS IN THIS AGREEMENT.
 */

package com.akiban.sql.server;

import com.akiban.ais.model.TableName;
import com.akiban.ais.model.UserTable;
import com.akiban.qp.operator.QueryContextBase;
import com.akiban.qp.operator.StoreAdapter;
import com.akiban.server.error.ErrorCode;
import com.akiban.server.error.QueryCanceledException;
import com.akiban.server.error.QueryTimedOutException;
import com.akiban.server.service.dxl.DXLReadWriteLockHook;
import com.akiban.server.service.session.Session;
import static com.akiban.server.service.dxl.DXLFunctionsHook.DXLFunction;

import java.io.IOException;

public class ServerQueryContext<T extends ServerSession> extends QueryContextBase
{
    private T server;

    public ServerQueryContext(T server) {
        this.server = server;
    }

    public T getServer() {
        return server;
    }

    @Override
    public StoreAdapter getStore() {
        return server.getStore();
    }

    @Override
    public StoreAdapter getStore(UserTable table) {
        return server.getStore(table);
    }

    @Override
    public Session getSession() {
        return server.getSession();
    }

    @Override
    public String getCurrentUser() {
        return server.getDefaultSchemaName();
    }

    @Override
    public String getSessionUser() {
        return server.getProperty("user");
    }

    @Override
    public void notifyClient(NotificationLevel level, ErrorCode errorCode, String message) {
        try {
            server.notifyClient(level, errorCode, message);
        }
        catch (IOException ex) {
        }
    }

    @Override
    public long getQueryTimeoutSec() {
        Long setting = server.getQueryTimeoutSec();
        if (setting != null)
            return setting.longValue();
        return super.getQueryTimeoutSec();
    }

    @Override
    public long sequenceNextValue(TableName sequenceName) {
        return server.getStore().sequenceNextValue(sequenceName);
    }

<<<<<<< HEAD
    public void lock(DXLFunction operationType) {
        long timeout = 0;       // No timeout.
        long queryTimeoutSec = getQueryTimeoutSec();
        if (queryTimeoutSec >= 0) {
            long runningTimeMsec = System.currentTimeMillis() - getStartTime();
            timeout = queryTimeoutSec * 1000 - runningTimeMsec;
            if (timeout <= 0) {
                // Already past time.
                throw new QueryTimedOutException(runningTimeMsec);
            }
        }
        try {
            boolean locked = DXLReadWriteLockHook.only().lock(getSession(), operationType, timeout);
            if (!locked) {
                throw new QueryTimedOutException(System.currentTimeMillis() - getStartTime());
            }
        }
        catch (InterruptedException ex) {
            throw new QueryCanceledException(getSession());
        }
    }

    public void unlock(DXLFunction operationType) {
        DXLReadWriteLockHook.only().unlock(getSession(), operationType);
=======
    @Override
    public long sequenceCurrentValue(TableName sequenceName) {
        return server.getStore().sequenceCurrentValue(sequenceName);
>>>>>>> cd94c0c0
    }

}<|MERGE_RESOLUTION|>--- conflicted
+++ resolved
@@ -98,7 +98,11 @@
         return server.getStore().sequenceNextValue(sequenceName);
     }
 
-<<<<<<< HEAD
+    @Override
+    public long sequenceCurrentValue(TableName sequenceName) {
+        return server.getStore().sequenceCurrentValue(sequenceName);
+    }
+
     public void lock(DXLFunction operationType) {
         long timeout = 0;       // No timeout.
         long queryTimeoutSec = getQueryTimeoutSec();
@@ -123,11 +127,6 @@
 
     public void unlock(DXLFunction operationType) {
         DXLReadWriteLockHook.only().unlock(getSession(), operationType);
-=======
-    @Override
-    public long sequenceCurrentValue(TableName sequenceName) {
-        return server.getStore().sequenceCurrentValue(sequenceName);
->>>>>>> cd94c0c0
     }
 
 }