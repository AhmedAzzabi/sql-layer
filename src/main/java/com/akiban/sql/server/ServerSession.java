--- conflicted
+++ resolved
@@ -115,14 +115,9 @@
     /** Get a current environment value. */
     public Object getEnvironmentValue(EnvironmentExpressionSetting setting);
 
-<<<<<<< HEAD
-    /** Get the index cost estimator. */
-    public CostEstimator costEstimator();
-=======
     /** Get compatibilty mode for MySQL zero dates. */
     public ServerValueEncoder.ZeroDateTimeBehavior getZeroDateTimeBehavior();
 
-    /** Get the index estimator. */
-    public IndexEstimator indexEstimator();
->>>>>>> 632fcdf5
+    /** Get the index cost estimator. */
+    public CostEstimator costEstimator();
 }