/**
 * END USER LICENSE AGREEMENT (“EULA”)
 *
 * READ THIS AGREEMENT CAREFULLY (date: 9/13/2011):
 * http://www.akiban.com/licensing/20110913
 *
 * BY INSTALLING OR USING ALL OR ANY PORTION OF THE SOFTWARE, YOU ARE ACCEPTING
 * ALL OF THE TERMS AND CONDITIONS OF THIS AGREEMENT. YOU AGREE THAT THIS
 * AGREEMENT IS ENFORCEABLE LIKE ANY WRITTEN AGREEMENT SIGNED BY YOU.
 *
 * IF YOU HAVE PAID A LICENSE FEE FOR USE OF THE SOFTWARE AND DO NOT AGREE TO
 * THESE TERMS, YOU MAY RETURN THE SOFTWARE FOR A FULL REFUND PROVIDED YOU (A) DO
 * NOT USE THE SOFTWARE AND (B) RETURN THE SOFTWARE WITHIN THIRTY (30) DAYS OF
 * YOUR INITIAL PURCHASE.
 *
 * IF YOU WISH TO USE THE SOFTWARE AS AN EMPLOYEE, CONTRACTOR, OR AGENT OF A
 * CORPORATION, PARTNERSHIP OR SIMILAR ENTITY, THEN YOU MUST BE AUTHORIZED TO SIGN
 * FOR AND BIND THE ENTITY IN ORDER TO ACCEPT THE TERMS OF THIS AGREEMENT. THE
 * LICENSES GRANTED UNDER THIS AGREEMENT ARE EXPRESSLY CONDITIONED UPON ACCEPTANCE
 * BY SUCH AUTHORIZED PERSONNEL.
 *
 * IF YOU HAVE ENTERED INTO A SEPARATE WRITTEN LICENSE AGREEMENT WITH AKIBAN FOR
 * USE OF THE SOFTWARE, THE TERMS AND CONDITIONS OF SUCH OTHER AGREEMENT SHALL
 * PREVAIL OVER ANY CONFLICTING TERMS OR CONDITIONS IN THIS AGREEMENT.
 */

package com.akiban.sql.server;

import com.akiban.server.t3expressions.OverloadResolver;
import com.akiban.sql.parser.SQLParser;

import com.akiban.sql.optimizer.AISBinderContext;
import com.akiban.sql.optimizer.rule.cost.CostEstimator;

import com.akiban.ais.model.AkibanInformationSchema;
import com.akiban.ais.model.UserTable;
import com.akiban.qp.loadableplan.LoadablePlan;
import com.akiban.qp.operator.QueryContext;
import com.akiban.qp.operator.StoreAdapter;
import com.akiban.server.error.ErrorCode;
import com.akiban.server.service.dxl.DXLService;
import com.akiban.server.service.functions.FunctionsRegistry;
import com.akiban.server.service.instrumentation.SessionTracer;
import com.akiban.server.service.session.Session;
import com.akiban.server.service.tree.KeyCreator;
import com.akiban.server.service.tree.TreeService;

import java.io.IOException;
import java.util.Date;
import java.util.Map;
import java.util.Properties;

/** A session has the state needed to execute SQL statements and
 * return results to the client. */
public interface ServerSession
{
    /** Return properties specified by the client. */
    public Properties getProperties();

    /** Get a client property. */
    public String getProperty(String key);

    /** Get a client property. */
    public String getProperty(String key, String defval);

    /** Set a client property. */
    public void setProperty(String key, String value);

    /** Get session attributes used to store state between statements. */
    public Map<String,Object> getAttributes();

    /** Get a session attribute. */
    public Object getAttribute(String key);

    /** Set a session attribute. */
    public void setAttribute(String key, Object attr);

    /** Return Akiban Server manager. */
    public DXLService getDXL();

    /** Return Akiban Server session. */
    public Session getSession();

    /** Return the default schema for SQL objects. */
    public String getDefaultSchemaName();

    /** Set the default schema for SQL objects. */
    public void setDefaultSchemaName(String defaultSchemaName);

    /** Return server's AIS. */
    public AkibanInformationSchema getAIS();
    
    /** Return a parser for SQL statements. */
    public SQLParser getParser();
    
    /** Return the binder context. */
    public AISBinderContext getBinderContext();
    
    /** Return configured properties. */
    public Properties getCompilerProperties();

    /** Return the object used to trace sessions. */
    public SessionTracer getSessionTracer();

    /** Return an adapter for the session's store. */
    public StoreAdapter getStore();

    /** Return an adapter for the session's store. */
    public StoreAdapter getStore(UserTable table);

    /** Return the tree service. */
    public TreeService getTreeService();

    /** Return the LoadablePlan with the given name. */
    public LoadablePlan<?> loadablePlan(String planName);

    /** Begin a new transaction. */
    public void beginTransaction();

    /** Commit the current transaction. */
    public void commitTransaction();

    /** Rollback the current transaction. */
    public void rollbackTransaction();

    /** Set current transaction to read-only / read-write. */
    public void setTransactionReadOnly(boolean readOnly);

    /** Set following transaction to read-only / read-write. */
    public void setTransactionDefaultReadOnly(boolean readOnly);

    /** Get the functions registry. */
    public FunctionsRegistry functionsRegistry();

    /** Get the server's idea of the current time. */
    public Date currentTime();

    /** Get query timeout in seconds or <code>null</code> if it has not been set. */
    public Long getQueryTimeoutSec();

    /** Get compatibility mode for MySQL zero dates. */
    public ServerValueEncoder.ZeroDateTimeBehavior getZeroDateTimeBehavior();

    /** Send a warning message to the client. */
    public void notifyClient(QueryContext.NotificationLevel level, ErrorCode errorCode, String message) throws IOException;

    /** Get the index cost estimator. */
<<<<<<< HEAD
    public CostEstimator costEstimator(ServerOperatorCompiler compiler);

    /** Get the overload resolver */
    public OverloadResolver overloadResolver();
=======
    public CostEstimator costEstimator(ServerOperatorCompiler compiler, KeyCreator keyCreator);
>>>>>>> d77aa9b1
}<|MERGE_RESOLUTION|>--- conflicted
+++ resolved
@@ -145,12 +145,8 @@
     public void notifyClient(QueryContext.NotificationLevel level, ErrorCode errorCode, String message) throws IOException;
 
     /** Get the index cost estimator. */
-<<<<<<< HEAD
-    public CostEstimator costEstimator(ServerOperatorCompiler compiler);
+    public CostEstimator costEstimator(ServerOperatorCompiler compiler, KeyCreator keyCreator);
 
     /** Get the overload resolver */
     public OverloadResolver overloadResolver();
-=======
-    public CostEstimator costEstimator(ServerOperatorCompiler compiler, KeyCreator keyCreator);
->>>>>>> d77aa9b1
 }