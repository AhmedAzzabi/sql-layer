/**
 * END USER LICENSE AGREEMENT (“EULA”)
 *
 * READ THIS AGREEMENT CAREFULLY (date: 9/13/2011):
 * http://www.akiban.com/licensing/20110913
 *
 * BY INSTALLING OR USING ALL OR ANY PORTION OF THE SOFTWARE, YOU ARE ACCEPTING
 * ALL OF THE TERMS AND CONDITIONS OF THIS AGREEMENT. YOU AGREE THAT THIS
 * AGREEMENT IS ENFORCEABLE LIKE ANY WRITTEN AGREEMENT SIGNED BY YOU.
 *
 * IF YOU HAVE PAID A LICENSE FEE FOR USE OF THE SOFTWARE AND DO NOT AGREE TO
 * THESE TERMS, YOU MAY RETURN THE SOFTWARE FOR A FULL REFUND PROVIDED YOU (A) DO
 * NOT USE THE SOFTWARE AND (B) RETURN THE SOFTWARE WITHIN THIRTY (30) DAYS OF
 * YOUR INITIAL PURCHASE.
 *
 * IF YOU WISH TO USE THE SOFTWARE AS AN EMPLOYEE, CONTRACTOR, OR AGENT OF A
 * CORPORATION, PARTNERSHIP OR SIMILAR ENTITY, THEN YOU MUST BE AUTHORIZED TO SIGN
 * FOR AND BIND THE ENTITY IN ORDER TO ACCEPT THE TERMS OF THIS AGREEMENT. THE
 * LICENSES GRANTED UNDER THIS AGREEMENT ARE EXPRESSLY CONDITIONED UPON ACCEPTANCE
 * BY SUCH AUTHORIZED PERSONNEL.
 *
 * IF YOU HAVE ENTERED INTO A SEPARATE WRITTEN LICENSE AGREEMENT WITH AKIBAN FOR
 * USE OF THE SOFTWARE, THE TERMS AND CONDITIONS OF SUCH OTHER AGREEMENT SHALL
 * PREVAIL OVER ANY CONFLICTING TERMS OR CONDITIONS IN THIS AGREEMENT.
 */

package com.akiban.sql.server;

import com.akiban.ais.model.AkibanInformationSchema;
import com.akiban.ais.model.TableName;
import com.akiban.qp.operator.QueryContext;
import com.akiban.qp.operator.StoreAdapter;
import com.akiban.server.error.NoTransactionInProgressException;
import com.akiban.server.error.TransactionInProgressException;
import com.akiban.server.error.TransactionReadOnlyException;
import com.akiban.server.service.dxl.DXLService;
import com.akiban.server.service.functions.FunctionsRegistry;
import com.akiban.server.service.instrumentation.SessionTracer;
import com.akiban.server.service.session.Session;
import com.akiban.server.service.tree.TreeService;
import com.akiban.sql.optimizer.rule.cost.CostEstimator;
import com.akiban.sql.parser.SQLParser;

import java.util.*;

public abstract class ServerSessionBase implements ServerSession
{
    public static final String COMPILER_PROPERTIES_PREFIX = "optimizer.";

    protected final ServerServiceRequirements reqs;
    protected Properties properties, compilerProperties;
    protected Map<String,Object> attributes = new HashMap<String,Object>();
    
    protected Session session;
    protected long aisTimestamp = -1;
    protected AkibanInformationSchema ais;
    protected Map<StoreAdapter.AdapterType, StoreAdapter> adapters = 
        new HashMap<StoreAdapter.AdapterType, StoreAdapter>();
    //protected StoreAdapter adapter;
    protected String defaultSchemaName;
    protected SQLParser parser;
    protected ServerTransaction transaction;
    protected boolean transactionDefaultReadOnly = false;
    protected ServerSessionTracer sessionTracer;

    protected Long queryTimeoutSec = null;
    protected ServerValueEncoder.ZeroDateTimeBehavior zeroDateTimeBehavior = ServerValueEncoder.ZeroDateTimeBehavior.NONE;
    protected QueryContext.NotificationLevel maxNotificationLevel = QueryContext.NotificationLevel.INFO;

    public ServerSessionBase(ServerServiceRequirements reqs) {
        this.reqs = reqs;
    }

    @Override
    public Properties getProperties() {
        return properties;
    }

    @Override
    public String getProperty(String key) {
        return properties.getProperty(key);
    }

    @Override
    public String getProperty(String key, String defval) {
        return properties.getProperty(key, defval);
    }

    @Override
    public void setProperty(String key, String value) {
        if (value == null)
            properties.remove(key);
        else
            properties.setProperty(key, value);
        if (!propertySet(key, properties.getProperty(key)))
            sessionChanged();   // Give individual handlers a chance.
    }

    protected void setProperties(Properties properties) {
        this.properties = properties;
        for (String key : properties.stringPropertyNames()) {
            propertySet(key, properties.getProperty(key));
        }
        sessionChanged();
    }

    protected boolean propertySet(String key, String value) {
        if ("zeroDateTimeBehavior".equals(key)) {
            zeroDateTimeBehavior = ServerValueEncoder.ZeroDateTimeBehavior.fromProperty(value);
            return true;
        }
        if ("maxNotificationLevel".equals(key)) {
            maxNotificationLevel = (value == null) ? 
                QueryContext.NotificationLevel.INFO :
                QueryContext.NotificationLevel.valueOf(value);
            return true;
        }
        if ("queryTimeoutSec".equals(key)) {
            queryTimeoutSec = (value == null) ? null : Long.valueOf(value);
            return true;
        }
        return false;
    }

    protected abstract void sessionChanged();

    @Override
    public Map<String,Object> getAttributes() {
        return attributes;
    }

    @Override
    public Object getAttribute(String key) {
        return attributes.get(key);
    }

    @Override
    public void setAttribute(String key, Object attr) {
        attributes.put(key, attr);
        sessionChanged();
    }

    @Override
    public DXLService getDXL() {
        return reqs.dxl();
    }

    @Override
    public Session getSession() {
        return session;
    }

    @Override
    public String getDefaultSchemaName() {
        return defaultSchemaName;
    }

    @Override
    public void setDefaultSchemaName(String defaultSchemaName) {
        this.defaultSchemaName = defaultSchemaName;
        sessionChanged();
    }

    @Override
    public AkibanInformationSchema getAIS() {
        return ais;
    }

    @Override
    public SQLParser getParser() {
        return parser;
    }
    
    @Override
    public Properties getCompilerProperties() {
        if (compilerProperties == null)
            compilerProperties = reqs.config().deriveProperties(COMPILER_PROPERTIES_PREFIX);
        return compilerProperties;
    }

    @Override
    public SessionTracer getSessionTracer() {
        return sessionTracer;
     }

    @Override
    public StoreAdapter getStore() {
        return adapters.get(StoreAdapter.AdapterType.PERSISTIT_ADAPTER);
<<<<<<< HEAD
=======
    }
    
    @Override
    public StoreAdapter getStore(final StoreAdapter.AdapterType type) {
        return adapters.get(type);
>>>>>>> 07e8a641
    }
    
    @Override
    public TreeService getTreeService() {
        return reqs.treeService();
    }

    @Override
    public void beginTransaction() {
        if (transaction != null)
            throw new TransactionInProgressException();
        transaction = new ServerTransaction(this, transactionDefaultReadOnly);
    }

    @Override
    public void commitTransaction() {
        if (transaction == null)
            throw new NoTransactionInProgressException();
        try {
            transaction.commit();            
        }
        finally {
            transaction = null;
        }
    }

    @Override
    public void rollbackTransaction() {
        if (transaction == null)
            throw new NoTransactionInProgressException();
        try {
            transaction.rollback();
        }
        finally {
            transaction = null;
        }
    }

    @Override
    public void setTransactionReadOnly(boolean readOnly) {
        if (transaction == null)
            throw new NoTransactionInProgressException();
        transaction.setReadOnly(readOnly);
    }

    @Override
    public void setTransactionDefaultReadOnly(boolean readOnly) {
        this.transactionDefaultReadOnly = readOnly;
    }

    @Override
    public FunctionsRegistry functionsRegistry() {
        return reqs.functionsRegistry();
    }

    @Override
    public Date currentTime() {
        return new Date();
    }

    @Override
    public Long getQueryTimeoutSec() {
        return queryTimeoutSec;
    }

    @Override
    public ServerValueEncoder.ZeroDateTimeBehavior getZeroDateTimeBehavior() {
        return zeroDateTimeBehavior;
    }

    @Override
    public CostEstimator costEstimator(ServerOperatorCompiler compiler) {
        return new ServerCostEstimator(this, reqs, compiler);
    }

    /** Prepare to execute given statement.
     * Uses current global transaction or makes a new local one.
     * Returns any local transaction that should be committed / rolled back immediately.
     */
    protected ServerTransaction beforeExecute(ServerStatement stmt) {
        ServerStatement.TransactionMode transactionMode = stmt.getTransactionMode();
        ServerTransaction localTransaction = null;
        if (transaction != null) {
            // Use global transaction.
            transaction.checkTransactionMode(transactionMode);
        }
        else {
            switch (transactionMode) {
            case REQUIRED:
            case REQUIRED_WRITE:
                throw new NoTransactionInProgressException();
            case READ:
            case NEW:
                localTransaction = new ServerTransaction(this, true);
                break;
            case WRITE:
            case NEW_WRITE:
                if (transactionDefaultReadOnly)
                    throw new TransactionReadOnlyException();
                localTransaction = new ServerTransaction(this, false);
                localTransaction.beforeUpdate();
                break;
            }
        }
        return localTransaction;
    }

    /** Complete execute given statement.
     * @see #beforeExecute
     */
    protected void afterExecute(ServerStatement stmt, 
                                ServerTransaction localTransaction,
                                boolean success) {
        if (localTransaction != null) {
            if (success)
                localTransaction.commit();
            else
                localTransaction.abort();
        }
        else {
            // Make changes visible in open global transaction.
            switch (stmt.getTransactionMode()) {
            case REQUIRED_WRITE:
            case WRITE:
                transaction.afterUpdate();
                break;
            }
        }
    }

}<|MERGE_RESOLUTION|>--- conflicted
+++ resolved
@@ -27,7 +27,6 @@
 package com.akiban.sql.server;
 
 import com.akiban.ais.model.AkibanInformationSchema;
-import com.akiban.ais.model.TableName;
 import com.akiban.qp.operator.QueryContext;
 import com.akiban.qp.operator.StoreAdapter;
 import com.akiban.server.error.NoTransactionInProgressException;
@@ -186,14 +185,6 @@
     @Override
     public StoreAdapter getStore() {
         return adapters.get(StoreAdapter.AdapterType.PERSISTIT_ADAPTER);
-<<<<<<< HEAD
-=======
-    }
-    
-    @Override
-    public StoreAdapter getStore(final StoreAdapter.AdapterType type) {
-        return adapters.get(type);
->>>>>>> 07e8a641
     }
     
     @Override
