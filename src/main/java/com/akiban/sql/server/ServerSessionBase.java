--- conflicted
+++ resolved
@@ -306,13 +306,8 @@
     }
 
     protected void initAdapters(ServerOperatorCompiler compiler) {
-<<<<<<< HEAD
-        // Add the Persisitit Adapter - default for most tables
-        adapters.put(StoreAdapter.AdapterType.PERSISTIT_ADAPTER,
-=======
         // Add the Store Adapter - default for most tables
         adapters.put(StoreAdapter.AdapterType.STORE_ADAPTER,
->>>>>>> 793c2c45
                      reqs.store().createAdapter(session, compiler.getSchema()));
         // Add the Memory Adapter - for the in memory tables
         adapters.put(StoreAdapter.AdapterType.MEMORY_ADAPTER, 
