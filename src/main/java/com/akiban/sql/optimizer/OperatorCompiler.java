/**
 * Copyright (C) 2011 Akiban Technologies Inc.
 * This program is free software: you can redistribute it and/or modify
 * it under the terms of the GNU Affero General Public License, version 3,
 * as published by the Free Software Foundation.
 *
 * This program is distributed in the hope that it will be useful,
 * but WITHOUT ANY WARRANTY; without even the implied warranty of
 * MERCHANTABILITY or FITNESS FOR A PARTICULAR PURPOSE.  See the
 * GNU Affero General Public License for more details.
 *
 * You should have received a copy of the GNU Affero General Public License
 * along with this program.  If not, see http://www.gnu.org/licenses.
 */

package com.akiban.sql.optimizer;

import com.akiban.ais.model.TableIndex;
import com.akiban.qp.exec.Plannable;
import com.akiban.qp.rowtype.*;
import com.akiban.sql.optimizer.SimplifiedQuery.*;

import com.akiban.sql.parser.*;
import com.akiban.sql.compiler.*;
import com.akiban.sql.types.DataTypeDescriptor;

import com.akiban.sql.StandardException;
import com.akiban.sql.views.ViewDefinition;

import com.akiban.ais.model.AkibanInformationSchema;
import com.akiban.ais.model.Column;
import com.akiban.ais.model.GroupIndex;
import com.akiban.ais.model.GroupTable;
import com.akiban.ais.model.Index;
import com.akiban.ais.model.IndexColumn;
import com.akiban.ais.model.UserTable;

import com.akiban.server.api.dml.ColumnSelector;
import com.akiban.server.service.EventTypes;
import com.akiban.server.service.instrumentation.SessionTracer;

import com.akiban.qp.expression.Comparison;
import com.akiban.qp.expression.Expression;
import com.akiban.qp.expression.IndexBound;
import com.akiban.qp.expression.IndexKeyRange;

import com.akiban.qp.physicaloperator.PhysicalOperator;
import static com.akiban.qp.physicaloperator.API.*;

import com.akiban.qp.row.Row;

import java.util.*;

/**
 * Compile SQL statements into operator trees.
 */ 
public class OperatorCompiler
{
    protected SQLParserContext parserContext;
    protected NodeFactory nodeFactory;
    protected AISBinder binder;
    protected AISTypeComputer typeComputer;
    protected BooleanNormalizer booleanNormalizer;
    protected SubqueryFlattener subqueryFlattener;
    protected Grouper grouper;
    protected Schema schema;

    public OperatorCompiler(SQLParser parser, 
                            AkibanInformationSchema ais, String defaultSchemaName) {
        parserContext = parser;
        nodeFactory = parserContext.getNodeFactory();
        binder = new AISBinder(ais, defaultSchemaName);
        parser.setNodeFactory(new BindingNodeFactory(nodeFactory));
        typeComputer = new AISTypeComputer();
        booleanNormalizer = new BooleanNormalizer(parser);
        subqueryFlattener = new SubqueryFlattener(parser);
        grouper = new Grouper(parser);
        schema = new Schema(ais);
    }

    public void addView(ViewDefinition view) throws StandardException {
        binder.addView(view);
    }

    // Probably subclassed by specific client to capture typing information in some way.
    public static class ResultColumnBase {
        private String name;
        
        public ResultColumnBase(String name) {
            this.name = name;
        }

        public String getName() {
            return name;
        }

        @Override
        public String toString() {
            return name;
        }
    }

    public ResultColumnBase getResultColumn(SimpleSelectColumn selectColumn) 
            throws StandardException {
        String name = selectColumn.getName();
        if (selectColumn.isNameDefaulted() && selectColumn.getExpression().isColumn())
            // Prefer the case stored in AIS to parser's standardized form.
            name = ((ColumnExpression)
                    selectColumn.getExpression()).getColumn().getName();
        return new ResultColumnBase(name);
    }

    public static class Result {
        private Plannable resultOperator;
        private List<ResultColumnBase> resultColumns;
        private DataTypeDescriptor[] parameterTypes;
        private int offset = 0;
        private int limit = -1;

        public Result(Plannable resultOperator,
                      List<ResultColumnBase> resultColumns,
                      DataTypeDescriptor[] parameterTypes,
                      int offset,
                      int limit) {
            this.resultOperator = resultOperator;
            this.resultColumns = resultColumns;
            this.parameterTypes = parameterTypes;
            this.offset = offset;
            this.limit = limit;
        }
        public Result(Plannable resultOperator,
                      DataTypeDescriptor[] parameterTypes) {
            this.resultOperator = resultOperator;
            this.parameterTypes = parameterTypes;
        }

        public Plannable getResultOperator() {
            return resultOperator;
        }
        public List<ResultColumnBase> getResultColumns() {
            return resultColumns;
        }
        public DataTypeDescriptor[] getParameterTypes() {
            return parameterTypes;
        }
        public int getOffset() {
            return offset;
        }
        public int getLimit() {
            return limit;
        }

        public boolean isModify() {
            return (resultColumns == null);
        }

        @Override
        public String toString() {
            StringBuilder sb = new StringBuilder();
            for (String operator : explainPlan()) {
                if (sb.length() > 0) sb.append("\n");
                sb.append(operator);
            }
            if (resultColumns != null) {
                sb.append("\n");
                sb.append(resultColumns);
            }
            return sb.toString();
        }

        public List<String> explainPlan() {
            List<String> result = new ArrayList<String>();
            explainPlan(resultOperator, result, 0);
            return result;
        }

        protected static void explainPlan(Plannable operator,
                                          List<String> into, int depth) {
            
            StringBuilder sb = new StringBuilder();
            for (int i = 0; i < depth; i++)
                sb.append("  ");
            sb.append(operator);
            into.add(sb.toString());
            for (PhysicalOperator inputOperator : operator.getInputOperators()) {
                explainPlan(inputOperator, into, depth+1);
            }
        }
    }

    public Result compile(SessionTracer tracer, DMLStatementNode stmt, List<ParameterNode> params) throws StandardException {
        switch (stmt.getNodeType()) {
        case NodeTypes.CURSOR_NODE:
            return compileSelect(tracer, (CursorNode)stmt, params);
        case NodeTypes.UPDATE_NODE:
            return compileUpdate((UpdateNode)stmt, params);
        case NodeTypes.INSERT_NODE:
            return compileInsert((InsertNode)stmt, params);
        case NodeTypes.DELETE_NODE:
            return compileDelete((DeleteNode)stmt, params);
        default:
            throw new UnsupportedSQLException("Unsupported statement type: " + 
                                              stmt.statementToString());
        }
    }

    protected DMLStatementNode bindAndGroup(DMLStatementNode stmt) 
            throws StandardException {
        binder.bind(stmt);
        stmt = (DMLStatementNode)booleanNormalizer.normalize(stmt);
        typeComputer.compute(stmt);
        stmt = subqueryFlattener.flatten(stmt);
        grouper.group(stmt);
        return stmt;
    }

    enum ProductMethod { HKEY_ORDERED, BY_RUN };

    static final int INSERTION_SORT_MAX_LIMIT = 100;

    public Result compileSelect(SessionTracer tracer, CursorNode cursor, List<ParameterNode> params) 
            throws StandardException {
        try {
            // Get into standard form.
            tracer.beginEvent(EventTypes.BIND_AND_GROUP);
            cursor = (CursorNode)bindAndGroup(cursor);
        } finally {
            tracer.endEvent();
        }
        SimplifiedSelectQuery squery = 
            new SimplifiedSelectQuery(cursor, grouper.getJoinConditions());
        squery.promoteImpossibleOuterJoins();
        GroupBinding group = squery.getGroup();
        GroupTable groupTable = group.getGroup().getGroupTable();
        
        // Try to use an index.
        IndexUsage index = null;
        try {
            tracer.beginEvent(EventTypes.PICK_BEST_INDEX);
            index = pickBestIndex(squery);
        } finally {
            tracer.endEvent();
        }
        
        PhysicalOperator resultOperator;
        RowType resultRowType;
        ColumnExpressionToIndex fieldOffsets;
        boolean needExtract = false;
        covering: {
            IndexRowType indexRowType = null;
            ProductMethod productMethod;
            if (index != null) {
                squery.removeConditions(index.getIndexConditions());
                index.recomputeUsed();
                Index iindex = index.getIndex();
                indexRowType = schema.indexRowType(iindex);
                TableNode indexTable = index.getLeafMostTable();
                squery.getTables().setLeftBranch(indexTable);
                UserTableRowType tableType = tableRowType(indexTable);
                resultOperator = indexScan_Default(indexRowType, 
                                                   index.isReverse(),
                                                   index.getIndexKeyRange(),
                                                   tableRowType(index.getLeafMostRequired()));
                if (index.isCovering(squery)) {
                    resultRowType = indexRowType;
                    fieldOffsets = new ColumnIndexMap(index.getCoveringMap());
                    break covering;
                }
                // Decide whether to use BranchLookup, which gets all
                // descendants, or AncestorLookup, which gets just the
                // given type with the same number of B-tree accesses and
                // so is more efficient, for the index's target table.
                boolean tableUsed = false, descendantUsed = false;
                for (TableNode table : indexTable.subtree()) {
                    if (table == indexTable) {
                        tableUsed = table.isUsed();
                    }
                    else if (table.isUsed()) {
                        descendantUsed = true;
                        break;
                    }
                }
                RowType ancestorInputType = indexRowType;
                boolean ancestorInputKept = false;
                if (descendantUsed) {
                    resultOperator = branchLookup_Default(resultOperator, groupTable,
                                                          indexRowType, tableType, 
                                                          false);
                    ancestorInputType = tableType; // Index no longer in stream.
                    ancestorInputKept = tableUsed;
                    needExtract = true; // Might be other descendants, too.
                }
                // Tables above this that also need to be output.
                List<TableNode> addAncestors = new ArrayList<TableNode>();
                List<RowType> addAncestorTypes = new ArrayList<RowType>();
                // Any other branches need to be added beside the main one.
                List<TableNode> addBranches = new ArrayList<TableNode>();
                // Can use index's table if gotten from branch lookup or
                // needed via ancestor lookup.
                RowType branchInputType = (tableUsed || descendantUsed) ? tableType 
                                                                        : null;
                for (TableNode left = indexTable; 
                     left != null; 
                     left = left.getParent()) {
                    if ((left == indexTable) ?
                        (!descendantUsed && tableUsed) :
                        left.isUsed()) {
                        RowType atype = tableRowType(left);
                        addAncestors.add(left);
                        addAncestorTypes.add(atype);
                        if (branchInputType == null)
                            branchInputType = atype;
                    }
                    {
                        TableNode sibling = left;
                        while (true) {
                            sibling = sibling.getNextSibling();
                            if (sibling == null) break;
                            if (sibling.subtreeUsed()) {
                                addBranches.add(sibling);
                                if (branchInputType == null) {
                                    // Need an input type for branch lookups. 
                                    // Prefer to take one that we're already looking up,
                                    // but can't go above the branchpoint.
                                    if ((sibling.getParent() == null) ||
                                        !sibling.getParent().isUsed()) {
                                        // Include the index's table in
                                        // ancestor lookup anyway so it
                                        // can be used for branch lookup.
                                        // TODO: Better might be to set
                                        // ancestorInputKept and use
                                        // ancestorInputType (i.e.,
                                        // indexRowType), but that is not
                                        // currently supported by either
                                        // operator.
                                        addAncestors.add(0, indexTable);
                                        addAncestorTypes.add(0, tableType);
                                        branchInputType = tableType;
                                    }
                                }
                            }
                        }
                    }
                }
                if (!addAncestors.isEmpty()) {
                    resultOperator = ancestorLookup_Default(resultOperator, groupTable,
                                                            ancestorInputType, 
                                                            addAncestorTypes, 
                                                            ancestorInputKept);
                    resultOperator = maybeAddTableConditions(resultOperator,
                                                             squery, addAncestors);
                }
                for (TableNode branchTable : addBranches) {
                    resultOperator = branchLookup_Default(resultOperator, groupTable,
                                                          branchInputType, 
                                                          tableRowType(branchTable), 
                                                          true);
                    resultOperator = maybeAddTableConditions(resultOperator,
                                                             squery, 
                                                             branchTable.subtree());
                    needExtract = true; // Might bring in things not joined.
                }
                productMethod = ProductMethod.BY_RUN;
            }
            else {
                resultOperator = groupScan_Default(groupTable);
                resultOperator = maybeAddTableConditions(resultOperator,
                                                         squery, squery.getTables());
                needExtract = true; // Brings in the whole tree.
                productMethod = ProductMethod.HKEY_ORDERED;
            }

            int nbranches = squery.getTables().colorBranches();
            if (nbranches > 0) {
                Flattener fl = new Flattener(resultOperator, nbranches);
                FlattenState[] fls;
                try {
                    tracer.beginEvent(EventTypes.FLATTEN);
                    fls = fl.flatten(squery);
                } 
                finally {
                    tracer.endEvent();
                }
<<<<<<< HEAD
                resultOperator = filter_Default(resultOperator, extractTypes);
                needExtract = false;

                for (int i = 1; i < nbranches; i++) {
                    FlattenState flr = fls[i];
                    switch (productMethod) {
                    case BY_RUN:
                        resultOperator = product_ByRun(resultOperator,
                                                       resultRowType,
                                                       flr.getResultRowType());
                        break;
                    default:
                        throw new UnsupportedSQLException("Need " + productMethod + 
                                                          " product of " +
                                                          resultRowType + " and " +
                                                          flr.getResultRowType());
=======
                resultOperator = fl.getResultOperator();

                FlattenState fll = fls[0];
                resultRowType = fll.getResultRowType();
                if (nbranches > 1) {
                    // Product does not work if there are stray rows. Extract
                    // their inputs (the flattened types) before attempting.
                    Collection<RowType> extractTypes = new ArrayList<RowType>(nbranches);
                    for (int i = 0; i < nbranches; i++) {
                        extractTypes.add(fls[i].getResultRowType());
                    }
                    resultOperator = extract_Default(resultOperator, extractTypes);
                    needExtract = false;

                    for (int i = 1; i < nbranches; i++) {
                        FlattenState flr = fls[i];
                        switch (productMethod) {
                        case BY_RUN:
                            resultOperator = product_ByRun(resultOperator,
                                                           resultRowType,
                                                           flr.getResultRowType());
                            break;
                        default:
                            throw new UnsupportedSQLException("Need " + productMethod + 
                                                              " product of " +
                                                              resultRowType + " and " +
                                                              flr.getResultRowType());
                        }
                        resultRowType = resultOperator.rowType();
                        fll.mergeTables(flr);
>>>>>>> 8fe9c778
                    }
                }
                fieldOffsets = new TableNodeOffsets(fll.getFieldOffsets());
            }
            else {
                // No branches happens when only constants are
                // selected from a index scan.  We just output them as
                // many times are there are index rows.
                resultRowType = indexRowType;
                fieldOffsets = new ColumnIndexMap(Collections.<Column,Integer>emptyMap());
            }
        }

        if (needExtract) {
            // Now that we are done flattening, there is only one row type
            // that we need.  Extract it.
            resultOperator = filter_Default(resultOperator,
                                             Collections.singleton(resultRowType));
        }

        for (ColumnCondition condition : squery.getConditions()) {
            Expression predicate = condition.generateExpression(fieldOffsets);
            resultOperator = select_HKeyOrdered(resultOperator,
                                                resultRowType,
                                                predicate);
        }

        if ((squery.getSortColumns() != null) &&
            !((index != null) && index.isSorting())) {
            int limit = squery.getLimit();
            if ((limit < 0) || (limit > INSERTION_SORT_MAX_LIMIT))
                throw new UnsupportedSQLException("Unsupported ORDER BY: no suitable index on " + squery.getSortColumns());
            int nsorts = squery.getSortColumns().size();
            List<Expression> sortExpressions = new ArrayList<Expression>(nsorts);
            List<Boolean> sortDescendings = new ArrayList<Boolean>(nsorts);
            for (SortColumn sortColumn : squery.getSortColumns()) {
                ColumnExpression columnExpression = 
                    squery.getColumnExpression(sortColumn.getColumn());
                Expression sortExpression = 
                    columnExpression.generateExpression(fieldOffsets);
                sortExpressions.add(sortExpression);
                sortDescendings.add(Boolean.valueOf(!sortColumn.isAscending()));
            }
            resultOperator = sort_InsertionLimited(resultOperator, resultRowType,
                                                   sortExpressions, sortDescendings,
                                                   limit);
        }

        int ncols = squery.getSelectColumns().size();
        List<ResultColumnBase> resultColumns = new ArrayList<ResultColumnBase>(ncols);
        if ((ncols == 1) &&
            (squery.getSelectColumns().get(0).getExpression() instanceof 
             SimplifiedQuery.CountStarExpression)) {
            resultColumns.add(getResultColumn(squery.getSelectColumns().get(0)));
            resultOperator = count_Default(resultOperator, resultRowType);
        }
        else {
            List<Expression> resultExpressions = new ArrayList<Expression>(ncols);
            for (SimpleSelectColumn selectColumn : squery.getSelectColumns()) {
                ResultColumnBase resultColumn = getResultColumn(selectColumn);
                resultColumns.add(resultColumn);
                Expression resultExpression = 
                    selectColumn.getExpression().generateExpression(fieldOffsets);
                resultExpressions.add(resultExpression);
            }
            resultOperator = project_Default(resultOperator, resultRowType, 
                                             resultExpressions);
        }
        resultRowType = resultOperator.rowType();

        int offset = squery.getOffset();
        int limit = squery.getLimit();

        return new Result(resultOperator, resultColumns, 
                          getParameterTypes(params),
                          offset, limit);
    }

    public Result compileUpdate(UpdateNode update, List<ParameterNode> params) 
            throws StandardException {
        update = (UpdateNode)bindAndGroup(update);
        SimplifiedUpdateStatement supdate = 
            new SimplifiedUpdateStatement(update, grouper.getJoinConditions());
        supdate.reorderJoins();

        TableNode targetTable = supdate.getTargetTable();
        GroupTable groupTable = targetTable.getGroupTable();
        UserTableRowType targetRowType = tableRowType(targetTable);
        
        // TODO: If we flattened subqueries (e.g., IN or EXISTS) into
        // the main result set, then the index and conditions might be
        // on joined tables, which might need to be looked up and / or
        // flattened in before non-index conditions.

        IndexUsage index = pickBestIndex(supdate);
        PhysicalOperator resultOperator;
        if (index != null) {
            assert (targetTable == index.getLeafMostTable());
            supdate.removeConditions(index.getIndexConditions());
            Index iindex = index.getIndex();
            IndexRowType indexRowType = targetRowType.indexRowType(iindex);
            resultOperator = indexScan_Default(indexRowType, 
                                               index.isReverse(),
                                               index.getIndexKeyRange());
            List<RowType> ancestors = Collections.<RowType>singletonList(targetRowType);
            resultOperator = ancestorLookup_Default(resultOperator, groupTable,
                                                    indexRowType, ancestors, false);
        }
        else {
            resultOperator = groupScan_Default(groupTable);
        }
        
        Map<TableNode,Integer> tableOffsets = new HashMap<TableNode,Integer>(1);
        tableOffsets.put(targetTable, 0);
        ColumnExpressionToIndex fieldOffsets = new TableNodeOffsets(tableOffsets);
        for (ColumnCondition condition : supdate.getConditions()) {
            Expression predicate = condition.generateExpression(fieldOffsets);
            resultOperator = select_HKeyOrdered(resultOperator,
                                                targetRowType,
                                                predicate);
        }
        
        Expression[] updates = new Expression[targetRowType.nFields()];
        for (SimplifiedUpdateStatement.UpdateColumn updateColumn : 
                 supdate.getUpdateColumns()) {
            updates[updateColumn.getColumn().getPosition()] =
                updateColumn.getValue().generateExpression(fieldOffsets);
        }
        ExpressionRow updateRow = new ExpressionRow(targetRowType, updates);

        Plannable updatePlan = new com.akiban.qp.physicaloperator.Update_Default(resultOperator,
                                            new ExpressionRowUpdateFunction(updateRow));
        return new Result(updatePlan, getParameterTypes(params));
    }

    public Result compileInsert(InsertNode insert, List<ParameterNode> params) 
            throws StandardException {
        insert = (InsertNode)bindAndGroup(insert);
        SimplifiedInsertStatement sstmt = 
            new SimplifiedInsertStatement(insert, grouper.getJoinConditions());

        throw new UnsupportedSQLException("No Insert operators yet");
    }

    public Result compileDelete(DeleteNode delete, List<ParameterNode> params) 
            throws StandardException {
        delete = (DeleteNode)bindAndGroup(delete);
        SimplifiedDeleteStatement sstmt = 
            new SimplifiedDeleteStatement(delete, grouper.getJoinConditions());

        throw new UnsupportedSQLException("No Delete operators yet");
    }

    // A possible index.
    class IndexUsage implements Comparable<IndexUsage> {
        private Index index;
        private TableNode rootMostTable, leafMostTable, leafMostRequired;
        private List<ColumnCondition> equalityConditions;
        private ColumnCondition lowCondition, highCondition;
        private boolean sorting, reverse;
        private Map<Column,Integer> coveringMap;

        public IndexUsage(TableIndex index, TableNode table) {
            this.index = index;
            rootMostTable = leafMostTable = leafMostRequired = table;
        }

        public IndexUsage(GroupIndex index) {
            this.index = index;
        }

        public TableNode getRootMostTable() {
            return rootMostTable;
        }
        public TableNode getLeafMostTable() {
            return leafMostTable;
        }
        public TableNode getLeafMostRequired() {
            return leafMostRequired;
        }

        public Index getIndex() {
            return index;
        }

        // The conditions that this index usage subsumes.
        public Set<ColumnCondition> getIndexConditions() {
            Set<ColumnCondition> result = new HashSet<ColumnCondition>();
            if (equalityConditions != null)
                result.addAll(equalityConditions);
            if (lowCondition != null)
                result.add(lowCondition);
            if (highCondition != null)
                result.add(highCondition);
            return result;
        }

        // Does this index accomplish the query's sorting?
        public boolean isSorting() {
            return sorting;
        }

        // Should the index iteration be in reverse?
        public boolean isReverse() {
            return reverse;
        }

        public Map<Column,Integer> getCoveringMap() {
            return coveringMap;
        }

        // Is this a better index?
        // TODO: Best we can do without any idea of selectivity.
        public int compareTo(IndexUsage other) {
            if (sorting) {
                if (!other.sorting)
                    // Sorted better than unsorted.
                    return +1;
            }
            else if (other.sorting)
                return -1;
            if (equalityConditions != null) {
                if (other.equalityConditions == null)
                    return +1;
                else if (equalityConditions.size() != other.equalityConditions.size())
                    return (equalityConditions.size() > other.equalityConditions.size()) 
                        // More conditions tested better than fewer.
                        ? +1 : -1;
            }
            else if (other.equalityConditions != null)
                return -1;
            int n = 0, on = 0;
            if (lowCondition != null)
                n++;
            if (highCondition != null)
                n++;
            if (other.lowCondition != null)
                on++;
            if (other.highCondition != null)
                on++;
            if (n != on) 
                return (n > on) ? +1 : -1;
            if (index.getColumns().size() != other.index.getColumns().size())
                    return (index.getColumns().size() < other.index.getColumns().size()) 
                        // Fewer columns indexed better than more.
                        ? +1 : -1;
            // Deeper better than shallower.
            return getLeafMostTable().getTable().getTableId().compareTo(other.getLeafMostTable().getTable().getTableId());
        }

        // Can this index be used for part of the given query?
        public boolean usable(SimplifiedQuery squery) {
            List<IndexColumn> indexColumns = index.getColumns();
            if (index.isGroupIndex()) {
                // A group index is for a left join, so we can use it
                // for joins that are inner from the root for a while
                // and then left from there to the leaf.
                UserTable indexRootTable = (UserTable)index.rootMostTable();
                UserTable indexLeafTable = (UserTable)index.leafMostTable();
                UserTable userTable = indexLeafTable;
                while (true) {
                    TableNode table = squery.getTables().getNode(userTable);
                    if ((table != null) && table.isUsed()) {
                        rootMostTable = table;
                        if (leafMostTable == null)
                            leafMostTable = table;
                        if ((leafMostRequired == null) && table.isRequired())
                            leafMostRequired = table;
                    }
                    else if ((userTable == indexLeafTable) ||
                             (userTable == indexRootTable))
                        // The leaf must be used or else we'll get
                        // duplicates from a scan (the indexed columns
                        // need not be root to leaf, making ancestors
                        // discontiguous and duplicates hard to
                        // eliminate). The root must be present, since
                        // the index does not contain orphans.
                        return false;
                    if (userTable == indexRootTable) {
                        if (leafMostRequired == null)
                            // Root-most is always in index.
                            return false;
                        break;
                    }
                    userTable = userTable.parentTable();
                }
            }
            int ncols = indexColumns.size();
            int nequals = 0;
            while (nequals < ncols) {
                IndexColumn indexColumn = indexColumns.get(nequals);
                Column column = indexColumn.getColumn();
                ColumnCondition equalityCondition = 
                    squery.findColumnConstantCondition(column, Comparison.EQ);
                if (equalityCondition == null)
                    break;
                if (nequals == 0)
                    equalityConditions = new ArrayList<ColumnCondition>(1);
                equalityConditions.add(equalityCondition);
                nequals++;
            }
            if (nequals < ncols) {
                IndexColumn indexColumn = indexColumns.get(nequals);
                Column column = indexColumn.getColumn();
                lowCondition = squery.findColumnConstantCondition(column, Comparison.GT);
                highCondition = squery.findColumnConstantCondition(column, Comparison.LT);
            }
            if (squery.getSortColumns() != null) {
                // Sort columns corresponding to equality constraints
                // were removed already as pointless. So the remaining
                // ones just need to be a subset of the remaining
                // index columns.
                int nsort = squery.getSortColumns().size();
                if (nsort <= (ncols - nequals)) {
                    found: {
                        for (int i = 0; i < nsort; i++) {
                            SortColumn sort = squery.getSortColumns().get(i);
                            IndexColumn index = indexColumns.get(nequals + i);
                            if (sort.getColumn() != index.getColumn())
                                break found;
                            // Iterate in reverse if index goes wrong way.
                            boolean dirMismatch = (sort.isAscending() != 
                                                   index.isAscending().booleanValue());
                            if (i == 0)
                                reverse = dirMismatch;
                            else if (reverse != dirMismatch)
                                break found;
                        }
                        // This index will accomplish required sorting.
                        sorting = true;
                    }
                }
            }
            return ((equalityConditions != null) ||
                    (lowCondition != null) ||
                    (highCondition != null) ||
                    sorting);
        }

        /** Clear used flags for tables all of whose conditions are
         * now taken care of by the index.
         * @see SimplifiedQuery#recomputeUsed */
        public void recomputeUsed() {
            TableNode table = leafMostTable;
            while (true) {
                boolean used = table.hasSelectColumns() || table.hasConditions();
                table.setUsed(used);
                if (table == rootMostTable)
                    break;
                if (used && table.isOptional())
                    // If there are select columns on an optional
                    // table (it can't be used due to conditions and
                    // optional), they need to come from an outer join
                    // row. So we still need an ancestor to join with.
                    // For now, just stop clearing entirely.
                    break;
                table = table.getParent();
            }
        }

        public boolean isCovering(SimplifiedQuery squery) {
            // For now, don't allow any more conditions.
            if (!squery.getConditions().isEmpty())
                return false;

            // No other tables can be joined in (they might be joined
            // to check against orphans, etc. without having select
            // columns).
            Set<TableNode> tables = new HashSet<TableNode>();
            {
                TableNode table = leafMostTable;
                while (true) {
                    tables.add(table);
                    if (table == rootMostTable)
                        break;
                    table = table.getParent();
                }
            }
            for (TableNode table : squery.getTables()) {
                if (table.isUsed() && !tables.contains(table))
                    return false;
            }
            
            Map<Column,Integer> columnOffsets = new HashMap<Column,Integer>();
            int nindexCols = index.getColumns().size();
            for (SimpleSelectColumn selectColumn : squery.getSelectColumns()) {
                SimpleExpression selectExpression = selectColumn.getExpression();
                if (selectExpression.isColumn()) {
                    Column column = ((ColumnExpression)selectExpression).getColumn();
                    found: {
                        for (int i = 0; i < nindexCols; i++) {
                            if (column == index.getColumns().get(i).getColumn()) {
                                columnOffsets.put(column, i);
                                break found;
                            }
                        }
                        return false;
                    }
                }
            }
            coveringMap = columnOffsets;
            return true;
        }

        // Generate key range bounds.
        public IndexKeyRange getIndexKeyRange() throws StandardException {
            if ((equalityConditions == null) &&
                (lowCondition == null) && (highCondition == null))
                return new IndexKeyRange(null, false, null, false);

            List<IndexColumn> indexColumns = index.getColumns();
            int nkeys = indexColumns.size();
            Expression[] keys = new Expression[nkeys];

            int kidx = 0;
            if (equalityConditions != null) {
                for (ColumnCondition cond : equalityConditions) {
                    keys[kidx++] = cond.getRight().generateExpression(null);
                }
            }

            if ((lowCondition == null) && (highCondition == null)) {
                IndexBound eq = getIndexBound(index, keys, kidx);
                return new IndexKeyRange(eq, true, eq, true);
            }
            else {
                Expression[] lowKeys = null, highKeys = null;
                boolean lowInc = false, highInc = false;
                int lidx = kidx, hidx = kidx;
                if (lowCondition != null) {
                    lowKeys = keys;
                    if (highCondition != null) {
                        highKeys = new Expression[nkeys];
                        System.arraycopy(keys, 0, highKeys, 0, kidx);
                    }
                }
                else if (highCondition != null) {
                    highKeys = keys;
                }
                if (lowCondition != null) {
                    lowKeys[lidx++] = lowCondition.getRight().generateExpression(null);
                    lowInc = (lowCondition.getOperation() == Comparison.GE);
                }
                if (highCondition != null) {
                    highKeys[hidx++] = highCondition.getRight().generateExpression(null);
                    highInc = (highCondition.getOperation() == Comparison.LE);
                }
                IndexBound lo = getIndexBound(index, lowKeys, lidx);
                IndexBound hi = getIndexBound(index, highKeys, hidx);
                return new IndexKeyRange(lo, lowInc, hi, highInc);
            }
        }
    }

    // Pick an index to use.
    protected IndexUsage pickBestIndex(SimplifiedQuery squery) {
        if (squery.getConditions().isEmpty() && 
            (squery.getSortColumns() == null))
            return null;

        IndexUsage bestIndex = null;
        for (TableNode table : squery.getTables()) {
            if (table.isUsed() && !table.isOptional()) {
                for (TableIndex index : table.getTable().getIndexes()) {
                    IndexUsage candidate = new IndexUsage(index, table);
                    bestIndex = betterIndex(squery, bestIndex, candidate);
                }
            }
        }
        for (GroupIndex index : squery.getGroup().getGroup().getIndexes()) {
            IndexUsage candidate = new IndexUsage(index);
            bestIndex = betterIndex(squery, bestIndex, candidate);
            
        }
        return bestIndex;
    }

    protected IndexUsage betterIndex(SimplifiedQuery squery,
                                     IndexUsage bestIndex, IndexUsage candidate) {
        if (candidate.usable(squery)) {
            if ((bestIndex == null) ||
                (candidate.compareTo(bestIndex) > 0))
                return candidate;
        }
        return bestIndex;
    }

    static class FlattenState {
        private RowType resultRowType;
        private List<TableNode> tables;
        private Map<TableNode,Integer> fieldOffsets;
        int nfields;

        public FlattenState(RowType resultRowType,
                            List<TableNode> tables,
                            Map<TableNode,Integer> fieldOffsets,
                            int nfields) {
            this.resultRowType = resultRowType;
            this.tables = tables;
            this.fieldOffsets = fieldOffsets;
            this.nfields = nfields;
        }
        
        public RowType getResultRowType() {
            return resultRowType;
        }
        public void setResultRowType(RowType resultRowType) {
            this.resultRowType = resultRowType;
        }

        public List<TableNode> getTables() {
            return tables;
        }

        public Map<TableNode,Integer> getFieldOffsets() {
            return fieldOffsets;
        }
        public int getNfields() {
            return nfields;
        }

        
        public void mergeTables(FlattenState other) {
            if (tables != null)
                tables.addAll(other.tables);
            for (TableNode table : other.fieldOffsets.keySet()) {
                fieldOffsets.put(table, other.fieldOffsets.get(table) + nfields);
            }
            nfields += other.nfields;
        }

        @Override
        public String toString() {
            return resultRowType.toString();
        }
    }

    // Holds a partial operator tree while flattening, since need the
    // single return value for above per-branch result.
    class Flattener implements Comparator<FlattenState> {
        private PhysicalOperator resultOperator;
        private int nbranches;
        private Map<List<RowType>,RowType> flattensDone;

        public Flattener(PhysicalOperator resultOperator, int nbranches) {
            this.resultOperator = resultOperator;
            this.nbranches = nbranches;
            if (nbranches > 1)
                flattensDone = new HashMap<List<RowType>,RowType>();
        }
        
        public PhysicalOperator getResultOperator() {
            return resultOperator;
        }

        public FlattenState[] flatten(SimplifiedQuery squery) {
            FlattenState[] result = new FlattenState[nbranches];
            for (int i = 0; i < nbranches; i++) {
                BaseJoinNode joins = squery.getJoins();
                if (nbranches > 1)
                    // Get just one branch so that reordering is only
                    // within that and not confused by joins to
                    // another branch, which aren't flattened here.
                    joins = squery.isolateJoinNodeBranch(joins, (1 << i));
                joins = squery.reorderJoinNode(joins);
                // TODO: branch argument is now redundant, but kept for now.
                result[i] = flatten(joins, i);
            }
            if (nbranches > 1)
                Arrays.sort(result, this);
            return result;
        }

        public FlattenState flatten(BaseJoinNode join, int branch) {
            if (join.isTable()) {
                TableNode table = ((TableJoinNode)join).getTable();
                if (!table.isUsedOnBranch(branch))
                    return null;
                Map<TableNode,Integer> fieldOffsets = new HashMap<TableNode,Integer>();
                fieldOffsets.put(table, 0);
                List<TableNode> tables = null;
                if (nbranches > 1) {
                    tables = new ArrayList<TableNode>();
                    tables.add(table);
                }
                return new FlattenState(tableRowType(table),
                                        tables, fieldOffsets, table.getNFields());
            }
            else {
                JoinJoinNode jjoin = (JoinJoinNode)join;
                BaseJoinNode left = jjoin.getLeft();
                BaseJoinNode right = jjoin.getRight();
                FlattenState fleft = flatten(left, branch);
                FlattenState fright = flatten(right, branch);
                if (fleft == null) {
                    return fright;
                }
                else if (fright == null) {
                    return fleft;
                }
                RowType leftType = fleft.getResultRowType();
                RowType rightType = fright.getResultRowType();
                RowType flattenedType = null;
                List<RowType> flkey = null;
                if (flattensDone != null) {
                    // With overlapping branches processed from the
                    // root, it's possible that we've already done a
                    // common segment.
                    flkey = new ArrayList<RowType>(2);
                    flkey.add(leftType);
                    flkey.add(rightType);
                    flattenedType = flattensDone.get(flkey);
                }
                if (flattenedType == null) {
                    // Keep the parent side in multi-branch until the last one.
                    // TODO: May keep a few too many when the branch has
                    // multiple steps, (they do get extracted out).
                    EnumSet<FlattenOption> keep = 
                        ((nbranches > 1) && (branch < nbranches - 1)) ?
                        EnumSet.of(FlattenOption.KEEP_PARENT) :
                        EnumSet.noneOf(FlattenOption.class);
                    resultOperator = flatten_HKeyOrdered(resultOperator,
                                                         leftType, rightType,
                                                         jjoin.getJoinType(), keep);
                    flattenedType = resultOperator.rowType();
                    if (flattensDone != null) {
                        flattensDone.put(flkey, flattenedType);
                    }
                }
                fleft.setResultRowType(flattenedType);
                fleft.mergeTables(fright);
                return fleft;
            }
        }

        // Dictionary order on flattened table ordinals.
        public int compare(FlattenState fl1, FlattenState fl2) {
            List<TableNode> ts1 = fl1.getTables();
            List<TableNode> ts2 = fl2.getTables();
            int i = 0;
            assert ts1.get(i) == ts2.get(i) : "No common root";
            while (true) {
                i++;
                assert (i < ts1.size()) && (i < ts2.size()) : "Branch is subset";
                TableNode t1 = ts1.get(i);
                TableNode t2 = ts2.get(i);
                if (t1 != t2) {
                    return t1.getOrdinal() - t2.getOrdinal();
                }
            }
        }
    }
    
    protected PhysicalOperator maybeAddTableConditions(PhysicalOperator resultOperator,
                                                       SimplifiedQuery squery, 
                                                       Iterable<TableNode> tables)
            throws StandardException {
        for (TableNode table : tables) {
            // isRequired() because a WHERE condition (as opposed to
            // an JOIN ON condition) is for the whole flattened
            // row. Cutting half off before an OUTER join flatten
            // could output a row with nulls instead.
            // As it happens, conditions other than IS NULL imply required.
            if (table.isUsed() && table.hasConditions() && table.isRequired()) {
                RowType tableRowType = tableRowType(table);
                Map<TableNode,Integer> tableOffsets = new HashMap<TableNode,Integer>(1);
                tableOffsets.put(table, 0);
                ColumnExpressionToIndex fieldOffsets = new TableNodeOffsets(tableOffsets);
                for (ColumnCondition condition : table.getConditions()) {
                    // Condition must not require another table.
                    // (Don't bother yet trying to test those as soon
                    // as the flatten that has them both is done.)
                    if (condition.isSingleTable()) {
                        Expression predicate = condition.generateExpression(fieldOffsets);
                        resultOperator = select_HKeyOrdered(resultOperator,
                                                            tableRowType,
                                                            predicate);
                        squery.getConditions().remove(condition);
                    }
                }
            }
        }
        return resultOperator;
    }

    protected UserTableRowType tableRowType(TableNode table) {
        return schema.userTableRowType(table.getTable());
    }

    /** Return an index bound for the given index and expressions.
     * @param index the index in use
     * @param keys {@link Expression}s for index lookup key
     * @param nkeys number of keys actually in use
     */
    protected IndexBound getIndexBound(Index index, Expression[] keys, int nkeys) {
        if (keys == null) 
            return null;
        return new IndexBound(getIndexExpressionRow(index, keys),
                              getIndexColumnSelector(index, nkeys));
    }

    /** Return a column selector that enables the first <code>nkeys</code> fields
     * of a row of the index's user table. */
    protected ColumnSelector getIndexColumnSelector(final Index index, final int nkeys) {
        assert nkeys <= index.getColumns().size() : index + " " + nkeys;
        return new ColumnSelector() {
                public boolean includesColumn(int columnPosition) {
                    return columnPosition < nkeys;
                }
            };
    }

    /** Return a {@link Row} for the given index containing the given
     * {@link Expression} values.  
     */
    protected Row getIndexExpressionRow(Index index, Expression[] keys) {
        RowType rowType = schema.indexRowType(index);
        return new ExpressionRow(rowType, keys);
    }

    protected DataTypeDescriptor[] getParameterTypes(List<ParameterNode> params) {
        if ((params == null) || params.isEmpty())
            return null;
        int nparams = 0;
        for (ParameterNode param : params) {
            if (nparams < param.getParameterNumber() + 1)
                nparams = param.getParameterNumber() + 1;
        }
        DataTypeDescriptor[] result = new DataTypeDescriptor[nparams];
        for (ParameterNode param : params) {
            result[param.getParameterNumber()] = param.getType();
        }        
        return result;
    }

}<|MERGE_RESOLUTION|>--- conflicted
+++ resolved
@@ -245,7 +245,7 @@
         PhysicalOperator resultOperator;
         RowType resultRowType;
         ColumnExpressionToIndex fieldOffsets;
-        boolean needExtract = false;
+        boolean needFilter = false;
         covering: {
             IndexRowType indexRowType = null;
             ProductMethod productMethod;
@@ -288,7 +288,7 @@
                                                           false);
                     ancestorInputType = tableType; // Index no longer in stream.
                     ancestorInputKept = tableUsed;
-                    needExtract = true; // Might be other descendants, too.
+                    needFilter = true; // Might be other descendants, too.
                 }
                 // Tables above this that also need to be output.
                 List<TableNode> addAncestors = new ArrayList<TableNode>();
@@ -358,7 +358,7 @@
                     resultOperator = maybeAddTableConditions(resultOperator,
                                                              squery, 
                                                              branchTable.subtree());
-                    needExtract = true; // Might bring in things not joined.
+                    needFilter = true; // Might bring in things not joined.
                 }
                 productMethod = ProductMethod.BY_RUN;
             }
@@ -366,7 +366,7 @@
                 resultOperator = groupScan_Default(groupTable);
                 resultOperator = maybeAddTableConditions(resultOperator,
                                                          squery, squery.getTables());
-                needExtract = true; // Brings in the whole tree.
+                needFilter = true; // Brings in the whole tree.
                 productMethod = ProductMethod.HKEY_ORDERED;
             }
 
@@ -381,24 +381,6 @@
                 finally {
                     tracer.endEvent();
                 }
-<<<<<<< HEAD
-                resultOperator = filter_Default(resultOperator, extractTypes);
-                needExtract = false;
-
-                for (int i = 1; i < nbranches; i++) {
-                    FlattenState flr = fls[i];
-                    switch (productMethod) {
-                    case BY_RUN:
-                        resultOperator = product_ByRun(resultOperator,
-                                                       resultRowType,
-                                                       flr.getResultRowType());
-                        break;
-                    default:
-                        throw new UnsupportedSQLException("Need " + productMethod + 
-                                                          " product of " +
-                                                          resultRowType + " and " +
-                                                          flr.getResultRowType());
-=======
                 resultOperator = fl.getResultOperator();
 
                 FlattenState fll = fls[0];
@@ -410,8 +392,8 @@
                     for (int i = 0; i < nbranches; i++) {
                         extractTypes.add(fls[i].getResultRowType());
                     }
-                    resultOperator = extract_Default(resultOperator, extractTypes);
-                    needExtract = false;
+                    resultOperator = filter_Default(resultOperator, extractTypes);
+                    needFilter = false;
 
                     for (int i = 1; i < nbranches; i++) {
                         FlattenState flr = fls[i];
@@ -429,7 +411,6 @@
                         }
                         resultRowType = resultOperator.rowType();
                         fll.mergeTables(flr);
->>>>>>> 8fe9c778
                     }
                 }
                 fieldOffsets = new TableNodeOffsets(fll.getFieldOffsets());
@@ -443,7 +424,7 @@
             }
         }
 
-        if (needExtract) {
+        if (needFilter) {
             // Now that we are done flattening, there is only one row type
             // that we need.  Extract it.
             resultOperator = filter_Default(resultOperator,
