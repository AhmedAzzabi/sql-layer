--- conflicted
+++ resolved
@@ -206,7 +206,8 @@
         return stmt;
     }
 
-<<<<<<< HEAD
+    enum ProductMethod { HKEY_ORDERED, BY_RUN };
+
     public Result compileSelect(SessionTracer tracer, CursorNode cursor) throws StandardException {
         try {
             // Get into standard form.
@@ -215,13 +216,6 @@
         } finally {
             tracer.endEvent();
         }
-=======
-    enum ProductMethod { HKEY_ORDERED, BY_RUN };
-
-    public Result compileSelect(CursorNode cursor) throws StandardException {
-        // Get into standard form.
-        cursor = (CursorNode)bindAndGroup(cursor);
->>>>>>> 9c9712b8
         SimplifiedSelectQuery squery = 
             new SimplifiedSelectQuery(cursor, grouper.getJoinConditions());
         squery.reorderJoins();
@@ -333,22 +327,14 @@
         // containing the condition).
 
         int nbranches = squery.getTables().colorBranches();
-<<<<<<< HEAD
-        FlattenState[] fls = new FlattenState[nbranches];
-
-        Flattener fl = new Flattener(resultOperator);
+        Flattener fl = new Flattener(resultOperator, nbranches);
+        FlattenState[] fls = null;
         try {
             tracer.beginEvent(EventTypes.FLATTEN);
-            for (int i = 0; i < nbranches; i++)
-                fls[i] = fl.flatten(squery.getJoins(), i);
+            fls = fl.flatten(squery.getJoins());
         } finally {
             tracer.endEvent();
         }
-
-=======
-        Flattener fl = new Flattener(resultOperator, nbranches);
-        FlattenState[] fls = fl.flatten(squery.getJoins());
->>>>>>> 9c9712b8
         resultOperator = fl.getResultOperator();
 
         FlattenState fll = fls[0];
