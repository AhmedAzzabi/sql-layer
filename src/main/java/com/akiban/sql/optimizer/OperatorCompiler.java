--- conflicted
+++ resolved
@@ -755,18 +755,6 @@
                 }
                 else if (fright == null) {
                     return fleft;
-<<<<<<< HEAD
-                }
-                int flags = DEFAULT;
-                switch (jjoin.getJoinType()) {
-                case LEFT:
-                    flags = LEFT_JOIN;
-                    break;
-                case RIGHT:
-                    flags = RIGHT_JOIN;
-                    break;
-=======
->>>>>>> 68885801
                 }
                 resultOperator = flatten_HKeyOrdered(resultOperator,
                                                      fleft.getResultRowType(),
