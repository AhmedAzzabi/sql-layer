/**
 * Copyright (C) 2011 Akiban Technologies Inc.
 * This program is free software: you can redistribute it and/or modify
 * it under the terms of the GNU Affero General Public License, version 3,
 * as published by the Free Software Foundation.
 *
 * This program is distributed in the hope that it will be useful,
 * but WITHOUT ANY WARRANTY; without even the implied warranty of
 * MERCHANTABILITY or FITNESS FOR A PARTICULAR PURPOSE.  See the
 * GNU Affero General Public License for more details.
 *
 * You should have received a copy of the GNU Affero General Public License
 * along with this program.  If not, see http://www.gnu.org/licenses.
 */

package com.akiban.sql.optimizer;

<<<<<<< HEAD
=======
import com.akiban.ais.model.TableIndex;
>>>>>>> 8f28b238
import com.akiban.sql.optimizer.SimplifiedQuery.*;

import com.akiban.sql.parser.*;
import com.akiban.sql.compiler.*;

import com.akiban.sql.StandardException;
import com.akiban.sql.views.ViewDefinition;

import com.akiban.ais.model.AkibanInformationSchema;
import com.akiban.ais.model.Column;
import com.akiban.ais.model.GroupTable;
import com.akiban.ais.model.Index;
import com.akiban.ais.model.IndexColumn;
import com.akiban.ais.model.Join;
import com.akiban.ais.model.UserTable;

import com.akiban.server.api.dml.ColumnSelector;

import com.akiban.qp.expression.Comparison;
import com.akiban.qp.expression.Expression;
import com.akiban.qp.expression.IndexBound;
import com.akiban.qp.expression.IndexKeyRange;
import static com.akiban.qp.expression.API.*;

import com.akiban.qp.physicaloperator.PhysicalOperator;
import static com.akiban.qp.physicaloperator.API.*;

import com.akiban.qp.row.Row;
import com.akiban.qp.rowtype.IndexRowType;
import com.akiban.qp.rowtype.RowType;
import com.akiban.qp.rowtype.Schema;
import com.akiban.qp.rowtype.UserTableRowType;

import java.util.*;

/**
 * Compile SQL statements into operator trees.
 */ 
public class OperatorCompiler
{
    protected SQLParserContext parserContext;
    protected NodeFactory nodeFactory;
    protected AISBinder binder;
    protected AISTypeComputer typeComputer;
    protected BooleanNormalizer booleanNormalizer;
    protected SubqueryFlattener subqueryFlattener;
    protected Grouper grouper;
    protected Schema schema;

    public OperatorCompiler(SQLParser parser, 
                            AkibanInformationSchema ais, String defaultSchemaName) {
        parserContext = parser;
        nodeFactory = parserContext.getNodeFactory();
        binder = new AISBinder(ais, defaultSchemaName);
        parser.setNodeFactory(new BindingNodeFactory(nodeFactory));
        typeComputer = new AISTypeComputer();
        booleanNormalizer = new BooleanNormalizer(parser);
        subqueryFlattener = new SubqueryFlattener(parser);
        grouper = new Grouper(parser);
        schema = new Schema(ais);
    }

    public void addView(ViewDefinition view) throws StandardException {
        binder.addView(view);
    }

    public static class Result {
        private PhysicalOperator resultOperator;
        private RowType resultRowType;
        private List<Column> resultColumns;
        private int[] resultColumnOffsets;
        private int offset = 0;
        private int limit = -1;

        public Result(PhysicalOperator resultOperator,
                      RowType resultRowType,
                      List<Column> resultColumns,
                      int[] resultColumnOffsets,
                      int offset,
                      int limit) {
            this.resultOperator = resultOperator;
            this.resultRowType = resultRowType;
            this.resultColumns = resultColumns;
            this.resultColumnOffsets = resultColumnOffsets;
            this.offset = offset;
            this.limit = limit;
        }
        public Result(PhysicalOperator resultOperator,
                      RowType resultRowType) {
            this.resultOperator = resultOperator;
            this.resultRowType = resultRowType;
        }

        public PhysicalOperator getResultOperator() {
            return resultOperator;
        }
        public RowType getResultRowType() {
            return resultRowType;
        }
        public List<Column> getResultColumns() {
            return resultColumns;
        }
        public int[] getResultColumnOffsets() {
            return resultColumnOffsets;
        }
        public int getOffset() {
            return offset;
        }
        public int getLimit() {
            return limit;
        }

        public boolean isModify() {
            return (resultColumns == null);
        }

        @Override
        public String toString() {
            StringBuilder sb = new StringBuilder();
            for (String operator : explainPlan()) {
                if (sb.length() > 0) sb.append("\n");
                sb.append(operator);
            }
            return sb.toString();
        }

        public List<String> explainPlan() {
            List<String> result = new ArrayList<String>();
            explainPlan(resultOperator, result, 0);
            return result;
        }

        protected static void explainPlan(PhysicalOperator operator, 
                                          List<String> into, int depth) {
            
            StringBuilder sb = new StringBuilder();
            for (int i = 0; i < depth; i++)
                sb.append("  ");
            sb.append(operator);
            into.add(sb.toString());
            for (PhysicalOperator inputOperator : operator.getInputOperators()) {
                explainPlan(inputOperator, into, depth+1);
            }
        }
    }

    public Result compile(DMLStatementNode stmt) throws StandardException {
        switch (stmt.getNodeType()) {
        case NodeTypes.CURSOR_NODE:
            return compileSelect((CursorNode)stmt);
        case NodeTypes.UPDATE_NODE:
            return compileUpdate((UpdateNode)stmt);
        case NodeTypes.INSERT_NODE:
            return compileInsert((InsertNode)stmt);
        case NodeTypes.DELETE_NODE:
            return compileDelete((DeleteNode)stmt);
        default:
            throw new UnsupportedSQLException("Unsupported statement type: " + 
                                              stmt.statementToString());
        }
    }

    protected DMLStatementNode bindAndGroup(DMLStatementNode stmt) 
            throws StandardException {
        binder.bind(stmt);
        stmt = (DMLStatementNode)booleanNormalizer.normalize(stmt);
        typeComputer.compute(stmt);
        stmt = subqueryFlattener.flatten(stmt);
        grouper.group(stmt);
        return stmt;
    }

    public Result compileSelect(CursorNode cursor) throws StandardException {
        // Get into standard form.
        cursor = (CursorNode)bindAndGroup(cursor);
        SimplifiedSelectQuery squery = 
            new SimplifiedSelectQuery(cursor, grouper.getJoinConditions());
        GroupBinding group = squery.getGroup();
        GroupTable groupTable = group.getGroup().getGroupTable();
        
        // Try to use an index.
        IndexUsage index = pickBestIndex(squery);
        if ((squery.getSortColumns() != null) &&
            !((index != null) && index.isSorting()))
            throw new UnsupportedSQLException("Unsupported ORDER BY");
        
        Set<ColumnCondition> indexConditions = null;
        PhysicalOperator resultOperator;
        if (index != null) {
            indexConditions = index.getIndexConditions();
            TableIndex iindex = index.getIndex();
            UserTable indexTable = (UserTable)iindex.getTable();
            UserTableRowType tableType = userTableRowType(indexTable);
            IndexRowType indexType = tableType.indexRowType(iindex);
            PhysicalOperator indexOperator = indexScan_Default(indexType, 
                                                               index.isReverse(),
                                                               index.getIndexKeyRange());
            resultOperator = lookup_Default(indexOperator, groupTable,
                                            indexType, tableType, false);
            // All selected rows above this need to be output by hkey left
            // segment random access.
            List<RowType> addAncestors = new ArrayList<RowType>();
            for (UserTable table : squery.getTables()) {
                if ((table != indexTable) && isAncestorTable(table, indexTable))
                    addAncestors.add(userTableRowType(table));
            }
            if (!addAncestors.isEmpty())
                resultOperator = ancestorLookup_Default(resultOperator, groupTable,
                                                        tableType, addAncestors, true);
        }
        else {
            resultOperator = groupScan_Default(groupTable);
        }
        
        // TODO: Can apply most Select conditions before flattening.
        // In addition to conditions between fields of different
        // tables, a left join should not be satisfied if the right
        // table has a failing condition, since the WHERE is on the
        // whole (as opposed to the outer join with a subquery
        // containing the condition).

        Flattener fl = new Flattener(resultOperator);
        FlattenState fls = fl.flatten(squery.getJoins());
        resultOperator = fl.getResultOperator();
        RowType resultRowType = fls.getResultRowType();
        Map<UserTable,Integer> fieldOffsets = fls.getFieldOffsets();
        
        for (ColumnCondition condition : squery.getConditions()) {
            if ((indexConditions != null) && indexConditions.contains(condition))
                continue;
            Expression predicate = condition.generateExpression(fieldOffsets);
            resultOperator = select_HKeyOrdered(resultOperator,
                                                resultRowType,
                                                predicate);
        }

        int ncols = squery.getSelectColumns().size();
        List<Column> resultColumns = new ArrayList<Column>(ncols);
        for (SimpleExpression selectColumn : squery.getSelectColumns()) {
            if (!selectColumn.isColumn())
                throw new UnsupportedSQLException("Unsupported result column: " + 
                                                  selectColumn);
            resultColumns.add(((ColumnExpression)selectColumn).getColumn());
        }
        int[] resultColumnOffsets = new int[ncols];
        for (int i = 0; i < ncols; i++) {
            Column column = resultColumns.get(i);
            UserTable table = column.getUserTable();
            resultColumnOffsets[i] = fieldOffsets.get(table) + column.getPosition();
        }

        int offset = squery.getOffset();
        int limit = squery.getLimit();

        return new Result(resultOperator, resultRowType, 
                          resultColumns, resultColumnOffsets,
                          offset, limit);
    }

    public Result compileUpdate(UpdateNode update) throws StandardException {
        update = (UpdateNode)bindAndGroup(update);
        SimplifiedUpdateStatement supdate = 
            new SimplifiedUpdateStatement(update, grouper.getJoinConditions());

        UserTable targetTable = supdate.getTargetTable();
        GroupTable groupTable = targetTable.getGroup().getGroupTable();
        UserTableRowType targetRowType = userTableRowType(targetTable);
        
        // TODO: If we flattened subqueries (e.g., IN or EXISTS) into
        // the main result set, then the index and conditions might be
        // on joined tables, which might need to be looked up and / or
        // flattened in before non-index conditions.

        IndexUsage index = pickBestIndex(supdate);
        Set<ColumnCondition> indexConditions = null;
        PhysicalOperator resultOperator;
        if (index != null) {
            indexConditions = index.getIndexConditions();
<<<<<<< HEAD
            Index iindex = index.getIndex();
=======
            TableIndex iindex = index.getIndex();
>>>>>>> 8f28b238
            assert (targetTable == iindex.getTable());
            IndexRowType indexType = targetRowType.indexRowType(iindex);
            PhysicalOperator indexOperator = indexScan_Default(indexType, 
                                                               index.isReverse(),
                                                               index.getIndexKeyRange());
            resultOperator = lookup_Default(indexOperator, groupTable,
<<<<<<< HEAD
                                            indexType, targetRowType);
=======
                                            indexType, targetRowType, false);
>>>>>>> 8f28b238
        }
        else {
            resultOperator = groupScan_Default(groupTable);
        }
        
        Map<UserTable,Integer> fieldOffsets = new HashMap<UserTable,Integer>(1);
        fieldOffsets.put(targetTable, 0);
        for (ColumnCondition condition : supdate.getConditions()) {
            if ((indexConditions != null) && indexConditions.contains(condition))
                continue;
            Expression predicate = condition.generateExpression(fieldOffsets);
            resultOperator = select_HKeyOrdered(resultOperator,
                                                targetRowType,
                                                predicate);
        }
        
        Expression[] updates = new Expression[targetRowType.nFields()];
        for (SimplifiedUpdateStatement.UpdateColumn updateColumn : 
                 supdate.getUpdateColumns()) {
            updates[updateColumn.getColumn().getPosition()] =
                updateColumn.getValue().generateExpression(fieldOffsets);
        }
        ExpressionRow updateRow = new ExpressionRow(targetRowType, updates);

        resultOperator = new com.akiban.qp.physicaloperator.Update_Default(resultOperator,
                                            new ExpressionRowUpdateFunction(updateRow));
        return new Result(resultOperator, targetRowType);
    }

    public Result compileInsert(InsertNode insert) throws StandardException {
        insert = (InsertNode)bindAndGroup(insert);
        SimplifiedInsertStatement sstmt = 
            new SimplifiedInsertStatement(insert, grouper.getJoinConditions());

        throw new UnsupportedSQLException("No Insert operators yet");
    }

    public Result compileDelete(DeleteNode delete) throws StandardException {
        delete = (DeleteNode)bindAndGroup(delete);
        SimplifiedDeleteStatement sstmt = 
            new SimplifiedDeleteStatement(delete, grouper.getJoinConditions());

        throw new UnsupportedSQLException("No Delete operators yet");
    }

    // A possible index.
    class IndexUsage implements Comparable<IndexUsage> {
        private TableIndex index;
        private List<ColumnCondition> equalityConditions;
        private ColumnCondition lowCondition, highCondition;
        private boolean sorting, reverse;
        
        public IndexUsage(TableIndex index) {
            this.index = index;
        }

        public TableIndex getIndex() {
            return index;
        }

        // The conditions that this index usage subsumes.
        public Set<ColumnCondition> getIndexConditions() {
            Set<ColumnCondition> result = new HashSet<ColumnCondition>();
            if (equalityConditions != null)
                result.addAll(equalityConditions);
            if (lowCondition != null)
                result.add(lowCondition);
            if (highCondition != null)
                result.add(highCondition);
            return result;
        }

        // Does this index accomplish the query's sorting?
        public boolean isSorting() {
            return sorting;
        }

        // Should the index iteration be in reverse?
        public boolean isReverse() {
            return reverse;
        }

        // Is this a better index?
        // TODO: Best we can do without any idea of selectivity.
        public int compareTo(IndexUsage other) {
            if (sorting) {
                if (!other.sorting)
                    return +1;
            }
            else if (other.sorting)
                return -1;
            if (equalityConditions != null) {
                if (other.equalityConditions == null)
                    return +1;
                else if (equalityConditions.size() != other.equalityConditions.size())
                    return (equalityConditions.size() > other.equalityConditions.size()) 
                        ? +1 : -1;
            }
            else if (other.equalityConditions != null)
                return -1;
            int n = 0, on = 0;
            if (lowCondition != null)
                n++;
            if (highCondition != null)
                n++;
            if (other.lowCondition != null)
                on++;
            if (other.highCondition != null)
                on++;
            if (n != on) 
                return (n > on) ? +1 : -1;
            return index.getTable().getTableId().compareTo(other.index.getTable().getTableId());
        }

        // Can this index be used for part of the given query?
        public boolean usable(SimplifiedQuery squery) {
            List<IndexColumn> indexColumns = index.getColumns();
            int ncols = indexColumns.size();
            int nequals = 0;
            while (nequals < ncols) {
                IndexColumn indexColumn = indexColumns.get(nequals);
                Column column = indexColumn.getColumn();
                ColumnCondition equalityCondition = 
                    squery.findColumnConstantCondition(column, Comparison.EQ);
                if (equalityCondition == null)
                    break;
                if (nequals == 0)
                    equalityConditions = new ArrayList<ColumnCondition>(1);
                equalityConditions.add(equalityCondition);
                nequals++;
            }
            if (nequals < ncols) {
                IndexColumn indexColumn = indexColumns.get(nequals);
                Column column = indexColumn.getColumn();
                lowCondition = squery.findColumnConstantCondition(column, Comparison.GT);
                highCondition = squery.findColumnConstantCondition(column, Comparison.LT);
            }
            if (squery.getSortColumns() != null) {
                // Sort columns corresponding to equality constraints
                // were removed already as pointless. So the remaining
                // ones just need to be a subset of the remaining
                // index columns.
                int nsort = squery.getSortColumns().size();
                if (nsort <= (ncols - nequals)) {
                    found: {
                        for (int i = 0; i < nsort; i++) {
                            SortColumn sort = squery.getSortColumns().get(i);
                            IndexColumn index = indexColumns.get(nequals + i);
                            if (sort.getColumn() != index.getColumn())
                                break found;
                            // Iterate in reverse if index goes wrong way.
                            boolean dirMismatch = (sort.isAscending() != 
                                                   index.isAscending().booleanValue());
                            if (i == 0)
                                reverse = dirMismatch;
                            else if (reverse != dirMismatch)
                                break found;
                        }
                        // This index will accomplish required sorting.
                        sorting = true;
                    }
                }
            }
            return ((equalityConditions != null) ||
                    (lowCondition != null) ||
                    (highCondition != null) ||
                    sorting);
        }

        // Generate key range bounds.
        public IndexKeyRange getIndexKeyRange() {
            if ((equalityConditions == null) &&
                (lowCondition == null) && (highCondition == null))
                return new IndexKeyRange(null, false, null, false);

            List<IndexColumn> indexColumns = index.getColumns();
            int nkeys = indexColumns.size();
            Expression[] keys = new Expression[nkeys];

            int kidx = 0;
            if (equalityConditions != null) {
                for (ColumnCondition cond : equalityConditions) {
                    keys[kidx++] = cond.getRight().generateExpression(null);
                }
            }

            if ((lowCondition == null) && (highCondition == null)) {
                IndexBound eq = getIndexBound(index, keys);
                return new IndexKeyRange(eq, true, eq, true);
            }
            else {
                Expression[] lowKeys = null, highKeys = null;
                boolean lowInc = false, highInc = false;
                if (lowCondition != null) {
                    lowKeys = keys;
                    if (highCondition != null) {
                        highKeys = new Expression[nkeys];
                        System.arraycopy(keys, 0, highKeys, 0, kidx);
                    }
                }
                else if (highCondition != null) {
                    highKeys = keys;
                }
                if (lowCondition != null) {
                    lowKeys[kidx] = lowCondition.getRight().generateExpression(null);
                    lowInc = (lowCondition.getOperation() == Comparison.GE);
                }
                if (highCondition != null) {
                    highKeys[kidx] = highCondition.getRight().generateExpression(null);
                    highInc = (highCondition.getOperation() == Comparison.LE);
                }
                IndexBound lo = getIndexBound(index, lowKeys);
                IndexBound hi = getIndexBound(index, highKeys);
                return new IndexKeyRange(lo, lowInc, hi, highInc);
            }
        }
    }

    // Pick an index to use.
    protected IndexUsage pickBestIndex(SimplifiedQuery squery) {
        if (squery.getConditions().isEmpty() && 
            (squery.getSortColumns() == null))
            return null;

        IndexUsage bestIndex = null;
        for (UserTable table : squery.getTables()) {
            for (TableIndex index : table.getIndexes()) { // TODO: getIndexesIncludingInternal()
                IndexUsage candidate = new IndexUsage(index);
                if (candidate.usable(squery)) {
                    if ((bestIndex == null) ||
                        (candidate.compareTo(bestIndex) > 0))
                        bestIndex = candidate;
                }
            }
        }
        return bestIndex;
    }

    static class FlattenState {
        private RowType resultRowType;
        private Map<UserTable,Integer> fieldOffsets;
        int nfields;

        public FlattenState(RowType resultRowType,
                            Map<UserTable,Integer> fieldOffsets,
                            int nfields) {
            this.resultRowType = resultRowType;
            this.fieldOffsets = fieldOffsets;
            this.nfields = nfields;
        }
        
        public RowType getResultRowType() {
            return resultRowType;
        }
        public void setResultRowType(RowType resultRowType) {
            this.resultRowType = resultRowType;
        }

        public Map<UserTable,Integer> getFieldOffsets() {
            return fieldOffsets;
        }
        public int getNfields() {
            return nfields;
        }

        
        public void mergeFields(FlattenState other) {
            for (UserTable table : other.fieldOffsets.keySet()) {
                fieldOffsets.put(table, other.fieldOffsets.get(table) + nfields);
            }
            nfields += other.nfields;
        }
    }

    // Holds a partial operator tree while flattening, since need the
    // single return value for above per-branch result.
    class Flattener {
        private PhysicalOperator resultOperator;

        public Flattener(PhysicalOperator resultOperator) {
            this.resultOperator = resultOperator;
        }
        
        public PhysicalOperator getResultOperator() {
            return resultOperator;
        }

        public FlattenState flatten(BaseJoinNode join) {
            if (join.isTable()) {
                UserTable table = ((TableJoinNode)join).getTable();
                Map<UserTable,Integer> fieldOffsets = new HashMap<UserTable,Integer>();
                fieldOffsets.put(table, 0);
                return new FlattenState(userTableRowType(table),
                                        fieldOffsets,
                                        table.getColumns().size());
            }
            else {
                JoinJoinNode jjoin = (JoinJoinNode)join;
                BaseJoinNode left = jjoin.getLeft();
                BaseJoinNode right = jjoin.getRight();
                FlattenState fleft = flatten(left);
                FlattenState fright = flatten(right);
                int flags = DEFAULT;
                switch (jjoin.getJoinType()) {
                case LEFT:
                    flags = LEFT_JOIN;
                    break;
                case RIGHT:
                    flags = RIGHT_JOIN;
                    break;
                }
                resultOperator = flatten_HKeyOrdered(resultOperator,
                                                     fleft.getResultRowType(),
                                                     fright.getResultRowType(),
                                                     flags);
                fleft.setResultRowType(resultOperator.rowType());
                fleft.mergeFields(fright);
                return fleft;
            }
        }
    }

    protected UserTableRowType userTableRowType(UserTable table) {
        return schema.userTableRowType(table);
    }

    /** Is t1 an ancestor of t2? */
    protected static boolean isAncestorTable(UserTable t1, UserTable t2) {
        while (true) {
            Join j = t2.getParentJoin();
            if (j == null)
                return false;
            UserTable parent = j.getParent();
            if (parent == null)
                return false;
            if (parent == t1)
                return true;
            t2 = parent;
        }
    }

    protected IndexBound getIndexBound(TableIndex index, Expression[] keys) {
        if (keys == null) 
            return null;
        return new IndexBound((UserTable)index.getTable(), 
                              getIndexExpressionRow(index, keys),
                              getIndexColumnSelector(index));
    }

    protected ColumnSelector getIndexColumnSelector(final Index index) {
        return new ColumnSelector() {
                public boolean includesColumn(int columnPosition) {
                    for (IndexColumn indexColumn : index.getColumns()) {
                        Column column = indexColumn.getColumn();
                        if (column.getPosition() == columnPosition) {
                            return true;
                        }
                    }
                    return false;
                }
            };
    }

    protected Row getIndexExpressionRow(TableIndex index, Expression[] keys) {
        return new ExpressionRow(schema.indexRowType(index), keys);
    }

}<|MERGE_RESOLUTION|>--- conflicted
+++ resolved
@@ -15,10 +15,7 @@
 
 package com.akiban.sql.optimizer;
 
-<<<<<<< HEAD
-=======
 import com.akiban.ais.model.TableIndex;
->>>>>>> 8f28b238
 import com.akiban.sql.optimizer.SimplifiedQuery.*;
 
 import com.akiban.sql.parser.*;
@@ -297,22 +294,14 @@
         PhysicalOperator resultOperator;
         if (index != null) {
             indexConditions = index.getIndexConditions();
-<<<<<<< HEAD
-            Index iindex = index.getIndex();
-=======
             TableIndex iindex = index.getIndex();
->>>>>>> 8f28b238
             assert (targetTable == iindex.getTable());
             IndexRowType indexType = targetRowType.indexRowType(iindex);
             PhysicalOperator indexOperator = indexScan_Default(indexType, 
                                                                index.isReverse(),
                                                                index.getIndexKeyRange());
             resultOperator = lookup_Default(indexOperator, groupTable,
-<<<<<<< HEAD
-                                            indexType, targetRowType);
-=======
                                             indexType, targetRowType, false);
->>>>>>> 8f28b238
         }
         else {
             resultOperator = groupScan_Default(groupTable);
