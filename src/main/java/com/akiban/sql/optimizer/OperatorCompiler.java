--- conflicted
+++ resolved
@@ -292,9 +292,6 @@
             }
             if (!addAncestors.isEmpty()) {
                 resultOperator = ancestorLookup_Default(resultOperator, groupTable,
-<<<<<<< HEAD
-                                                        tableType, addAncestors, true);
-=======
                                                         ancestorType, addAncestors, 
                                                         (descendantUsed && tableUsed));
             }
@@ -303,7 +300,6 @@
                                                       tableType, tableRowType(branchTable), 
                                                       true);
                 checkForCrossProducts(branchTable);
->>>>>>> 86fc4f79
             }
         }
         else {
