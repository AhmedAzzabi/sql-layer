/**
 * Copyright (C) 2011 Akiban Technologies Inc.
 * This program is free software: you can redistribute it and/or modify
 * it under the terms of the GNU Affero General Public License, version 3,
 * as published by the Free Software Foundation.
 *
 * This program is distributed in the hope that it will be useful,
 * but WITHOUT ANY WARRANTY; without even the implied warranty of
 * MERCHANTABILITY or FITNESS FOR A PARTICULAR PURPOSE.  See the
 * GNU Affero General Public License for more details.
 *
 * You should have received a copy of the GNU Affero General Public License
 * along with this program.  If not, see http://www.gnu.org/licenses.
 */

package com.akiban.sql.optimizer.rule;

import com.akiban.sql.optimizer.plan.*;

import com.akiban.sql.optimizer.plan.Sort.OrderByExpression;
import com.akiban.sql.optimizer.plan.JoinNode.JoinType;

import com.akiban.server.error.UnsupportedSQLException;

import java.util.*;

/** A goal for indexing: conditions on joined tables and ordering / grouping. */
public class IndexPicker extends BaseRule
{
    @Override
    public void apply(PlanContext planContext) {
        BaseQuery query = (BaseQuery)planContext.getPlan();
        List<Picker> pickers = new JoinsFinder().find(query);
        for (Picker picker : pickers)
            picker.pickIndexes();
    }

    static class Picker {
        Joinable joinable;
        BaseQuery query;
        Set<TableSource> boundTables;

        public Picker(Joinable joinable) {
            this.joinable = joinable;
        }

        public void pickIndexes() {
            // Start with tables outside this subquery. Then add as we
            // set up each nested loop join.
            boundTables = new HashSet<TableSource>(query.getOuterTables());

            // Goal is to get all the tables joined right here. Others
            // in the group may come via XxxLookup in a nested
            // loop. Can only consider table indexes on the inner
            // joined tables and group indexes corresponding to outer
            // joins.
            TableJoins tableJoins = (TableJoins)joinable;
            IndexGoal goal = determineIndexGoal(tableJoins, tableJoins.getTables());
            IndexScan index = null;
            if (goal != null) {
                Collection<TableSource> tables = new ArrayList<TableSource>();
                Set<TableSource> required = new HashSet<TableSource>();
                getRequiredTables(tableJoins.getJoins(), tables, required, true);
                index = goal.pickBestIndex(tables, required);
            }
            if (index != null) {
                goal.installUpstream(index);
            }
            PlanNode scan = index;
            if (scan == null)
                scan = new GroupScan(tableJoins.getGroup());
            tableJoins.setScan(scan);
        }

        protected void getRequiredTables(Joinable joinable,
                                         Collection<TableSource> tables,
                                         Set<TableSource> required,
                                         boolean allInner) {
            if (joinable instanceof JoinNode) {
                JoinNode join = (JoinNode)joinable;
                getRequiredTables(join.getLeft(), tables, required,
                                  allInner && (join.getJoinType() != JoinType.RIGHT));
                getRequiredTables(join.getRight(), tables, required,
                                  allInner && (join.getJoinType() != JoinType.LEFT));
            }
            else if (joinable instanceof TableSource) {
                TableSource table = (TableSource)joinable;
                tables.add(table);
                if (allInner) required.add(table);
            }
        }

        protected IndexGoal determineIndexGoal(PlanNode input, 
                                               Collection<TableSource> tables) {
            List<ConditionExpression> conditions;
            Sort ordering = null;
            AggregateSource grouping = null;
            input = input.getOutput();
            if (input instanceof Select)
                conditions = ((Select)input).getConditions();
            else
                return null;
            input = input.getOutput();
            if (input instanceof Sort) {
                ordering = (Sort)input;
            }
            else if (input instanceof AggregateSource) {
                grouping = (AggregateSource)input;
                if (!grouping.hasGroupBy())
                    grouping = null;
                input = input.getOutput();
                if (input instanceof Select)
                    input = input.getOutput();
                if (input instanceof Sort) {
                    // Needs to be possible to satisfy both.
                    ordering = (Sort)input;
                    if (grouping != null) {
                        List<ExpressionNode> groupBy = grouping.getGroupBy();
                        for (OrderByExpression orderBy : ordering.getOrderBy()) {
                            if (!groupBy.contains(orderBy.getExpression())) {
                                ordering = null;
                                break;
                            }
                        }
                    }
                }
            }
            return new IndexGoal(query, boundTables, conditions, grouping, ordering, tables);
        }
    }

    // Purpose is twofold: 
    // Find top-level joins and note what query they come from; 
    // Annotate subqueries with their outer table references.
    static class JoinsFinder implements PlanVisitor, ExpressionVisitor {
        List<Picker> result = new ArrayList<Picker>();
        Stack<SubqueryState> subqueries = new Stack<SubqueryState>();

        public List<Picker> find(BaseQuery query) {
            query.accept(this);
            for (Picker entry : result)
                if (entry.query == null)
                    entry.query = query;
            return result;
        }

        @Override
        public boolean visitEnter(PlanNode n) {
            if (n instanceof Subquery) {
                subqueries.push(new SubqueryState((Subquery)n));
                return true;
            }
            return visit(n);
        }

        @Override
        public boolean visitLeave(PlanNode n) {
            if (n instanceof Subquery) {
                SubqueryState s = subqueries.pop();
                s.subquery.setOuterTables(s.getTablesReferencedButNotDefined());
            }
            return true;
        }

        @Override
        public boolean visit(PlanNode n) {
            if (n instanceof Joinable) {
                assert !(n instanceof TableSource); // These should be wrapped already.
                Joinable j = (Joinable)n;
                while (j.getOutput() instanceof Joinable)
                    j = (Joinable)j.getOutput();
                for (JoinsEntry entry : result) {
                    if (entry.joinable == j)
                        // Already have another set of joins to same root join.
                        return true;
                }
                Picker entry = new Picker(j);
                if (!subqueries.empty()) {
                    entry.query = subqueries.peek().subquery;
                }
                result.add(entry);
            }
            if (!subqueries.empty() &&
                (n instanceof ColumnSource)) {
                assert subqueries.peek().tablesDefined.add((ColumnSource)n) :
                    "Table defined more than once";
            }
            return true;
        }

        @Override
        public boolean visitEnter(ExpressionNode n) {
            return visit(n);
        }

        @Override
        public boolean visitLeave(ExpressionNode n) {
            return true;
        }

        @Override
        public boolean visit(ExpressionNode n) {
            if (!subqueries.empty() &&
                (n instanceof ColumnExpression)) {
                subqueries.peek().tablesReferenced.add(((ColumnExpression)n).getTable());
            }
            return true;
        }
    }

    static class SubqueryState {
        Subquery subquery;
        Set<ColumnSource> tablesReferenced = new HashSet<ColumnSource>();
        Set<ColumnSource> tablesDefined = new HashSet<ColumnSource>();

        public SubqueryState(Subquery subquery) {
            this.subquery = subquery;
        }

        public Set<ColumnSource> getTablesReferencedButNotDefined() {
            tablesReferenced.removeAll(tablesDefined);
            return tablesReferenced;
        }
<<<<<<< HEAD
=======
        Set<ColumnSource> boundTables = query.getOuterTables();
        return new IndexGoal(query, boundTables, conditions, grouping, ordering, tables);
>>>>>>> 4c50a262
    }

}<|MERGE_RESOLUTION|>--- conflicted
+++ resolved
@@ -38,7 +38,7 @@
     static class Picker {
         Joinable joinable;
         BaseQuery query;
-        Set<TableSource> boundTables;
+        Set<ColumnSource> boundTables;
 
         public Picker(Joinable joinable) {
             this.joinable = joinable;
@@ -47,7 +47,7 @@
         public void pickIndexes() {
             // Start with tables outside this subquery. Then add as we
             // set up each nested loop join.
-            boundTables = new HashSet<TableSource>(query.getOuterTables());
+            boundTables = new HashSet<ColumnSource>(query.getOuterTables());
 
             // Goal is to get all the tables joined right here. Others
             // in the group may come via XxxLookup in a nested
@@ -169,7 +169,7 @@
                 Joinable j = (Joinable)n;
                 while (j.getOutput() instanceof Joinable)
                     j = (Joinable)j.getOutput();
-                for (JoinsEntry entry : result) {
+                for (Picker entry : result) {
                     if (entry.joinable == j)
                         // Already have another set of joins to same root join.
                         return true;
@@ -221,11 +221,6 @@
             tablesReferenced.removeAll(tablesDefined);
             return tablesReferenced;
         }
-<<<<<<< HEAD
-=======
-        Set<ColumnSource> boundTables = query.getOuterTables();
-        return new IndexGoal(query, boundTables, conditions, grouping, ordering, tables);
->>>>>>> 4c50a262
     }
 
 }