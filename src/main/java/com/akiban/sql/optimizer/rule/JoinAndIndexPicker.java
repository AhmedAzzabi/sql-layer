/**
 * END USER LICENSE AGREEMENT (“EULA”)
 *
 * READ THIS AGREEMENT CAREFULLY (date: 9/13/2011):
 * http://www.akiban.com/licensing/20110913
 *
 * BY INSTALLING OR USING ALL OR ANY PORTION OF THE SOFTWARE, YOU ARE ACCEPTING
 * ALL OF THE TERMS AND CONDITIONS OF THIS AGREEMENT. YOU AGREE THAT THIS
 * AGREEMENT IS ENFORCEABLE LIKE ANY WRITTEN AGREEMENT SIGNED BY YOU.
 *
 * IF YOU HAVE PAID A LICENSE FEE FOR USE OF THE SOFTWARE AND DO NOT AGREE TO
 * THESE TERMS, YOU MAY RETURN THE SOFTWARE FOR A FULL REFUND PROVIDED YOU (A) DO
 * NOT USE THE SOFTWARE AND (B) RETURN THE SOFTWARE WITHIN THIRTY (30) DAYS OF
 * YOUR INITIAL PURCHASE.
 *
 * IF YOU WISH TO USE THE SOFTWARE AS AN EMPLOYEE, CONTRACTOR, OR AGENT OF A
 * CORPORATION, PARTNERSHIP OR SIMILAR ENTITY, THEN YOU MUST BE AUTHORIZED TO SIGN
 * FOR AND BIND THE ENTITY IN ORDER TO ACCEPT THE TERMS OF THIS AGREEMENT. THE
 * LICENSES GRANTED UNDER THIS AGREEMENT ARE EXPRESSLY CONDITIONED UPON ACCEPTANCE
 * BY SUCH AUTHORIZED PERSONNEL.
 *
 * IF YOU HAVE ENTERED INTO A SEPARATE WRITTEN LICENSE AGREEMENT WITH AKIBAN FOR
 * USE OF THE SOFTWARE, THE TERMS AND CONDITIONS OF SUCH OTHER AGREEMENT SHALL
 * PREVAIL OVER ANY CONFLICTING TERMS OR CONDITIONS IN THIS AGREEMENT.
 */

package com.akiban.sql.optimizer.rule;

import com.akiban.sql.optimizer.rule.cost.CostEstimator;
import com.akiban.sql.optimizer.rule.join_enum.*;
import com.akiban.sql.optimizer.rule.join_enum.DPhyp.JoinOperator;

import com.akiban.sql.optimizer.plan.*;
import com.akiban.sql.optimizer.plan.Sort.OrderByExpression;
import com.akiban.sql.optimizer.plan.JoinNode.JoinType;

import com.akiban.server.expression.std.Comparison;

import com.akiban.server.error.AkibanInternalException;
import com.akiban.server.error.UnsupportedSQLException;

import org.slf4j.Logger;
import org.slf4j.LoggerFactory;

import java.util.*;

/** Pick joins and indexes. 
 * This the the core of actual query optimization.
 */
public class JoinAndIndexPicker extends BaseRule
{
    private static final Logger logger = LoggerFactory.getLogger(JoinAndIndexPicker.class);

    @Override
    protected Logger getLogger() {
        return logger;
    }

    @Override
    public void apply(PlanContext planContext) {
        BaseQuery query = (BaseQuery)planContext.getPlan();
        List<Picker> pickers = 
          new JoinsFinder(((SchemaRulesContext)planContext.getRulesContext())
                          .getCostEstimator()).find(query);
        for (Picker picker : pickers) {
            picker.apply();
        }
    }

    static class Picker {
        Map<SubquerySource,Picker> subpickers;
        CostEstimator costEstimator;
        Joinable joinable;
        BaseQuery query;
        QueryIndexGoal queryGoal;

        public Picker(Joinable joinable, BaseQuery query,
                      CostEstimator costEstimator, 
                      Map<SubquerySource,Picker> subpickers) {
            this.subpickers = subpickers;
            this.costEstimator = costEstimator;
            this.joinable = joinable;
            this.query = query;
        }

        public void apply() {
            queryGoal = determineQueryIndexGoal(joinable);
            if (joinable instanceof TableGroupJoinTree) {
                // Single group.
                pickIndex((TableGroupJoinTree)joinable);
            }
            else if (joinable instanceof JoinNode) {
                // General joins.
                pickJoinsAndIndexes((JoinNode)joinable);
            }
            else if (joinable instanceof SubquerySource) {
                // Single subquery // view. Just do its insides.
                subpicker((SubquerySource)joinable).apply();
            }
            // TODO: Any other degenerate cases?
        }

        protected QueryIndexGoal determineQueryIndexGoal(PlanNode input) {
            ConditionList whereConditions = null;
            Sort ordering = null;
            AggregateSource grouping = null;
            Project projectDistinct = null;
            Limit limit = null;
            input = input.getOutput();
            if (input instanceof Select) {
                ConditionList conds = ((Select)input).getConditions();
                if (!conds.isEmpty()) {
                    whereConditions = conds;
                }
            }
            input = input.getOutput();
            if (input instanceof Sort) {
                ordering = (Sort)input;
                input = input.getOutput();
                if (input instanceof Project)
                    input = input.getOutput();
            }
            else if (input instanceof AggregateSource) {
                grouping = (AggregateSource)input;
                if (!grouping.hasGroupBy())
                    grouping = null;
                input = input.getOutput();
                if (input instanceof Select)
                    input = input.getOutput();
                if (input instanceof Sort) {
                    // Needs to be possible to satisfy both.
                    ordering = (Sort)input;
                    if (grouping != null) {
                        List<ExpressionNode> groupBy = grouping.getGroupBy();
                        for (OrderByExpression orderBy : ordering.getOrderBy()) {
                            ExpressionNode orderByExpr = orderBy.getExpression();
                            if (!((orderByExpr.isColumn() &&
                                   (((ColumnExpression)orderByExpr).getTable() == grouping)) ||
                                  groupBy.contains(orderByExpr))) {
                                ordering = null;
                                break;
                            }
                        }
                    }
                    if (ordering != null) // No limit if sort lost.
                        input = input.getOutput();
                }
                if (input instanceof Project)
                    input = input.getOutput();
            }
            else if (input instanceof Project) {
                Project project = (Project)input;
                input = project.getOutput();
                if (input instanceof Distinct) {
                    projectDistinct = project;
                    input = input.getOutput();
                }
                else if (input instanceof Sort) {
                    ordering = (Sort)input;
                    input = input.getOutput();
                    if (input instanceof Distinct)
                        input = input.getOutput(); // Not projectDistinct (already marked as explicitly sorted).
                }
            }
            if (input instanceof Limit)
                limit = (Limit)input;
            return new QueryIndexGoal(query, costEstimator, whereConditions, 
                                      grouping, ordering, projectDistinct, limit);
        }

        // Only a single group of tables. Don't need to run general
        // join algorithm and can shortcut some of the setup for this
        // group.
        protected void pickIndex(TableGroupJoinTree tables) {
            GroupIndexGoal groupGoal = new GroupIndexGoal(queryGoal, tables);
            List<JoinOperator> empty = Collections.emptyList(); // No more joins / bound tables.
            groupGoal.updateRequiredColumns(empty, empty);
            BaseScan scan = groupGoal.pickBestScan();
<<<<<<< HEAD
            groupGoal.install(scan, null, false);
=======
            groupGoal.install(scan, null, true);
>>>>>>> 9e757c66
        }

        // General joins: run enumerator.
        protected void pickJoinsAndIndexes(JoinNode joins) {
            Plan rootPlan = new JoinEnumerator(this).run(joins, queryGoal.getWhereConditions()).bestPlan(Collections.<JoinOperator>emptyList());
            installPlan(rootPlan, false);
        }

        // Put the chosen plan in place.
        public void installPlan(Plan rootPlan, boolean copy) {
            joinable.getOutput().replaceInput(joinable, rootPlan.install(copy));
        }

        // Get the handler for the given subquery so that it can be done in context.
        public Picker subpicker(SubquerySource subquery) {
            Picker subpicker = subpickers.get(subquery);
            assert (subpicker != null);
            return subpicker;
        }

        // Subquery but as part of a larger plan tree. Return best
        // plan to be installed with it.
        public Plan subqueryPlan(Set<ColumnSource> subqueryBoundTables,
                                 Collection<JoinOperator> subqueryJoins,
                                 Collection<JoinOperator> subqueryOutsideJoins) {
            if (queryGoal == null)
                queryGoal = determineQueryIndexGoal(joinable);
            if (joinable instanceof TableGroupJoinTree) {
                TableGroupJoinTree tables = (TableGroupJoinTree)joinable;
                GroupIndexGoal groupGoal = new GroupIndexGoal(queryGoal, tables);
                // In this block because we were not a JoinNode, query has no joins itself
                List<JoinOperator> queryJoins = Collections.emptyList();
                List<ConditionList> conditionSources = groupGoal.updateContext(subqueryBoundTables, queryJoins, subqueryJoins, subqueryOutsideJoins, true);
                BaseScan scan = groupGoal.pickBestScan();
                CostEstimate costEstimate = scan.getCostEstimate();
                return new GroupPlan(groupGoal, JoinableBitSet.of(0), scan, costEstimate, conditionSources, true);
            }
            if (joinable instanceof JoinNode) {
                return new JoinEnumerator(this, subqueryBoundTables, subqueryJoins, subqueryOutsideJoins).run((JoinNode)joinable, queryGoal.getWhereConditions()).bestPlan(Collections.<JoinOperator>emptyList());
            }
            if (joinable instanceof SubquerySource) {
                return subpicker((SubquerySource)joinable).subqueryPlan(subqueryBoundTables, subqueryJoins, subqueryOutsideJoins);
            }
            throw new AkibanInternalException("Unknown join element: " + joinable);
        }

    }

    static abstract class Plan implements Comparable<Plan> {
        CostEstimate costEstimate;

        protected Plan(CostEstimate costEstimate) {
            this.costEstimate = costEstimate;
        }

        public int compareTo(Plan other) {
            return costEstimate.compareTo(other.costEstimate);
        }

        public abstract Joinable install(boolean copy);

        public void addDistinct() {
            throw new UnsupportedOperationException();
        }

        public boolean semiJoinEquivalent() {
            return false;
        }

        public boolean containsColumn(ColumnExpression column) {
            return false;
        }
    }

    static abstract class PlanClass {
        JoinEnumerator enumerator;        
        long bitset;

        protected PlanClass(JoinEnumerator enumerator, long bitset) {
            this.enumerator = enumerator;
            this.bitset = bitset;
        }

        public abstract Plan bestPlan(Collection<JoinOperator> outsideJoins);

        public Plan bestNestedPlan(PlanClass outerPlan, Collection<JoinOperator> joins, Collection<JoinOperator> outsideJoins) {
            return bestPlan(outsideJoins); // By default, side doesn't matter.
        }
    }
    
    static class GroupPlan extends Plan {
        GroupIndexGoal groupGoal;
        long outerTables;
        BaseScan scan;
        List<ConditionList> conditionSources;
        boolean sortAllowed;

        public GroupPlan(GroupIndexGoal groupGoal,
                         long outerTables, BaseScan scan, 
                         CostEstimate costEstimate,
                         List<ConditionList> conditionSources,
                         boolean sortAllowed) {
            super(costEstimate);
            this.groupGoal = groupGoal;
            this.outerTables = outerTables;
            this.scan = scan;
            this.conditionSources = conditionSources;
            this.sortAllowed = sortAllowed;
        }

        @Override
        public String toString() {
            return scan.toString();
        }

        @Override
<<<<<<< HEAD
        public Joinable install(boolean copy) {
            return groupGoal.install(scan, conditionSources, copy);
=======
        public Joinable install() {
            groupGoal.install(scan, conditionSources, sortAllowed);
            return groupGoal.getTables();
>>>>>>> 9e757c66
        }

        public boolean orderedForDistinct(Distinct distinct) {
            if (!((distinct.getInput() instanceof Project) &&
                  (scan instanceof IndexScan)))
                return false;
            return groupGoal.orderedForDistinct((Project)distinct.getInput(),
                                                (IndexScan)scan);
        }

        @Override
        public boolean semiJoinEquivalent() {
            return groupGoal.semiJoinEquivalent(scan);
        }

        @Override
        public boolean containsColumn(ColumnExpression column) {
            ColumnSource table = column.getTable();
            if (!(table instanceof TableSource)) return false;
            return (groupGoal.getTables().getRoot().findTable((TableSource)table) != null);
        }
    }

    static class GroupPlanClass extends PlanClass {
        GroupIndexGoal groupGoal;
        Collection<GroupPlan> bestPlans = new ArrayList<GroupPlan>();

        public GroupPlanClass(JoinEnumerator enumerator, long bitset, 
                              GroupIndexGoal groupGoal) {
            super(enumerator, bitset);
            this.groupGoal = groupGoal;
        }

        @Override
        public Plan bestPlan(Collection<JoinOperator> outsideJoins) {
            return bestPlan(JoinableBitSet.empty(), Collections.<JoinOperator>emptyList(), outsideJoins);
        }

        @Override
        public Plan bestNestedPlan(PlanClass outerPlan, Collection<JoinOperator> joins, Collection<JoinOperator> outsideJoins) {
            return bestPlan(outerPlan.bitset, joins, outsideJoins);
        }

        protected GroupPlan bestPlan(long outerTables, Collection<JoinOperator> joins, Collection<JoinOperator> outsideJoins) {
            for (GroupPlan groupPlan : bestPlans) {
                if (groupPlan.outerTables == outerTables) {
                    return groupPlan;
                }
            }
            boolean sortAllowed = joins.isEmpty();
            List<ConditionList> conditionSources = groupGoal.updateContext(enumerator.boundTables(outerTables), joins, joins, outsideJoins, sortAllowed);
            BaseScan scan = groupGoal.pickBestScan();
            CostEstimate costEstimate = scan.getCostEstimate();
            GroupPlan groupPlan = new GroupPlan(groupGoal, outerTables, scan, costEstimate, conditionSources, sortAllowed);
            bestPlans.add(groupPlan);
            return groupPlan;
        }
    }

    static class SubqueryPlan extends Plan {
        SubquerySource subquery;
        Picker picker;
        long outerTables;
        Plan rootPlan;

        public SubqueryPlan(SubquerySource subquery, Picker picker,
                            long outerTables, Plan rootPlan, 
                            CostEstimate costEstimate) {
            super(costEstimate);
            this.subquery = subquery;
            this.picker = picker;
            this.outerTables = outerTables;
            this.rootPlan = rootPlan;
        }

        @Override
        public String toString() {
            return rootPlan.toString();
        }


        @Override
        public Joinable install(boolean copy) {
            picker.installPlan(rootPlan, copy);
            return subquery;
        }        

        @Override
        public void addDistinct() {
            Subquery output = subquery.getSubquery();
            PlanNode input = output.getInput();
            Distinct distinct = new Distinct(input);
            output.replaceInput(input, distinct);
            if ((rootPlan instanceof GroupPlan) &&
                ((GroupPlan)rootPlan).orderedForDistinct(distinct)) {
                distinct.setImplementation(Distinct.Implementation.PRESORTED);
            }
        }
    }

    static class SubqueryPlanClass extends PlanClass {
        SubquerySource subquery;
        Picker picker;
        Collection<SubqueryPlan> bestPlans = new ArrayList<SubqueryPlan>();

        public SubqueryPlanClass(JoinEnumerator enumerator, long bitset, 
                                 SubquerySource subquery, Picker picker) {
            super(enumerator, bitset);
            this.subquery = subquery;
            this.picker = picker;
        }

        @Override
        public Plan bestPlan(Collection<JoinOperator> outsideJoins) {
            return bestPlan(JoinableBitSet.empty(), Collections.<JoinOperator>emptyList(), outsideJoins);
        }

        @Override
        public Plan bestNestedPlan(PlanClass outerPlan, Collection<JoinOperator> joins, Collection<JoinOperator> outsideJoins) {
            return bestPlan(outerPlan.bitset, joins, outsideJoins);
        }

        protected SubqueryPlan bestPlan(long outerTables, Collection<JoinOperator> joins, Collection<JoinOperator> outsideJoins) {
            for (SubqueryPlan subqueryPlan : bestPlans) {
                if (subqueryPlan.outerTables == outerTables) {
                    return subqueryPlan;
                }
            }
            Plan rootPlan = picker.subqueryPlan(enumerator.boundTables(outerTables), joins, outsideJoins);
            CostEstimate costEstimate = rootPlan.costEstimate;
            SubqueryPlan subqueryPlan = new SubqueryPlan(subquery, picker,
                                                         outerTables, rootPlan, 
                                                         costEstimate);
            bestPlans.add(subqueryPlan);
            return subqueryPlan;
        }
    }

    static class ValuesPlan extends Plan {
        ExpressionsSource values;
        
        public ValuesPlan(ExpressionsSource values, CostEstimate costEstimate) {
            super(costEstimate);
            this.values = values;
        }

        @Override
        public String toString() {
            return values.getName();
        }


        @Override
        public Joinable install(boolean copy) {
            return values;
        }

        @Override
        public void addDistinct() {
            values.setDistinctState(ExpressionsSource.DistinctState.NEED_DISTINCT);
        }
    }

    static class ValuesPlanClass extends PlanClass {
        ValuesPlan plan;

        public ValuesPlanClass(JoinEnumerator enumerator, long bitset, 
                               ExpressionsSource values) {
            super(enumerator, bitset);
            this.plan = new ValuesPlan(values, new CostEstimate(values.getExpressions().size(), 0));
        }

        @Override
        public Plan bestPlan(Collection<JoinOperator> outsideJoins) {
            return plan;
        }
    }

    static class JoinPlan extends Plan {
        Plan left, right;
        JoinType joinType;
        JoinNode.Implementation joinImplementation;
        Collection<JoinOperator> joins;
        boolean needDistinct;
        
        public JoinPlan(Plan left, Plan right, 
                        JoinType joinType, JoinNode.Implementation joinImplementation,
                        Collection<JoinOperator> joins, CostEstimate costEstimate) {
            super(costEstimate);
            this.left = left;
            this.right = right;
            switch (joinType) {
            case SEMI_INNER_ALREADY_DISTINCT:
            case SEMI_INNER_IF_DISTINCT:
                this.joinType = JoinType.SEMI;
                break;
            case INNER_NEED_DISTINCT:
                this.joinType = JoinType.INNER;
                needDistinct = true;
                break;
            default:
                this.joinType = joinType;
            }
            this.joinImplementation = joinImplementation;
            this.joins = joins;
        }

        @Override
        public String toString() {
            return "(" + left + ") " +
                joinType + "/" + joinImplementation +
                " (" + right + ")";
        }

        @Override
        public Joinable install(boolean copy) {
            if (needDistinct)
                left.addDistinct();
            Joinable leftJoinable = left.install(copy);
            Joinable rightJoinable = right.install(copy);
            ConditionList joinConditions = mergeJoinConditions(joins);
            JoinNode join = new JoinNode(leftJoinable, rightJoinable, joinType);
            join.setJoinConditions(joinConditions);
            join.setImplementation(joinImplementation);
            if (joinType == JoinType.SEMI)
                InConditionReverser.cleanUpSemiJoin(join, rightJoinable);
            return join;
        }

        protected ConditionList mergeJoinConditions(Collection<JoinOperator> joins) {
            ConditionList joinConditions = null;
            boolean newJoinConditions = false;
            for (JoinOperator joinOp : joins) {
                if ((joinOp.getJoinConditions() != null) &&
                    !joinOp.getJoinConditions().isEmpty()) {
                    if (joinConditions == null) {
                        joinConditions = joinOp.getJoinConditions();
                    }
                    else { 
                        if (!newJoinConditions) {
                            joinConditions = new ConditionList(joinConditions);
                            newJoinConditions = true;
                        }
                        joinConditions.addAll(joinOp.getJoinConditions());
                    }
                }
            }
            return joinConditions;
        }
    }

    static class HashJoinPlan extends JoinPlan {
        Plan loader;
        BaseHashTable hashTable;
        List<ExpressionNode> hashColumns, matchColumns;
        
        public HashJoinPlan(Plan loader, Plan input, Plan check,
                            JoinType joinType, JoinNode.Implementation joinImplementation,
                            Collection<JoinOperator> joins, CostEstimate costEstimate,
                            BaseHashTable hashTable, List<ExpressionNode> hashColumns, List<ExpressionNode> matchColumns) {
            super(input, check, joinType, joinImplementation, joins, costEstimate);
            this.loader = loader;
            this.hashTable = hashTable;
            this.hashColumns = hashColumns;
            this.matchColumns = matchColumns;
        }

        @Override
        public Joinable install(boolean copy) {
            if (needDistinct)
                left.addDistinct();
            Joinable loaderJoinable = loader.install(true);
            Joinable inputJoinable = left.install(copy);
            Joinable checkJoinable = right.install(copy);
            ConditionList joinConditions = mergeJoinConditions(joins);
            HashJoinNode join = new HashJoinNode(loaderJoinable, inputJoinable, checkJoinable, joinType, hashTable, hashColumns, matchColumns);
            join.setJoinConditions(joinConditions);
            join.setImplementation(joinImplementation);
            if (joinType == JoinType.SEMI)
                InConditionReverser.cleanUpSemiJoin(join, checkJoinable);
            return join;
        }
    }

    static class JoinPlanClass extends PlanClass {
        JoinPlan bestPlan;      // TODO: Later have separate sorted, etc.

        public JoinPlanClass(JoinEnumerator enumerator, long bitset) {
            super(enumerator, bitset);
        }

        @Override
        public Plan bestPlan(Collection<JoinOperator> outsideJoins) {
            return bestPlan;
        }

        public void consider(JoinPlan joinPlan) {
            if (bestPlan == null) {
                logger.debug("Selecting {}, {}", joinPlan, joinPlan.costEstimate);
                bestPlan = joinPlan;
            }
            else if (bestPlan.compareTo(joinPlan) > 0) {
                logger.debug("Preferring {}, {}", joinPlan, joinPlan.costEstimate);
                bestPlan = joinPlan;
            }
            else {
                logger.debug("Rejecting {}, {}", joinPlan, joinPlan.costEstimate);
            }
        }
    }

    static class JoinEnumerator extends DPhyp<PlanClass> {
        private Picker picker;
        private Set<ColumnSource> subqueryBoundTables;
        private Collection<JoinOperator> subqueryJoins, subqueryOutsideJoins;

        public JoinEnumerator(Picker picker) {
            this.picker = picker;
        }

        public JoinEnumerator(Picker picker, Set<ColumnSource> subqueryBoundTables, Collection<JoinOperator> subqueryJoins, Collection<JoinOperator> subqueryOutsideJoins) {
            this.picker = picker;
            this.subqueryBoundTables = subqueryBoundTables;
            this.subqueryJoins = subqueryJoins;
            this.subqueryOutsideJoins = subqueryOutsideJoins;
        }

        @Override
        public PlanClass evaluateTable(long s, Joinable joinable) {
            // Seed with the right plan class to hold state / alternatives.
            if (joinable instanceof TableGroupJoinTree) {
                GroupIndexGoal groupGoal = new GroupIndexGoal(picker.queryGoal, 
                                                              (TableGroupJoinTree)joinable);
                return new GroupPlanClass(this, s, groupGoal);
            }
            if (joinable instanceof SubquerySource) {
                SubquerySource subquery = (SubquerySource)joinable;
                Picker subpicker = picker.subpicker(subquery);
                return new SubqueryPlanClass(this, s, subquery, subpicker);
            }
            if (joinable instanceof ExpressionsSource) {
                return new ValuesPlanClass(this, s, (ExpressionsSource)joinable);
            }
            throw new AkibanInternalException("Unknown join element: " + joinable);
        }

        @Override
        public PlanClass evaluateJoin(long leftBitset, PlanClass left, 
                                      long rightBitset, PlanClass right, 
                                      long bitset, PlanClass existing,
                                      JoinType joinType, Collection<JoinOperator> joins, Collection<JoinOperator> outsideJoins) {
            JoinPlanClass planClass = (JoinPlanClass)existing;
            if (planClass == null)
                planClass = new JoinPlanClass(this, bitset);
            joins = new ArrayList<JoinOperator>(joins);
            Collection<JoinOperator> condJoins = joins; // Joins with conditions for indexing.
            if (subqueryJoins != null) {
                // "Push down" joins into the subquery. Since these
                // are joins to the dervived table, they still need to
                // be recognized to match an indexable column.
                condJoins = new ArrayList<JoinOperator>(joins);
                condJoins.addAll(subqueryJoins);
            }
            if (subqueryOutsideJoins != null) {
                outsideJoins.addAll(subqueryOutsideJoins);
            }
            outsideJoins.addAll(joins); // Total set for outer; inner must subtract.
            // TODO: Divvy up sorting. Consider group joins. Consider merge joins.
            Plan leftPlan = left.bestPlan(outsideJoins);
            Plan rightPlan = right.bestNestedPlan(left, condJoins, outsideJoins);
            CostEstimate costEstimate = leftPlan.costEstimate.nest(rightPlan.costEstimate);
            JoinPlan joinPlan = new JoinPlan(leftPlan, rightPlan,
                                             joinType, JoinNode.Implementation.NESTED_LOOPS,
                                             joins, costEstimate);
            planClass.consider(joinPlan);
            if (joinType.isSemi() || rightPlan.semiJoinEquivalent()) {
                Plan loaderPlan = right.bestPlan(outsideJoins);
                JoinPlan hashPlan = buildBloomFilterSemiJoin(loaderPlan, leftPlan, rightPlan, joins);
                if (hashPlan != null)
                    planClass.consider(hashPlan);
            }
            return planClass;
        }

        /** Get the tables that correspond to the given bitset, plus
         * any that are bound outside the subquery, either
         * syntactically or via joins to it.
         */
        public Set<ColumnSource> boundTables(long tables) {
            if (JoinableBitSet.isEmpty(tables) &&
                (subqueryBoundTables == null))
                return picker.queryGoal.getQuery().getOuterTables();
            Set<ColumnSource> boundTables = new HashSet<ColumnSource>();
            boundTables.addAll(picker.queryGoal.getQuery().getOuterTables());
            if (subqueryBoundTables != null)
                boundTables.addAll(subqueryBoundTables);
            if (!JoinableBitSet.isEmpty(tables)) {
                for (int i = 0; i < 64; i++) {
                    if (JoinableBitSet.overlaps(tables, JoinableBitSet.of(i))) {
                        Joinable table = getTable(i);
                        if (table instanceof TableGroupJoinTree) {
                            for (TableGroupJoinTree.TableGroupJoinNode gtable : (TableGroupJoinTree)table) {
                                boundTables.add(gtable.getTable());
                            }
                        }
                        else {
                            boundTables.add((ColumnSource)table);
                        }
                    }
                }
            }
            return boundTables;
        }

        public JoinPlan buildBloomFilterSemiJoin(Plan loaderPlan, Plan inputPlan, Plan checkPlan, Collection<JoinOperator> joins) {
            List<ExpressionNode> hashColumns = new ArrayList<ExpressionNode>();
            List<ExpressionNode> matchColumns = new ArrayList<ExpressionNode>();
            for (JoinOperator join : joins) {
                if (join.getJoinConditions() != null) {
                    for (ConditionExpression cond : join.getJoinConditions()) {
                        if (!(cond instanceof ComparisonCondition)) return null;
                        ComparisonCondition ccond = (ComparisonCondition)cond;
                        if (ccond.getOperation() != Comparison.EQ) return null;
                        ExpressionNode left = ccond.getLeft();
                        ExpressionNode right = ccond.getRight();
                        // TODO: Could allow somewhat more
                        // complicated, provided still just use one
                        // side's tables.
                        if (!((left instanceof ColumnExpression) &&
                              (right instanceof ColumnExpression)))
                            return null;
                        if (inputPlan.containsColumn((ColumnExpression)left) && 
                            checkPlan.containsColumn((ColumnExpression)right)) {
                            matchColumns.add(left);
                            hashColumns.add(right);
                        }
                        else if (inputPlan.containsColumn((ColumnExpression)right) && 
                                 checkPlan.containsColumn((ColumnExpression)left)) {
                            matchColumns.add(right);
                            hashColumns.add(left);
                        }
                        else {
                            return null;
                        }
                    }
                }
            }
            BloomFilter bloomFilter = new BloomFilter(loaderPlan.costEstimate.getRowCount(), 1);
            // TODO: For testing, no cost to actual checks.
            CostEstimate costEstimate = checkPlan.costEstimate.sequence(inputPlan.costEstimate);
            return new HashJoinPlan(loaderPlan, inputPlan, checkPlan,
                                    JoinType.SEMI, JoinNode.Implementation.BLOOM_FILTER,
                                    joins, costEstimate, bloomFilter, hashColumns, matchColumns);
        }
    }
    
    // Purpose is twofold: 
    // Find top-level joins and note what query they come from; 
    // Annotate subqueries with their outer table references.
    // Top-level queries and those used in expressions are returned directly.
    // Derived tables are deferred, since they need to be planned in
    // the context of various join orders to allow for join predicated
    // to be pushed "inside." So they are stored in a Map accessible
    // to other Pickers.
    static class JoinsFinder implements PlanVisitor, ExpressionVisitor {
        List<Picker> result;
        Map<SubquerySource,Picker> subpickers;
        BaseQuery rootQuery;
        Deque<SubqueryState> subqueries = new ArrayDeque<SubqueryState>();
        CostEstimator costEstimator;

        public JoinsFinder(CostEstimator costEstimator) {
            this.costEstimator = costEstimator;
        }

        public List<Picker> find(BaseQuery query) {
            result = new ArrayList<Picker>();
            subpickers = new HashMap<SubquerySource,Picker>();
            rootQuery = query;
            query.accept(this);
            result.removeAll(subpickers.values()); // Do these in context.
            return result;
        }

        @Override
        public boolean visitEnter(PlanNode n) {
            if (n instanceof Subquery) {
                subqueries.push(new SubqueryState((Subquery)n));
                return true;
            }
            return visit(n);
        }

        @Override
        public boolean visitLeave(PlanNode n) {
            if (n instanceof Subquery) {
                SubqueryState s = subqueries.pop();
                Set<ColumnSource> outerTables = s.getTablesReferencedButNotDefined();
                s.subquery.setOuterTables(outerTables);
                if (!subqueries.isEmpty())
                    subqueries.peek().tablesReferenced.addAll(outerTables);
            }
            return true;
        }

        @Override
        public boolean visit(PlanNode n) {
            if (!subqueries.isEmpty() &&
                (n instanceof ColumnSource)) {
                boolean added = subqueries.peek().tablesDefined.add((ColumnSource)n);
                assert added : "Table defined more than once";
            }
            if ((n instanceof Joinable) && !(n instanceof TableSource)) {
                Joinable j = (Joinable)n;
                while (j.getOutput() instanceof Joinable)
                    j = (Joinable)j.getOutput();
                BaseQuery query = rootQuery;
                SubquerySource subquerySource = null;
                if (!subqueries.isEmpty()) {
                    query = subqueries.peek().subquery;
                    if (query.getOutput() instanceof SubquerySource)
                        subquerySource = (SubquerySource)query.getOutput();
                }
                for (Picker picker : result) {
                    if (picker.joinable == j)
                        // Already have another set of joins to same root join.
                        return true;
                }
                Picker picker = new Picker(j, query, costEstimator, subpickers);
                result.add(picker);
                if (subquerySource != null)
                    subpickers.put(subquerySource, picker);
            }
            return true;
        }

        @Override
        public boolean visitEnter(ExpressionNode n) {
            return visit(n);
        }

        @Override
        public boolean visitLeave(ExpressionNode n) {
            return true;
        }

        @Override
        public boolean visit(ExpressionNode n) {
            if (!subqueries.isEmpty() &&
                (n instanceof ColumnExpression)) {
                subqueries.peek().tablesReferenced.add(((ColumnExpression)n).getTable());
            }
            return true;
        }
    }

    static class SubqueryState {
        Subquery subquery;
        Set<ColumnSource> tablesReferenced = new HashSet<ColumnSource>();
        Set<ColumnSource> tablesDefined = new HashSet<ColumnSource>();

        public SubqueryState(Subquery subquery) {
            this.subquery = subquery;
        }

        public Set<ColumnSource> getTablesReferencedButNotDefined() {
            tablesReferenced.removeAll(tablesDefined);
            return tablesReferenced;
        }
    }

}<|MERGE_RESOLUTION|>--- conflicted
+++ resolved
@@ -176,11 +176,7 @@
             List<JoinOperator> empty = Collections.emptyList(); // No more joins / bound tables.
             groupGoal.updateRequiredColumns(empty, empty);
             BaseScan scan = groupGoal.pickBestScan();
-<<<<<<< HEAD
-            groupGoal.install(scan, null, false);
-=======
-            groupGoal.install(scan, null, true);
->>>>>>> 9e757c66
+            groupGoal.install(scan, null, true, false);
         }
 
         // General joins: run enumerator.
@@ -297,14 +293,8 @@
         }
 
         @Override
-<<<<<<< HEAD
         public Joinable install(boolean copy) {
-            return groupGoal.install(scan, conditionSources, copy);
-=======
-        public Joinable install() {
-            groupGoal.install(scan, conditionSources, sortAllowed);
-            return groupGoal.getTables();
->>>>>>> 9e757c66
+            return groupGoal.install(scan, conditionSources, sortAllowed, copy);
         }
 
         public boolean orderedForDistinct(Distinct distinct) {
