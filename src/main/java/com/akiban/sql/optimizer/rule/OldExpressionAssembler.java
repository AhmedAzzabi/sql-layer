/**
 * END USER LICENSE AGREEMENT (“EULA”)
 *
 * READ THIS AGREEMENT CAREFULLY (date: 9/13/2011):
 * http://www.akiban.com/licensing/20110913
 *
 * BY INSTALLING OR USING ALL OR ANY PORTION OF THE SOFTWARE, YOU ARE ACCEPTING
 * ALL OF THE TERMS AND CONDITIONS OF THIS AGREEMENT. YOU AGREE THAT THIS
 * AGREEMENT IS ENFORCEABLE LIKE ANY WRITTEN AGREEMENT SIGNED BY YOU.
 *
 * IF YOU HAVE PAID A LICENSE FEE FOR USE OF THE SOFTWARE AND DO NOT AGREE TO
 * THESE TERMS, YOU MAY RETURN THE SOFTWARE FOR A FULL REFUND PROVIDED YOU (A) DO
 * NOT USE THE SOFTWARE AND (B) RETURN THE SOFTWARE WITHIN THIRTY (30) DAYS OF
 * YOUR INITIAL PURCHASE.
 *
 * IF YOU WISH TO USE THE SOFTWARE AS AN EMPLOYEE, CONTRACTOR, OR AGENT OF A
 * CORPORATION, PARTNERSHIP OR SIMILAR ENTITY, THEN YOU MUST BE AUTHORIZED TO SIGN
 * FOR AND BIND THE ENTITY IN ORDER TO ACCEPT THE TERMS OF THIS AGREEMENT. THE
 * LICENSES GRANTED UNDER THIS AGREEMENT ARE EXPRESSLY CONDITIONED UPON ACCEPTANCE
 * BY SUCH AUTHORIZED PERSONNEL.
 *
 * IF YOU HAVE ENTERED INTO A SEPARATE WRITTEN LICENSE AGREEMENT WITH AKIBAN FOR
 * USE OF THE SOFTWARE, THE TERMS AND CONDITIONS OF SUCH OTHER AGREEMENT SHALL
 * PREVAIL OVER ANY CONFLICTING TERMS OR CONDITIONS IN THIS AGREEMENT.
 */

package com.akiban.sql.optimizer.rule;


import com.akiban.server.collation.AkCollator;
import com.akiban.qp.operator.API;
import com.akiban.qp.operator.Operator;
import com.akiban.qp.rowtype.RowType;
import com.akiban.server.expression.std.Comparison;
import com.akiban.server.expression.std.Expressions;
import com.akiban.server.expression.std.InExpression;
import com.akiban.sql.optimizer.TypesTranslation;
import com.akiban.sql.optimizer.plan.*;
import com.akiban.sql.types.DataTypeDescriptor;
import com.akiban.sql.types.TypeId;

import com.akiban.server.expression.Expression;
import com.akiban.server.expression.ExpressionEvaluation;
import com.akiban.server.expression.ExpressionType;
import com.akiban.server.expression.std.ExpressionTypes;
import com.akiban.server.expression.std.IntervalCastExpression;
import static com.akiban.server.expression.std.Expressions.*;
import com.akiban.server.service.functions.FunctionsRegistry;
import com.akiban.server.error.AkibanInternalException;
import com.akiban.server.types.AkType;
import com.akiban.server.types.ValueSource;
import com.akiban.server.types.extract.Extractors;

import org.slf4j.Logger;
import org.slf4j.LoggerFactory;

import java.util.ArrayList;
import java.util.List;

/** Turn {@link ExpressionNode} into {@link Expression}. */
public class OldExpressionAssembler extends ExpressionAssembler<Expression>
{
    private static final Logger logger = LoggerFactory.getLogger(OldExpressionAssembler.class);

    private final FunctionsRegistry functionsRegistry;

    public OldExpressionAssembler(PlanContext planContext) {
<<<<<<< HEAD
        this.planContext = planContext;
        RulesContext rulesContext = planContext.getRulesContext();
        functionsRegistry = ((SchemaRulesContext)rulesContext).getFunctionsRegistry();
        if (planContext instanceof ExplainPlanContext)
            explainContext = ((ExplainPlanContext)planContext).getExplainContext();
=======
        super(planContext);
        RulesContext rulesContext = planContext.getRulesContext();
        functionsRegistry = ((SchemaRulesContext)rulesContext).getFunctionsRegistry();
>>>>>>> 07e65785
    }

    public FunctionsRegistry getFunctionRegistry()
    {
        return functionsRegistry;
    }

    @Override
    protected Expression assembleFunction(ExpressionNode functionNode,
                                       String functionName,
                                       List<ExpressionNode> argumentNodes,
                                       ColumnExpressionContext columnContext,
                                       SubqueryOperatorAssembler<Expression> subqueryAssembler) {
        List<Expression> arguments = 
            assembleExpressions(argumentNodes, columnContext, subqueryAssembler);
        int nargs = arguments.size();
        List<ExpressionType> types = new ArrayList<ExpressionType>(nargs + 1);
        for (int i = 0; i < nargs; i++) {
            types.add(TypesTranslation.toExpressionType(argumentNodes.get(i).getSQLtype()));
        }
        types.add(TypesTranslation.toExpressionType(functionNode.getSQLtype()));
        return functionsRegistry.composer(functionName).compose(arguments, types);
    }

    @Override
    protected Expression assembleCastExpression(CastExpression castExpression,
                                                ColumnExpressionContext columnContext,
                                                SubqueryOperatorAssembler<Expression> subqueryAssembler) {
        ExpressionNode operand = castExpression.getOperand();
        Expression expr = assembleExpression(operand, columnContext, subqueryAssembler);
        AkType toType = castExpression.getAkType();
        if (toType == null) return expr;
        if (!toType.equals(operand.getAkType()))
        {
            // Do type conversion.
            TypeId id = castExpression.getSQLtype().getTypeId(); 
            if (id.isIntervalTypeId())
                expr = new IntervalCastExpression(expr, id);
            else 
                expr = new com.akiban.server.expression.std.CastExpression(toType, expr);
        }
        
        switch (toType) {
        case VARCHAR:
            {
                DataTypeDescriptor fromSQL = operand.getSQLtype();
                DataTypeDescriptor toSQL = castExpression.getSQLtype();
                if ((toSQL != null) &&
                    (toSQL.getMaximumWidth() > 0) &&
                    ((fromSQL == null) ||
                     (toSQL.getMaximumWidth() < fromSQL.getMaximumWidth())))
                    // Cast to shorter VARCHAR.
                    expr = new com.akiban.server.expression.std.TruncateStringExpression(toSQL.getMaximumWidth(), expr);
            }
            break;
        case DECIMAL:
            {
                DataTypeDescriptor fromSQL = operand.getSQLtype();
                DataTypeDescriptor toSQL = castExpression.getSQLtype();
                if ((toSQL != null) && !toSQL.equals(fromSQL))
                    // Cast to DECIMAL scale.
                    expr = new com.akiban.server.expression.std.ScaleDecimalExpression(toSQL.getPrecision(), toSQL.getScale(), expr);
            }
            break;
        }
        return expr;
    }

    @Override
    public ConstantExpression evalNow(PlanContext planContext, ExpressionNode node) {
        if (node instanceof ConstantExpression)
            return (ConstantExpression)node;
        Expression expr = assembleExpression(node, null, null);
        if (!expr.isConstant())
            throw new AkibanInternalException("required constant expression: " + expr);
        ExpressionEvaluation eval = expr.evaluation();
        eval.of(planContext.getQueryContext());
        ValueSource valueSource = eval.eval();
        if (node instanceof ConditionExpression) {
            Boolean value = Extractors.getBooleanExtractor().getBoolean(valueSource, null);
            return new BooleanConstantExpression(value,
                                                 node.getSQLtype(), 
                                                 node.getSQLsource());
        }
        else {
            return new ConstantExpression(valueSource,
                                          node.getSQLtype(), 
                                          node.getSQLsource());
        }
    }

    @Override
    protected Expression tryLiteral(ExpressionNode node) {
        return null;
    }

    @Override
    protected Expression literal(ConstantExpression expression) {
        if (expression.getAkType() == null)
            return Expressions.literal(expression.getValue());
        else
            return Expressions.literal(expression.getValue(), expression.getAkType());
    }

    @Override
    protected Expression variable(ParameterExpression expression) {
        return Expressions.variable(expression.getAkType(), expression.getPosition());
    }

    @Override
    protected Expression compare(Expression left, Comparison comparison, Expression right) {
        return Expressions.compare(left, comparison, right);
    }

    @Override
    protected Expression collate(Expression left, Comparison comparison, Expression right, AkCollator collator) {
        return Expressions.collate(left, comparison, right, collator);
    }

    @Override
    protected AkCollator collator(ComparisonCondition cond, Expression left, Expression right) {
        return ExpressionTypes.operationCollation(TypesTranslation.toExpressionType(cond.getLeft().getSQLtype()),
                                                  TypesTranslation.toExpressionType(cond.getRight().getSQLtype()));
    }

    @Override
    protected Expression in(Expression lhs, List<Expression> rhs) {
        return new InExpression(lhs, rhs);
    }

    @Override
    protected Expression assembleFieldExpression(RowType rowType, int fieldIndex) {
        return field(rowType, fieldIndex);
    }

    @Override
    protected Expression assembleBoundFieldExpression(RowType rowType, int rowIndex, int fieldIndex) {
        return boundField(rowType, rowIndex, fieldIndex);
    }

    @Override
    public Operator assembleAggregates(Operator inputOperator, RowType rowType, int nkeys, List<String> names) {
        return API.aggregate_Partial(
                inputOperator,
                rowType,
                nkeys,
                functionsRegistry,
                names);
    }

    @Override
    protected Logger logger() {
        return logger;
    }
}<|MERGE_RESOLUTION|>--- conflicted
+++ resolved
@@ -65,17 +65,9 @@
     private final FunctionsRegistry functionsRegistry;
 
     public OldExpressionAssembler(PlanContext planContext) {
-<<<<<<< HEAD
-        this.planContext = planContext;
-        RulesContext rulesContext = planContext.getRulesContext();
-        functionsRegistry = ((SchemaRulesContext)rulesContext).getFunctionsRegistry();
-        if (planContext instanceof ExplainPlanContext)
-            explainContext = ((ExplainPlanContext)planContext).getExplainContext();
-=======
         super(planContext);
         RulesContext rulesContext = planContext.getRulesContext();
         functionsRegistry = ((SchemaRulesContext)rulesContext).getFunctionsRegistry();
->>>>>>> 07e65785
     }
 
     public FunctionsRegistry getFunctionRegistry()
