/**
 * END USER LICENSE AGREEMENT (“EULA”)
 *
 * READ THIS AGREEMENT CAREFULLY (date: 9/13/2011):
 * http://www.akiban.com/licensing/20110913
 *
 * BY INSTALLING OR USING ALL OR ANY PORTION OF THE SOFTWARE, YOU ARE ACCEPTING
 * ALL OF THE TERMS AND CONDITIONS OF THIS AGREEMENT. YOU AGREE THAT THIS
 * AGREEMENT IS ENFORCEABLE LIKE ANY WRITTEN AGREEMENT SIGNED BY YOU.
 *
 * IF YOU HAVE PAID A LICENSE FEE FOR USE OF THE SOFTWARE AND DO NOT AGREE TO
 * THESE TERMS, YOU MAY RETURN THE SOFTWARE FOR A FULL REFUND PROVIDED YOU (A) DO
 * NOT USE THE SOFTWARE AND (B) RETURN THE SOFTWARE WITHIN THIRTY (30) DAYS OF
 * YOUR INITIAL PURCHASE.
 *
 * IF YOU WISH TO USE THE SOFTWARE AS AN EMPLOYEE, CONTRACTOR, OR AGENT OF A
 * CORPORATION, PARTNERSHIP OR SIMILAR ENTITY, THEN YOU MUST BE AUTHORIZED TO SIGN
 * FOR AND BIND THE ENTITY IN ORDER TO ACCEPT THE TERMS OF THIS AGREEMENT. THE
 * LICENSES GRANTED UNDER THIS AGREEMENT ARE EXPRESSLY CONDITIONED UPON ACCEPTANCE
 * BY SUCH AUTHORIZED PERSONNEL.
 *
 * IF YOU HAVE ENTERED INTO A SEPARATE WRITTEN LICENSE AGREEMENT WITH AKIBAN FOR
 * USE OF THE SOFTWARE, THE TERMS AND CONDITIONS OF SUCH OTHER AGREEMENT SHALL
 * PREVAIL OVER ANY CONFLICTING TERMS OR CONDITIONS IN THIS AGREEMENT.
 */

package com.akiban.sql.optimizer.rule;

import com.akiban.qp.operator.QueryContext;
import com.akiban.server.collation.AkCollator;
import com.akiban.qp.operator.API;
import com.akiban.qp.operator.Operator;
import com.akiban.qp.rowtype.RowType;
import com.akiban.server.error.AkibanInternalException;
import com.akiban.server.expression.std.Comparison;
import com.akiban.server.expression.std.ExpressionTypes;
import com.akiban.server.t3expressions.OverloadResolver;
import com.akiban.server.t3expressions.OverloadResolver.OverloadResult;
import com.akiban.server.types3.TAggregator;
import com.akiban.server.types3.TCast;
import com.akiban.server.types3.TClass;
import com.akiban.server.types3.TInstance;
import com.akiban.server.types3.TPreptimeValue;
import com.akiban.server.types3.aksql.akfuncs.AkIfElse;
import com.akiban.server.types3.common.types.StringAttribute;
import com.akiban.server.types3.pvalue.PUnderlying;
import com.akiban.server.types3.pvalue.PValueSource;
import com.akiban.server.types3.texpressions.TCastExpression;
import com.akiban.server.types3.texpressions.TComparisonExpression;
import com.akiban.server.types3.texpressions.TInExpression;
import com.akiban.server.types3.texpressions.TPreparedBoundField;
import com.akiban.server.types3.texpressions.TPreparedExpression;
import com.akiban.server.types3.texpressions.TPreparedField;
import com.akiban.server.types3.texpressions.TPreparedFunction;
import com.akiban.server.types3.texpressions.TPreparedLiteral;
import com.akiban.server.types3.texpressions.TPreparedParameter;
import com.akiban.server.types3.texpressions.TValidatedOverload;
import com.akiban.sql.optimizer.plan.BooleanConstantExpression;
import com.akiban.sql.optimizer.plan.BooleanOperationExpression;
import com.akiban.sql.optimizer.plan.CastExpression;
import com.akiban.sql.optimizer.plan.ComparisonCondition;
import com.akiban.sql.optimizer.plan.ConditionExpression;
import com.akiban.sql.optimizer.plan.ConstantExpression;
import com.akiban.sql.optimizer.plan.ExpressionNode;
import com.akiban.sql.optimizer.plan.FunctionExpression;
import com.akiban.sql.optimizer.plan.IfElseExpression;
import com.akiban.sql.optimizer.plan.ParameterExpression;
import com.akiban.sql.types.CharacterTypeAttributes;
import com.akiban.sql.types.TypeId;
import org.slf4j.Logger;
import org.slf4j.LoggerFactory;

import java.util.ArrayList;
import java.util.List;

public final class NewExpressionAssembler extends ExpressionAssembler<TPreparedExpression> {
    private static final Logger logger = LoggerFactory.getLogger(NewExpressionAssembler.class);

    private static final TValidatedOverload ifElseValidated = new TValidatedOverload(AkIfElse.INSTANCE);

    private final OverloadResolver overloadResolver;
    private final QueryContext queryContext;

    public NewExpressionAssembler(PlanContext planContext) {
<<<<<<< HEAD
        RulesContext rulesContext = planContext.getRulesContext();
        this.overloadResolver = ((SchemaRulesContext)rulesContext).getOverloadResolver();
        this.queryContext = planContext.getQueryContext();
        this.planContext = planContext;
=======
        super(planContext);
        RulesContext rulesContext = planContext.getRulesContext();
        overloadResolver = ((SchemaRulesContext)rulesContext).getOverloadResolver();
        queryContext = planContext.getQueryContext();
>>>>>>> 07e65785
    }

    @Override
    protected TPreparedExpression assembleFunction(ExpressionNode functionNode, String functionName,
                                                   List<ExpressionNode> argumentNodes,
                                                   ColumnExpressionContext columnContext,
                                                   SubqueryOperatorAssembler<TPreparedExpression> subqueryAssembler) {

        List<TPreparedExpression> arguments = assembleExpressions(argumentNodes, columnContext, subqueryAssembler);
        TValidatedOverload overload;
        if (functionNode instanceof FunctionExpression) {
            FunctionExpression fexpr = (FunctionExpression) functionNode;
            overload = fexpr.getOverload();
        }
        else if (functionNode instanceof BooleanOperationExpression) {
            List<TPreptimeValue> inputPreptimeValues = new ArrayList<TPreptimeValue>(argumentNodes.size());
            for (ExpressionNode argument : argumentNodes) {
                inputPreptimeValues.add(argument.getPreptimeValue());
            }
            OverloadResult overloadResult = overloadResolver.get(functionName, inputPreptimeValues);
            overload = overloadResult.getOverload();
        }
        else if (functionNode instanceof IfElseExpression) {
            overload = ifElseValidated;
        }
        else {
            throw new AssertionError(functionNode);
        }
         TInstance resultInstance = functionNode.getPreptimeValue().instance();
        return new TPreparedFunction(overload, resultInstance, arguments, queryContext);
    }

    @Override
    protected TPreparedExpression assembleCastExpression(CastExpression castExpression,
                                                         ColumnExpressionContext columnContext,
                                                         SubqueryOperatorAssembler<TPreparedExpression> subqueryAssembler) {
        TInstance toType = castExpression.getPreptimeValue().instance();
        TPreparedExpression expr = assembleExpression(castExpression.getOperand(), columnContext, subqueryAssembler);
        if (toType == null)
            return expr;
        TInstance sourceInstance = expr.resultType();
        if (!toType.equals(sourceInstance))
        {
            // Do type conversion.
            TCast tcast = overloadResolver.getTCast(sourceInstance, toType);
            if (tcast == null) {
                String castName = "CAST("
                        + sourceInstance.typeClass()
                        + " to " + toType.typeClass() + ')';
                throw new NoSuchMethodError(castName); // TODO should be a NoSuchCastError
            }
            expr = new TCastExpression(expr, tcast, toType, queryContext);
        }
        return expr;
    }

    @Override
    protected TPreparedExpression tryLiteral(ExpressionNode node) {
        TPreparedExpression result = null;
        TPreptimeValue tpv = node.getPreptimeValue();
        if (tpv != null) {
            TInstance instance = tpv.instance();
            PValueSource value = tpv.value();
            if (instance != null && value != null)
                result = new TPreparedLiteral(instance, value);
        }
        return result;
    }

    @Override
    protected TPreparedExpression literal(ConstantExpression expression) {
        TPreptimeValue ptval = expression.getPreptimeValue();
        return new TPreparedLiteral(ptval.instance(), ptval.value());
    }

    @Override
    protected TPreparedExpression variable(ParameterExpression expression) {
        return new TPreparedParameter(expression.getPosition(), expression.getPreptimeValue().instance());
    }

    @Override
    protected TPreparedExpression compare(TPreparedExpression left, Comparison comparison, TPreparedExpression right) {
        return new TComparisonExpression(left, comparison, right);
    }

    @Override
    protected TPreparedExpression collate(TPreparedExpression left, Comparison comparison, TPreparedExpression right, AkCollator collator) {
        return new TComparisonExpression(left,  comparison, right, collator);
    }

    @Override
    protected AkCollator collator(ComparisonCondition cond, TPreparedExpression left, TPreparedExpression right) {
        TInstance leftInstance = left.resultType();
        TInstance rightInstance = right.resultType();
        TClass tClass = leftInstance.typeClass();
        assert tClass.equals(rightInstance.typeClass())
                : tClass + " != " + rightInstance.typeClass();
        if (tClass.underlyingType() != PUnderlying.STRING)
            return null;
        CharacterTypeAttributes leftAttributes = StringAttribute.characterTypeAttributes(leftInstance);
        CharacterTypeAttributes rightAttributes = StringAttribute.characterTypeAttributes(rightInstance);
        return ExpressionTypes.mergeAkCollators(leftAttributes, rightAttributes);
    }

    @Override
    protected TPreparedExpression in(TPreparedExpression lhs, List<TPreparedExpression> rhs) {
        return TInExpression.prepare(lhs, rhs, queryContext);
    }

    @Override
    protected TPreparedExpression assembleFieldExpression(RowType rowType, int fieldIndex) {
        return new TPreparedField(rowType.typeInstanceAt(fieldIndex), fieldIndex);
    }

    @Override
    protected TPreparedExpression assembleBoundFieldExpression(RowType rowType, int rowIndex, int fieldIndex) {
        return new TPreparedBoundField(rowType, rowIndex, fieldIndex);
    }

    @Override
    public Operator assembleAggregates(Operator inputOperator, RowType rowType, int nkeys, List<String> names) {
        int naggrs = names.size();
        List<TAggregator> aggregators = new ArrayList<TAggregator>(naggrs);
        List<TInstance> outputInstances = new ArrayList<TInstance>(naggrs);
        for (int i = 0; i < naggrs; ++i) {
            int inputIndex = nkeys + i;
            TInstance inputInstance = rowType.typeInstanceAt(inputIndex);
            TAggregator aggr = overloadResolver.getAggregation(names.get(i), inputInstance.typeClass());
            TPreptimeValue preptimeValue = new TPreptimeValue(inputInstance);
            TInstance outputInstance = aggr.resultType(preptimeValue);
            aggregators.add(aggr);
            outputInstances.add(outputInstance);
        }
        return API.aggregate_Partial(
                inputOperator,
                rowType,
                nkeys,
                aggregators,
                outputInstances);
    }

    @Override
    public ConstantExpression evalNow(PlanContext planContext, ExpressionNode node) {
        if (node instanceof ConstantExpression)
            return (ConstantExpression)node;
        TPreparedExpression expr = assembleExpression(node, null, null);
        TPreptimeValue preptimeValue = expr.evaluateConstant(planContext.getQueryContext());
        if (preptimeValue == null)
            throw new AkibanInternalException("required constant expression: " + expr);
        PValueSource valueSource = preptimeValue.value();
        if (valueSource == null)
            throw new AkibanInternalException("required constant expression: " + expr);
        if (node instanceof ConditionExpression) {
            Boolean value = valueSource.isNull() ? null : valueSource.getBoolean();
            return new BooleanConstantExpression(value,
                    node.getSQLtype(),
                    node.getSQLsource());
        }
        else {
            return new ConstantExpression(preptimeValue);
        }
    }

    @Override
    protected Logger logger() {
        return logger;
    }
}<|MERGE_RESOLUTION|>--- conflicted
+++ resolved
@@ -82,17 +82,10 @@
     private final QueryContext queryContext;
 
     public NewExpressionAssembler(PlanContext planContext) {
-<<<<<<< HEAD
-        RulesContext rulesContext = planContext.getRulesContext();
-        this.overloadResolver = ((SchemaRulesContext)rulesContext).getOverloadResolver();
-        this.queryContext = planContext.getQueryContext();
-        this.planContext = planContext;
-=======
         super(planContext);
         RulesContext rulesContext = planContext.getRulesContext();
         overloadResolver = ((SchemaRulesContext)rulesContext).getOverloadResolver();
         queryContext = planContext.getQueryContext();
->>>>>>> 07e65785
     }
 
     @Override
