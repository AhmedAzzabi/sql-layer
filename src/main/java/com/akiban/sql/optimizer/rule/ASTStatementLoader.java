--- conflicted
+++ resolved
@@ -826,13 +826,8 @@
             Comparison comp = Comparison.EQ;
             List<ExpressionNode> operands = null;
             ExpressionNode operand = null;
-<<<<<<< HEAD
-            boolean needOperand = false;
+            boolean needOperand = false, multipleOperands = false;
             //ConditionList innerConds = null;
-=======
-            boolean needOperand = false, multipleOperands = false;
-            ConditionList innerConds = null;
->>>>>>> 5c9cbecd
             switch (subqueryNode.getSubqueryType()) {
             case EXISTS:
                 break;
