/**
 * END USER LICENSE AGREEMENT (“EULA”)
 *
 * READ THIS AGREEMENT CAREFULLY (date: 9/13/2011):
 * http://www.akiban.com/licensing/20110913
 *
 * BY INSTALLING OR USING ALL OR ANY PORTION OF THE SOFTWARE, YOU ARE ACCEPTING
 * ALL OF THE TERMS AND CONDITIONS OF THIS AGREEMENT. YOU AGREE THAT THIS
 * AGREEMENT IS ENFORCEABLE LIKE ANY WRITTEN AGREEMENT SIGNED BY YOU.
 *
 * IF YOU HAVE PAID A LICENSE FEE FOR USE OF THE SOFTWARE AND DO NOT AGREE TO
 * THESE TERMS, YOU MAY RETURN THE SOFTWARE FOR A FULL REFUND PROVIDED YOU (A) DO
 * NOT USE THE SOFTWARE AND (B) RETURN THE SOFTWARE WITHIN THIRTY (30) DAYS OF
 * YOUR INITIAL PURCHASE.
 *
 * IF YOU WISH TO USE THE SOFTWARE AS AN EMPLOYEE, CONTRACTOR, OR AGENT OF A
 * CORPORATION, PARTNERSHIP OR SIMILAR ENTITY, THEN YOU MUST BE AUTHORIZED TO SIGN
 * FOR AND BIND THE ENTITY IN ORDER TO ACCEPT THE TERMS OF THIS AGREEMENT. THE
 * LICENSES GRANTED UNDER THIS AGREEMENT ARE EXPRESSLY CONDITIONED UPON ACCEPTANCE
 * BY SUCH AUTHORIZED PERSONNEL.
 *
 * IF YOU HAVE ENTERED INTO A SEPARATE WRITTEN LICENSE AGREEMENT WITH AKIBAN FOR
 * USE OF THE SOFTWARE, THE TERMS AND CONDITIONS OF SUCH OTHER AGREEMENT SHALL
 * PREVAIL OVER ANY CONFLICTING TERMS OR CONDITIONS IN THIS AGREEMENT.
 */

package com.akiban.sql.optimizer.rule;

import com.akiban.ais.model.Column;
import com.akiban.ais.model.ColumnContainer;
import com.akiban.qp.operator.QueryContext;
import com.akiban.server.error.AkibanInternalException;
import com.akiban.server.t3expressions.OverloadResolver;
import com.akiban.server.t3expressions.OverloadResolver.OverloadResult;
import com.akiban.server.types.AkType;
import com.akiban.server.types3.ErrorHandlingMode;
import com.akiban.server.types3.LazyList;
import com.akiban.server.types3.LazyListBase;
import com.akiban.server.types3.TAggregator;
import com.akiban.server.types3.TCast;
import com.akiban.server.types3.TClass;
import com.akiban.server.types3.TExecutionContext;
import com.akiban.server.types3.TInstance;
import com.akiban.server.types3.TOverloadResult;
import com.akiban.server.types3.TPreptimeContext;
import com.akiban.server.types3.TPreptimeValue;
import com.akiban.server.types3.aksql.aktypes.AkBool;
import com.akiban.server.types3.common.types.StringAttribute;
import com.akiban.server.types3.mcompat.mtypes.MString;
import com.akiban.server.types3.pvalue.PValue;
import com.akiban.server.types3.pvalue.PValueSource;
import com.akiban.server.types3.pvalue.PValueSources;
import com.akiban.server.types3.texpressions.TValidatedOverload;
import com.akiban.sql.optimizer.TypesTranslation;
import com.akiban.sql.optimizer.plan.AggregateFunctionExpression;
import com.akiban.sql.optimizer.plan.AggregateSource;
import com.akiban.sql.optimizer.plan.AnyCondition;
import com.akiban.sql.optimizer.plan.BasePlanWithInput;
import com.akiban.sql.optimizer.plan.BooleanConstantExpression;
import com.akiban.sql.optimizer.plan.BooleanOperationExpression;
import com.akiban.sql.optimizer.plan.CastCondition;
import com.akiban.sql.optimizer.plan.CastExpression;
import com.akiban.sql.optimizer.plan.ColumnExpression;
import com.akiban.sql.optimizer.plan.ColumnSource;
import com.akiban.sql.optimizer.plan.ComparisonCondition;
import com.akiban.sql.optimizer.plan.ConstantExpression;
import com.akiban.sql.optimizer.plan.Distinct;
import com.akiban.sql.optimizer.plan.ExistsCondition;
import com.akiban.sql.optimizer.plan.ExpressionNode;
import com.akiban.sql.optimizer.plan.ExpressionRewriteVisitor;
import com.akiban.sql.optimizer.plan.ExpressionsSource;
import com.akiban.sql.optimizer.plan.FunctionExpression;
import com.akiban.sql.optimizer.plan.IfElseExpression;
import com.akiban.sql.optimizer.plan.InListCondition;
import com.akiban.sql.optimizer.plan.InsertStatement;
import com.akiban.sql.optimizer.plan.Limit;
import com.akiban.sql.optimizer.plan.NullSource;
import com.akiban.sql.optimizer.plan.ParameterCondition;
import com.akiban.sql.optimizer.plan.ParameterExpression;
import com.akiban.sql.optimizer.plan.PlanNode;
import com.akiban.sql.optimizer.plan.PlanVisitor;
import com.akiban.sql.optimizer.plan.Project;
import com.akiban.sql.optimizer.plan.ResultSet;
import com.akiban.sql.optimizer.plan.ResultSet.ResultField;
import com.akiban.sql.optimizer.plan.Subquery;
import com.akiban.sql.optimizer.plan.SubqueryResultSetExpression;
import com.akiban.sql.optimizer.plan.SubquerySource;
import com.akiban.sql.optimizer.plan.SubqueryValueExpression;
import com.akiban.sql.optimizer.plan.TableSource;
import com.akiban.sql.optimizer.plan.TypedPlan;
import com.akiban.sql.optimizer.plan.UpdateStatement;
import com.akiban.sql.optimizer.plan.UpdateStatement.UpdateColumn;
import com.akiban.sql.optimizer.rule.ConstantFolder.NewFolder;
import com.akiban.sql.optimizer.rule.PlanContext.WhiteboardMarker;
import com.akiban.sql.optimizer.rule.PlanContext.DefaultWhiteboardMarker;
import com.akiban.sql.types.DataTypeDescriptor;
import com.akiban.sql.types.CharacterTypeAttributes;
import com.akiban.util.SparseArray;
import com.google.common.base.Objects;
import org.slf4j.Logger;
import org.slf4j.LoggerFactory;

import java.util.ArrayList;
import java.util.BitSet;
import java.util.Collections;
import java.util.List;

public final class OverloadAndTInstanceResolver extends BaseRule {
    private static final Logger logger = LoggerFactory.getLogger(OverloadAndTInstanceResolver.class);

    @Override
    protected Logger getLogger() {
        return logger;
    }

    @Override
    public void apply(PlanContext plan) {
        NewFolder folder = new NewFolder(plan);
<<<<<<< HEAD
        ResolvingVistor resolvingVistor = new ResolvingVistor(plan, folder);
        plan.putWhiteboard(RESOLVER_MARKER, resolvingVistor);
        resolvingVistor.resolve(plan.getPlan());
        new TopLevelCastingVistor(folder, resolvingVistor.parametersSync).apply(plan.getPlan());
=======
        ResolvingVisitor resolvingVisitor = new ResolvingVisitor(plan, folder);
        folder.initResolvingVisitor(resolvingVisitor);
        plan.putWhiteboard(RESOLVER_MARKER, resolvingVisitor);
        resolvingVisitor.resolve(plan.getPlan());
        new TopLevelCastingVisitor(folder, resolvingVisitor.parametersSync).apply(plan.getPlan());
>>>>>>> 6b56afc5
        plan.getPlan().accept(ParameterCastInliner.instance);
    }

    public static final WhiteboardMarker<ExpressionRewriteVisitor> RESOLVER_MARKER = 
        new DefaultWhiteboardMarker<ExpressionRewriteVisitor>();

    public static ExpressionRewriteVisitor getResolver(PlanContext plan) {
        return plan.getWhiteboard(RESOLVER_MARKER);
    }

<<<<<<< HEAD
    static class ResolvingVistor implements PlanVisitor, ExpressionRewriteVisitor {
=======
    static class ResolvingVisitor implements PlanVisitor, ExpressionRewriteVisitor {
>>>>>>> 6b56afc5

        private NewFolder folder;
        private OverloadResolver resolver;
        private QueryContext queryContext;
        private ParametersSync parametersSync;

        ResolvingVisitor(PlanContext context, NewFolder folder) {
            this.folder = folder;
            SchemaRulesContext src = (SchemaRulesContext)context.getRulesContext();
            resolver = src.getOverloadResolver();
            parametersSync = new ParametersSync(resolver);
            this.queryContext = context.getQueryContext();
        }

        public void resolve(PlanNode root) {
            root.accept(this);
        }

        @Override
        public boolean visitChildrenFirst(ExpressionNode n) {
            return true;
        }

        @Override
        public boolean visitEnter(PlanNode n) {
            return visit(n);
        }

        @Override
        public boolean visitLeave(PlanNode n) {
            if (n instanceof ResultSet) {
                ResultSet rs = (ResultSet) n;
                TypedPlan typedInput = findTypedPlanNode(rs);
                if (typedInput != null) {
                    List<ResultField> rsFields = rs.getFields();
                    assert rsFields.size() == typedInput.nFields() : rsFields + " not applicable to " + typedInput;
                    for (int i = 0, size = rsFields.size(); i < size; i++) {
                        ResultField rsField = rsFields.get(i);
                        rsField.setTInstance(typedInput.getTypeAt(i));
                    }
                }
                else {
                    logger.warn("no Project node found for ResultSet: {}", rs);
                }
            }
            else if (n instanceof ExpressionsSource) {
                handleExpressionsSource((ExpressionsSource)n);
            }
            return true;
        }

        private TypedPlan findTypedPlanNode(PlanNode n) {
            while (true) {
                if (n instanceof TypedPlan)
                    return (TypedPlan) n;
                if ( (n instanceof ResultSet)
                        || (n instanceof Limit)
                        || (n instanceof Distinct))
                    n = ((BasePlanWithInput)n).getInput();
                else
                    return null;
            }
        }

        @Override
        public boolean visit(PlanNode n) {
            return true;
        }

        @Override
        public ExpressionNode visit(ExpressionNode n) {
            if (n instanceof CastExpression)
                n = handleCastExpression((CastExpression) n);
            else if (n instanceof FunctionExpression)
                n = handleFunctionExpression((FunctionExpression) n);
            else if (n instanceof IfElseExpression)
                n = handleIfElseExpression((IfElseExpression) n);
            else if (n instanceof AggregateFunctionExpression)
                n = handleAggregateFunctionExpression((AggregateFunctionExpression) n);
            else if (n instanceof ExistsCondition)
                n = handleExistsCondition((ExistsCondition) n);
            else if (n instanceof SubqueryValueExpression)
                n = handleSubqueryValueExpression((SubqueryValueExpression) n);
            else if (n instanceof SubqueryResultSetExpression)
                n = handleSubqueryResultSetExpression((SubqueryResultSetExpression) n);
            else if (n instanceof AnyCondition)
                n = handleAnyCondition((AnyCondition) n);
            else if (n instanceof ComparisonCondition)
                n = handleComparisonCondition((ComparisonCondition) n);
            else if (n instanceof ColumnExpression)
                n = handleColumnExpression((ColumnExpression) n);
            else if (n instanceof InListCondition)
                n = handleInListCondition((InListCondition) n);
            else if (n instanceof ParameterCondition)
                n = handleParameterCondition((ParameterCondition) n);
            else if (n instanceof ParameterExpression)
                n = handleParameterExpression((ParameterExpression) n);
            else if (n instanceof BooleanOperationExpression)
                n = handleBooleanOperationExpression((BooleanOperationExpression) n);
            else if (n instanceof BooleanConstantExpression)
                n = handleBooleanConstantExpression((BooleanConstantExpression) n);
            else if (n instanceof ConstantExpression)
                n = handleConstantExpression((ConstantExpression) n);
            else
                logger.warn("unrecognized ExpressionNode subclass: {}", n.getClass());

            n = folder.foldConstants(n);
            // Set nullability of TInstance if it hasn't been given explicitly
            // At the same time, update the node's DataTypeDescriptor to match its TInstance
            TPreptimeValue tpv = n.getPreptimeValue();
            if (tpv != null) {
                TInstance tInstance = tpv.instance();
                if ((n.getSQLtype() != null) &&
                    (n.getSQLtype().getCharacterAttributes() != null) &&
                    (n.getSQLtype().getCharacterAttributes().getCollationDerivation() == CharacterTypeAttributes.CollationDerivation.EXPLICIT)) {
                    // Apply result of explicit COLLATE, which will otherwise get lost.
                    // No way to mutate the existing instance, so replace entire tpv.
                    tInstance = StringAttribute.copyWithCollation(tInstance, n.getSQLtype().getCharacterAttributes());
                    tpv = new TPreptimeValue(tInstance, tpv.value());
                    n.setPreptimeValue(tpv);
                }
                if (tInstance != null) {
                    if (tInstance.nullability() == null)
                        tInstance.setNullable(n.getSQLtype().isNullable());
                    DataTypeDescriptor newDtd = tInstance.dataTypeDescriptor();
                    n.setSQLtype(newDtd);
                }
            }
            return n;
        }

        private void handleExpressionsSource(ExpressionsSource node) {
            // For each field, we'll fold the instances of that field per row into common types. At the same time,
            // we'll record on a per-field basis whether any expressions of that field need to be casted (that is,
            // are not the eventual common type). If so, we'll do the casts in a second pass; if we tried to do them
            // all in the same path, some fields could end up with unnecessary (and potentially wrong) chained casts.
            // A null TInstance means an unknown type, which could be a parameter, a literal NULL or of course the
            // initial fold state.

            List<List<ExpressionNode>> rows = node.getExpressions();
            List<ExpressionNode> firstRow = rows.get(0);
            int nfields = firstRow.size();
            TInstance[] instances = new TInstance[nfields];
            BitSet needCasts = new BitSet(nfields);

            // First pass. Assume that instances[f] contains the TInstance of the top operand at field f. This could
            // be null, if that operand doesn't have a type; this is definitely true of the first row, but it can
            // also happen if an ExpressionNode is a constant NULL.
            for (int rownum = 0, expressionsSize = rows.size(); rownum < expressionsSize; rownum++) {
                List<ExpressionNode> row = rows.get(rownum);
                assert row.size() == nfields : "jagged rows: " + node;
                for (int field = 0; field < nfields; ++field) {
                    TInstance botInstance = tinst(row.get(field));
                    if (botInstance == null) {
                        // type is unknown (parameter or literal NULL), so it doesn't participate in determining a
                        // type, but a cast is needed.
                        needCasts.set(field);
                        continue;
                    }
                    // If the two are the same, we know we don't need to cast them.
                    // This logic also handles the case where both are null, which is not a valid argument
                    // to resolver.commonTClass.
                    if (Objects.equal(instances[field], botInstance))
                        continue;

                    TClass topClass = tclass(instances[field]);
                    TClass botClass = tclass(botInstance);

                    TClass commonTClass = resolver.commonTClass(topClass, botClass);
                    if (commonTClass == null) {
                        throw new AkibanInternalException("no common type found found between row " + (rownum-1)
                        + " and " + rownum + " at field " + field);
                    }
                    // The two rows have different TClasses at this index, so we'll need at least one of them to
                    // be casted. Only applies if both are non-null, though.
                    if ( (topClass != null) && (botClass != null) )
                        needCasts.set(field);

                    Boolean topIsNullable = (instances[field] == null) ? null : instances[field].nullability();
                    Boolean botIsNullable = botInstance.nullability();
                    // need to set a new instances[field]. Rules:
                    // - if topClass and botClass are the same as common, use picking algorithm
                    // - else, if one of them == commonTClass, use topInstance or botInstance (whichever is == common)
                    // - else, use commonTClass.instance()
                    boolean topIsCommon = (topClass == commonTClass);
                    boolean botIsCommon = (botClass == commonTClass);
                    if (topIsCommon && botIsCommon) {
                        instances[field] = topClass.pickInstance(instances[field], botInstance);
                    }
                    else if (botIsCommon) {
                        instances[field] = botInstance;
                    }
                    else if (!topIsCommon) { // this of this as "else if (topIsBottom) { <noop> } else { ..."
                        instances[field] = commonTClass.instance();
                    }

                    // See if the top instance is not nullable but should be
                    if (instances[field] != null) {
                        Boolean isNullable;
                        if (topIsNullable == null)
                            isNullable = botIsNullable;
                        else if (botIsNullable == null)
                            isNullable = topIsNullable;
                        else
                            isNullable = topIsNullable || botIsNullable;
                        instances[field].setNullable(isNullable);
                    }
                }
            }

            // See if we need any casts
            if (!needCasts.isEmpty()) {
                for (List<ExpressionNode> row : rows) {
                    for (int field = 0; field < nfields; ++field) {
                        if (needCasts.get(field) && instances[field] != null) {
                            ExpressionNode orig = row.get(field);
                            ExpressionNode cast = castTo(orig, instances[field], folder, parametersSync);
                            row.set(field, cast);
                        }
                    }
                }
            }
            node.setTInstances(instances);
        }

        ExpressionNode handleCastExpression(CastExpression expression) {
            DataTypeDescriptor dtd = expression.getSQLtype();
            TInstance instance = TypesTranslation.toTInstance(dtd);
            expression.setPreptimeValue(new TPreptimeValue(instance));
            return finishCast(expression, folder, parametersSync);
        }

        ExpressionNode handleFunctionExpression(FunctionExpression expression) {
            List<ExpressionNode> operands = expression.getOperands();
            List<TPreptimeValue> operandClasses = new ArrayList<TPreptimeValue>(operands.size());
            for (ExpressionNode operand : operands)
                operandClasses.add(operand.getPreptimeValue());

            OverloadResult resolutionResult = resolver.get(expression.getFunction(), operandClasses);

            // cast operands
            for (int i = 0, operandsSize = operands.size(); i < operandsSize; i++) {
                TInstance targetType = resolutionResult.getTypeClass(i);
                if (targetType != null) {
                    ExpressionNode operand = castTo(operands.get(i), targetType, folder, parametersSync);
                    operands.set(i, operand);
                }
            }

            TValidatedOverload overload = resolutionResult.getOverload();
            expression.setOverload(overload);

            final List<TPreptimeValue> operandValues = new ArrayList<TPreptimeValue>(operands.size());
            List<TInstance> operandInstances = new ArrayList<TInstance>(operands.size());
            boolean anyOperandsNullable = false;
            for (ExpressionNode operand : operands) {
                TPreptimeValue preptimeValue = operand.getPreptimeValue();
                operandValues.add(preptimeValue);
                operandInstances.add(preptimeValue.instance());
                if (Boolean.TRUE.equals(preptimeValue.isNullable()))
                    anyOperandsNullable = true;
            }

            TOverloadResult overloadResultStrategy = overload.resultStrategy();
            TInstance resultInstance;
            TInstance castTo;

            TPreptimeContext context = new TPreptimeContext(operandInstances, queryContext);
            switch (overloadResultStrategy.category()) {
            case CUSTOM:
                TInstance castSource = overloadResultStrategy.customRuleCastSource();
                if (castSource == null) {
                    castTo = null;
                    resultInstance = overloadResultStrategy.customRule().resultInstance(operandValues, context);
                }
                else {
                    castTo = overloadResultStrategy.customRule().resultInstance(operandValues, context);
                    resultInstance = castSource;
                }
                break;
            case FIXED:
                resultInstance = overloadResultStrategy.fixed();
                castTo = null;
                break;
            case PICKING:
                resultInstance = resolutionResult.getPickedInstance();
                castTo = null;
                break;
            default:
                throw new AssertionError(overloadResultStrategy.category());
            }
            context.setOutputType(resultInstance);
            if (resultInstance.nullability() == null) {
                resultInstance.setNullable(anyOperandsNullable);
            }
            overload.finishPreptimePhase(context);

            // Put the preptime value, possibly including nullness, into the expression. The constant folder
            // will use it.
            LazyList<TPreptimeValue> lazyInputs = new LazyListBase<TPreptimeValue>() {
                @Override
                public TPreptimeValue get(int i) {
                    return operandValues.get(i);
                }

                @Override
                public int size() {
                    return operandValues.size();
                }
            };

            TPreptimeValue preptimeValue = overload.evaluateConstant(context, overload.filterInputs(lazyInputs));
            if (preptimeValue == null)
                preptimeValue = new TPreptimeValue(resultInstance);
            else
                assert resultInstance.equals(preptimeValue.instance())
                        : resultInstance + " != " + preptimeValue.instance();

            expression.setPreptimeValue(preptimeValue);
            
            SparseArray<Object> values = context.getValues();
            if ((values != null) && !values.isEmpty())
                expression.setPreptimeValues(values);

            if (castTo == null) {
                return expression;
            }
            else {
                return castTo(expression, castTo, folder, parametersSync);
            }
        }

        ExpressionNode handleIfElseExpression(IfElseExpression expression) {
            ExpressionNode thenExpr = expression.getThenExpression();
            ExpressionNode elseExpr = expression.getElseExpression();

            // constant-fold if the condition is constant
            PValueSource conditionVal = pval(expression.getTestCondition());
            if (conditionVal != null) {
                boolean conditionMet = conditionVal.getBoolean(false);
                return conditionMet ? thenExpr : elseExpr;
            }

            TInstance commonInstance = commonInstance(resolver, tinst(thenExpr), tinst(elseExpr));
            if (commonInstance == null)
                return new ConstantExpression(null, AkType.NULL); // both types are unknown, so result is unknown

            thenExpr = castTo(thenExpr, commonInstance, folder, parametersSync);
            elseExpr = castTo(elseExpr, commonInstance, folder, parametersSync);

            expression.setThenExpression(thenExpr);
            expression.setElseExpression(elseExpr);

            expression.setPreptimeValue(new TPreptimeValue(commonInstance));
            return expression;
        }

        ExpressionNode handleAggregateFunctionExpression(AggregateFunctionExpression expression) {
            ExpressionNode operand = expression.getOperand();
            TInstance resultType;
            if (operand == null) {
                TAggregator tAggregator = resolver.getAggregation(expression.getFunction(), null);
                resultType = tAggregator.resultType(null);
                expression.setPreptimeValue(new TPreptimeValue(resultType));
            }
            else {
                TClass inputTClass = tclass(operand);
                TAggregator tAggregator = resolver.getAggregation(expression.getFunction(), inputTClass);
                TClass aggrTypeClass = tAggregator.getTypeClass();
                if (aggrTypeClass != null && !aggrTypeClass.equals(inputTClass)) {
                    operand = castTo(operand, aggrTypeClass, folder, parametersSync);
                    expression.setOperand(operand);
                }
                resultType = tAggregator.resultType(operand.getPreptimeValue());
            }
            expression.setPreptimeValue(new TPreptimeValue(resultType));
            return expression;
        }

        ExpressionNode handleExistsCondition(ExistsCondition expression) {
            return boolExpr(expression);
        }

        ExpressionNode handleSubqueryValueExpression(SubqueryValueExpression expression) {
            TypedPlan typedSubquery = findTypedPlanNode(expression.getSubquery().getInput());
            TPreptimeValue tpv;
            assert typedSubquery.nFields() == 1 : typedSubquery;
            if (typedSubquery instanceof Project) {
                Project project = (Project) typedSubquery;
                List<ExpressionNode> projectFields = project.getFields();
                assert projectFields.size() == 1 : projectFields;
                tpv = projectFields.get(0).getPreptimeValue();
            }
            else {
                tpv = new TPreptimeValue(typedSubquery.getTypeAt(0));
            }
            expression.setPreptimeValue(tpv);
            return expression;
        }

        ExpressionNode handleSubqueryResultSetExpression(SubqueryResultSetExpression expression) {
            TPreptimeValue tpv = new TPreptimeValue(TypesTranslation.toTInstance(expression.getSQLtype()));
            expression.setPreptimeValue(tpv);
            return expression;
        }

        ExpressionNode handleAnyCondition(AnyCondition expression) {
            return boolExpr(expression);
        }

        ExpressionNode handleComparisonCondition(ComparisonCondition expression) {
            ExpressionNode left = expression.getLeft();
            ExpressionNode right = expression.getRight();
            TInstance leftTInst = tinst(left);
            TInstance rightTInst = tinst(right);
            if (TClass.comparisonNeedsCasting(leftTInst, rightTInst)) {
                boolean needCasts = true;
                if ( (left.getClass() == ColumnExpression.class)&& (right.getClass() == ConstantExpression.class)) {
                    // Left is a Column, right is a Constant. Ideally, we'd like to keep the Column as a Column,
                    // and not a CAST(Column AS _) -- otherwise, we can't use it in an index lookup.
                    // So, try to cast the const to the column's type. To do this, CAST(Const -> Column) must be
                    // indexFriendly, *and* casting this result back to the original Const type must equal the same
                    // const.
                    if (resolver.getRegistry().isIndexFriendly(tclass(leftTInst), tclass(rightTInst))) {
                        TInstance columnType = tinst(left);
                        TInstance constType = tinst(right);
                        TCast constToCol = resolver.getTCast(constType, columnType);
                        if (constToCol != null) {
                            TCast colToConst = resolver.getTCast(columnType, constType);
                            if (colToConst != null) {
                                TPreptimeValue constValue = right.getPreptimeValue();
                                PValueSource asColType = castValue(constToCol, constValue, columnType);
                                TPreptimeValue asColTypeTpv = (asColType == null)
                                        ? null
                                        : new TPreptimeValue(columnType, asColType);
                                PValueSource backToConstType = castValue(colToConst, asColTypeTpv, constType);
                                if (PValueSources.areEqual(constValue.value(), backToConstType, constType)) {
                                    TPreptimeValue constTpv = new TPreptimeValue(columnType, asColType);
                                    ConstantExpression constCasted = new ConstantExpression(constTpv);
                                    expression.setRight(constCasted);
                                    assert columnType.equals(tinst(expression.getRight()));
                                    needCasts = false;
                                }
                            }
                        }
                    }
                }
                if (needCasts) {
                    TInstance common = commonInstance(resolver, left, right);
                    if (common == null) {
                        // TODO this means we have something like '? = ?' or '? = NULL'. What to do? Varchar for now?
                        common = MString.VARCHAR.instance();
                    }
                    left = castTo(left, common, folder, parametersSync);
                    right = castTo(right, common, folder, parametersSync);
                    expression.setLeft(left);
                    expression.setRight(right);
                }
            }

            return boolExpr(expression);
        }

        ExpressionNode handleColumnExpression(ColumnExpression expression) {
            Column column = expression.getColumn();
            ColumnSource columnSource = expression.getTable();
            if (column != null) {
                assert columnSource instanceof TableSource : columnSource;
                expression.setPreptimeValue(new TPreptimeValue(column.tInstance()));
            }
            else if (columnSource instanceof AggregateSource) {
                AggregateSource aggTable = (AggregateSource) columnSource;
                TPreptimeValue ptv = aggTable.getField(expression.getPosition()).getPreptimeValue();
                expression.setPreptimeValue(ptv);
            }
            else if (columnSource instanceof SubquerySource) {
                TPreptimeValue tpv;
                Subquery subquery = ((SubquerySource)columnSource).getSubquery();
                TypedPlan typedSubquery = findTypedPlanNode(subquery.getInput());
                if (typedSubquery != null) {
                    tpv = new TPreptimeValue(typedSubquery.getTypeAt(expression.getPosition()));
                }
                else {
                    logger.warn("no Project found for subquery: {}", columnSource);
                    tpv = new TPreptimeValue(TypesTranslation.toTInstance(expression.getSQLtype()));
                }
                expression.setPreptimeValue(tpv);
                return expression;
            }
            else if (columnSource instanceof NullSource) {
                expression.setPreptimeValue(new TPreptimeValue(null));
                return expression;
            }
            else if (columnSource instanceof Project) {
                Project pTable = (Project) columnSource;
                TPreptimeValue ptv = pTable.getFields().get(expression.getPosition()).getPreptimeValue();
                expression.setPreptimeValue(ptv);
            }
            else if (columnSource instanceof ExpressionsSource) {
                ExpressionsSource exprsTable = (ExpressionsSource) columnSource;
                List<List<ExpressionNode>> expressions = exprsTable.getExpressions();
                TPreptimeValue tpv;
                if (expressions.size() == 1) {
                    // get the TPV straight from the expression, since there's just one row
                    tpv = expressions.get(0).get(expression.getPosition()).getPreptimeValue();
                }
                else {
                    TInstance tInstance = exprsTable.getTypeAt(expression.getPosition());
                    tpv = new TPreptimeValue(tInstance);
                }
                expression.setPreptimeValue(tpv);
            }
            else {
                throw new AssertionError(columnSource + "(" + columnSource.getClass() + ")");
            }
            return expression;
        }

        ExpressionNode handleInListCondition(InListCondition expression) {
            return boolExpr(expression);
        }

        ExpressionNode handleParameterCondition(ParameterCondition expression) {
            parametersSync.uninferred(expression);
            return castTo(expression, AkBool.INSTANCE.instance(),
                          folder, parametersSync);
        }

        ExpressionNode handleParameterExpression(ParameterExpression expression) {
            parametersSync.uninferred(expression);
            return expression;
        }

        ExpressionNode handleBooleanOperationExpression(BooleanOperationExpression expression) {
            return boolExpr(expression);
        }

        ExpressionNode handleBooleanConstantExpression(BooleanConstantExpression expression) {
            return boolExpr(expression);
        }

        ExpressionNode handleConstantExpression(ConstantExpression expression) {
            // will be lazily loaded as necessary
            return expression;
        }

        private static PValueSource pval(ExpressionNode expression) {
            return expression.getPreptimeValue().value();
        }
    }

    private static PValueSource castValue(TCast cast, TPreptimeValue source, TInstance targetInstance) {
        if (source == null)
            return null;
        boolean targetsMatch = targetInstance.typeClass() == cast.targetClass();
        boolean sourcesMatch = source.instance().typeClass() == cast.sourceClass();
        if ( (!targetsMatch) || (!sourcesMatch) )
            throw new IllegalArgumentException("cast <" + cast + "> not applicable to CAST(" + source + " AS " + targetInstance);

        TExecutionContext context = new TExecutionContext(
                null,
                Collections.singletonList(source.instance()),
                targetInstance,
                null, // TODO
                ErrorHandlingMode.ERROR,
                ErrorHandlingMode.ERROR,
                ErrorHandlingMode.ERROR
        );
        PValue result = new PValue(targetInstance.typeClass().underlyingType());
        try {
            cast.evaluate(context, source.value(), result);
        } catch (Exception e) {
            if (logger.isTraceEnabled()) {
                logger.trace("while casting values " + source + " to " + targetInstance + " using " + cast, e);
            }
            result = null;
        }
        return result;
    }

    private static ExpressionNode boolExpr(ExpressionNode expression) {
        expression.setPreptimeValue(new TPreptimeValue(AkBool.INSTANCE.instance()));
        return expression;
    }

    static class TopLevelCastingVisitor implements PlanVisitor {

        private List<? extends ColumnContainer> targetColumns;
        private NewFolder folder;
        private ParametersSync parametersSync;

        TopLevelCastingVisitor(NewFolder folder, ParametersSync parametersSync) {
            this.folder = folder;
            this.parametersSync = parametersSync;
        }

        public void apply(PlanNode plan) {
            plan.accept(this);
        }

        // PlanVisitor

        @Override
        public boolean visitEnter(PlanNode n) {
            // set up the targets
            if (n instanceof InsertStatement) {
                InsertStatement insert = (InsertStatement) n;
                setTargets(insert.getTargetColumns());
            }
            else if (n instanceof UpdateStatement) {
                UpdateStatement update = (UpdateStatement) n;
                setTargets(update.getUpdateColumns());
                for (UpdateColumn updateColumn : update.getUpdateColumns()) {
                    Column target = updateColumn.getColumn();
                    ExpressionNode value = updateColumn.getExpression();
                    ExpressionNode casted = castTo(value, target.tInstance().typeClass(), folder, parametersSync);
                    if (casted != value)
                        updateColumn.setExpression(casted);
                }
            }

            // use the targets
            if (targetColumns != null) {
                if (n instanceof Project)
                    handleProject((Project) n);
                else if (n instanceof ExpressionsSource)
                    handleExpressionSource((ExpressionsSource) n);
            }
            return true;
        }

        @Override
        public boolean visitLeave(PlanNode n) {
            return true;
        }

        private void handleExpressionSource(ExpressionsSource source) {
            for (List<ExpressionNode> row : source.getExpressions()) {
                castToTarget(row, source);
            }
        }

        private void castToTarget(List<ExpressionNode> row, TypedPlan plan) {
            for (int i = 0, ncols = row.size(); i < ncols; ++i) {
                Column target = targetColumns.get(i).getColumn();
                ExpressionNode column = row.get(i);
                ExpressionNode casted = castTo(column, target.tInstance(), folder, parametersSync);
                row.set(i, casted);
                plan.setTypeAt(i, casted.getPreptimeValue());
            }
        }

        private void handleProject(Project source) {
            castToTarget(source.getFields(), source);
        }

        @Override
        public boolean visit(PlanNode n) {
            return true;
        }

        private void setTargets(List<? extends ColumnContainer> targetColumns) {
            assert this.targetColumns == null : this.targetColumns;
            this.targetColumns = targetColumns;
        }
    }

    private static class ParameterCastInliner implements PlanVisitor, ExpressionRewriteVisitor {

        private static final ParameterCastInliner instance = new ParameterCastInliner();

        // ExpressionRewriteVisitor

        @Override
        public ExpressionNode visit(ExpressionNode n) {
            if (n instanceof CastExpression) {
                CastExpression cast = (CastExpression) n;
                ExpressionNode operand = cast.getOperand();
                if (operand instanceof ParameterExpression) {
                    TInstance castTarget = tinst(cast);
                    TInstance parameterType = tinst(operand);
                    if (castTarget.equals(parameterType))
                        n = operand;
                }
            }
            return n;
        }

        @Override
        public boolean visitChildrenFirst(ExpressionNode n) {
            return false;
        }

        // PlanVisitor

        @Override
        public boolean visitEnter(PlanNode n) {
            return true;
        }

        @Override
        public boolean visitLeave(PlanNode n) {
            return true;
        }

        @Override
        public boolean visit(PlanNode n) {
            return true;
        }
    }

    private static ExpressionNode castTo(ExpressionNode expression, TClass targetClass, NewFolder folder,
                                  ParametersSync parametersSync)
    {
        if (targetClass == tclass(expression))
            return expression;
        return castTo(expression, targetClass.instance(), folder, parametersSync);
    }

    private static ExpressionNode castTo(ExpressionNode expression, TInstance targetInstance, NewFolder folder,
                                  ParametersSync parametersSync)
    {
        // parameters and literal nulls have no type, so just set the type -- they'll be polymorphic about it.
        if (expression instanceof ParameterExpression) {
            targetInstance.setNullable(true);
            CastExpression castExpression = 
                newCastExpression(expression, targetInstance);
            castExpression.setPreptimeValue(new TPreptimeValue(targetInstance));
            targetInstance.setNullable(true);
            parametersSync.set(expression, targetInstance);
            return castExpression;
        }
        if (expression instanceof NullSource) {
            PValueSource nullSource = PValueSources.getNullSource(targetInstance.typeClass().underlyingType());
            expression.setPreptimeValue(new TPreptimeValue(targetInstance, nullSource));
            return expression;
        }

        if (targetInstance.equalsExcludingNullable(tinst(expression)))
            return expression;
        DataTypeDescriptor sqlType = expression.getSQLtype();
        targetInstance.setNullable(sqlType == null || sqlType.isNullable());
        CastExpression castExpression = 
            newCastExpression(expression, targetInstance);
        castExpression.setPreptimeValue(new TPreptimeValue(targetInstance));
        ExpressionNode result = finishCast(castExpression, folder, parametersSync);
        result = folder.foldConstants(result);
        return result;
    }
    
    private static CastExpression newCastExpression(ExpressionNode expression, TInstance targetInstance) {
        if (targetInstance.typeClass() == AkBool.INSTANCE)
            // Allow use as a condition.
            return new CastCondition(expression, targetInstance.dataTypeDescriptor(), expression.getSQLsource());
        else
            return new CastExpression(expression, targetInstance.dataTypeDescriptor(), expression.getSQLsource());
    }

    private static ExpressionNode finishCast(CastExpression castNode, NewFolder folder, ParametersSync parametersSync) {
        // If we have something like CAST( (VALUE[n] of ExpressionsSource) to FOO ),
        // refactor it to VALUE[n] of ExpressionsSource2, where ExpressionsSource2 has columns at n cast to FOO.
        ExpressionNode inner = castNode.getOperand();
        ExpressionNode result = castNode;
        if (inner instanceof ColumnExpression) {
            ColumnExpression columnNode = (ColumnExpression) inner;
            ColumnSource source = columnNode.getTable();
            if (source instanceof ExpressionsSource) {
                ExpressionsSource expressionsTable = (ExpressionsSource) source;
                List<List<ExpressionNode>> rows = expressionsTable.getExpressions();
                int pos = columnNode.getPosition();
                TInstance castType = castNode.getPreptimeValue().instance();
                for (int i = 0, nrows = rows.size(); i < nrows; ++i) {
                    List<ExpressionNode> row = rows.get(i);
                    ExpressionNode targetColumn = row.get(pos);
                    targetColumn = castTo(targetColumn, castType, folder, parametersSync);
                    row.set(pos, targetColumn);
                }
                result = columnNode;
                result.setPreptimeValue(castNode.getPreptimeValue());
                expressionsTable.getFieldTInstances()[pos] = castType;
            }
        }
        return result;
    }

    private static TClass tclass(ExpressionNode operand) {
        return tclass(tinst(operand));
    }

    private static TClass tclass(TInstance tInstance) {
        return (tInstance == null) ? null : tInstance.typeClass();
    }

    private static TInstance tinst(ExpressionNode node) {
        TPreptimeValue ptv = node.getPreptimeValue();
        return ptv == null ? null : ptv.instance();
    }

    private static TInstance commonInstance(OverloadResolver resolver, ExpressionNode left, ExpressionNode right) {
        return commonInstance(resolver, tinst(left), tinst(right));
    }

    private static TInstance commonInstance(OverloadResolver resolver, TInstance left, TInstance right) {
        if (left == null && right == null)
            return null;
        else if (left == null)
            return right;
        else if (right == null)
            return left;

        TClass leftTClass = left.typeClass();
        TClass rightTClass = right.typeClass();
        if (leftTClass == rightTClass)
            return leftTClass.pickInstance(left, right);
        TClass commonClass = resolver.commonTClass(leftTClass, rightTClass);
        if (commonClass == null)
            throw error("couldn't determine a type for CASE expression");
        return commonClass.instance();
    }

    private static RuntimeException error(String message) {
        throw new RuntimeException(message); // TODO what actual error type?
    }

    /**
     * Helper class for keeping various instances of the same parameter in sync, in terms of their TInstance. So for
     * instance, in an expression IF($0 == $1, $1, $0) we'd want both $0s to have the same TInstance, and ditto for
     * both $1s.
     */
    private static class ParametersSync {
        private OverloadResolver resolver;
        private SparseArray<List<ExpressionNode>> instancesMap;

        private ParametersSync(OverloadResolver resolver) {
            this.resolver = resolver;
            this.instancesMap = new SparseArray<List<ExpressionNode>>();
        }

        public void uninferred(ParameterExpression parameterExpression) {
            assert parameterExpression.getPreptimeValue() == null : parameterExpression;
            List<ExpressionNode> siblings = siblings(parameterExpression);
            if (siblings.isEmpty()) {
                parameterExpression.setPreptimeValue(new TPreptimeValue());
            }
            else {
                TPreptimeValue preptimeValue = siblings.get(0).getPreptimeValue();
                parameterExpression.setPreptimeValue(preptimeValue);
            }
            siblings.add(parameterExpression);
        }

        private List<ExpressionNode> siblings(ParameterExpression parameterNode) {
            int pos = parameterNode.getPosition();
            List<ExpressionNode> siblings = instancesMap.get(pos);
            if (siblings == null) {
                siblings = new ArrayList<ExpressionNode>(4); // guess at capacity. this should be plenty
                instancesMap.set(pos, siblings);
            }
            return siblings;
        }

        public void set(ExpressionNode node, TInstance tInstance) {
            List<ExpressionNode> siblings = siblings((ParameterExpression) node);
            TPreptimeValue sharedTpv = siblings.get(0).getPreptimeValue();
            TInstance previousInstance = sharedTpv.instance();
            tInstance = commonInstance(resolver, tInstance, previousInstance);
            sharedTpv.instance(tInstance);
        }
    }
}<|MERGE_RESOLUTION|>--- conflicted
+++ resolved
@@ -116,18 +116,11 @@
     @Override
     public void apply(PlanContext plan) {
         NewFolder folder = new NewFolder(plan);
-<<<<<<< HEAD
-        ResolvingVistor resolvingVistor = new ResolvingVistor(plan, folder);
-        plan.putWhiteboard(RESOLVER_MARKER, resolvingVistor);
-        resolvingVistor.resolve(plan.getPlan());
-        new TopLevelCastingVistor(folder, resolvingVistor.parametersSync).apply(plan.getPlan());
-=======
         ResolvingVisitor resolvingVisitor = new ResolvingVisitor(plan, folder);
         folder.initResolvingVisitor(resolvingVisitor);
         plan.putWhiteboard(RESOLVER_MARKER, resolvingVisitor);
         resolvingVisitor.resolve(plan.getPlan());
         new TopLevelCastingVisitor(folder, resolvingVisitor.parametersSync).apply(plan.getPlan());
->>>>>>> 6b56afc5
         plan.getPlan().accept(ParameterCastInliner.instance);
     }
 
@@ -138,11 +131,7 @@
         return plan.getWhiteboard(RESOLVER_MARKER);
     }
 
-<<<<<<< HEAD
-    static class ResolvingVistor implements PlanVisitor, ExpressionRewriteVisitor {
-=======
     static class ResolvingVisitor implements PlanVisitor, ExpressionRewriteVisitor {
->>>>>>> 6b56afc5
 
         private NewFolder folder;
         private OverloadResolver resolver;
