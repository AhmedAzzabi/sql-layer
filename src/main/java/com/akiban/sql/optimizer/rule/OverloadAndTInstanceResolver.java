--- conflicted
+++ resolved
@@ -667,13 +667,11 @@
         }
 
         ExpressionNode handleParameterCondition(ParameterCondition expression) {
-<<<<<<< HEAD
-            return boolExpr(expression, true);
-=======
             parametersSync.uninferred(expression);
-            return castTo(expression, AkBool.INSTANCE.instance(),
+            TInstance instance = AkBool.INSTANCE.instance();
+            instance.setNullable(true);
+            return castTo(expression, instance,
                           folder, parametersSync);
->>>>>>> 6b56afc5
         }
 
         ExpressionNode handleParameterExpression(ParameterExpression expression) {
