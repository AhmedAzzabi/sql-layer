--- conflicted
+++ resolved
@@ -94,10 +94,7 @@
 
 import java.util.ArrayList;
 import java.util.BitSet;
-<<<<<<< HEAD
-=======
 import java.util.Collections;
->>>>>>> d5395f96
 import java.util.List;
 
 public final class OverloadAndTInstanceResolver extends BaseRule {
@@ -306,11 +303,7 @@
                     for (int field = 0; field < nfields; ++field) {
                         if (needCasts.get(field)) {
                             ExpressionNode orig = row.get(field);
-<<<<<<< HEAD
                             ExpressionNode cast = castTo(orig, instances[field], folder);
-=======
-                            ExpressionNode cast = castTo(orig, instances[field]);
->>>>>>> d5395f96
                             row.set(field, cast);
                         }
                     }
@@ -482,15 +475,6 @@
             TClass leftTClass = tclass(left);
             TClass rightTClass = tclass(right);
             if (leftTClass != rightTClass) {
-<<<<<<< HEAD
-                TClass common = resolver.commonTClass(leftTClass, rightTClass);
-                if (common == null)
-                    throw error("no common type found for comparison of " + expression);
-                left = castTo(left, common, folder);
-                right = castTo(right, common, folder);
-                expression.setLeft(left);
-                expression.setRight(right);
-=======
                 boolean needCasts = true;
                 if ( (left.getClass() == ColumnExpression.class)&& (right.getClass() == ConstantExpression.class)) {
                     // Left is a Column, right is a Constant. Ideally, we'd like to keep the Column as a Column,
@@ -525,12 +509,11 @@
                     TClass common = resolver.commonTClass(leftTClass, rightTClass);
                     if (common == null)
                         throw error("no common type found for comparison of " + expression);
-                    left = castTo(left, common);
-                    right = castTo(right, common);
+                    left = castTo(left, common, folder);
+                    right = castTo(right, common, folder);
                     expression.setLeft(left);
                     expression.setRight(right);
                 }
->>>>>>> d5395f96
             }
 
             return boolExpr(expression);
@@ -726,11 +709,7 @@
             for (int i = 0, ncols = row.size(); i < ncols; ++i) {
                 Column target = targetColumns.get(i).getColumn();
                 ExpressionNode column = row.get(i);
-<<<<<<< HEAD
                 ExpressionNode casted = castTo(column, target.tInstance().typeClass(), folder);
-=======
-                ExpressionNode casted = castTo(column, target.tInstance().typeClass());
->>>>>>> d5395f96
                 if (column != casted) {
                     row.set(i, casted);
                     plan.setTypeAt(i, casted.getPreptimeValue());
@@ -753,19 +732,14 @@
         }
     }
 
-<<<<<<< HEAD
+
     private static ExpressionNode castTo(ExpressionNode expression, TClass targetClass, NewFolder folder) {
+        if (targetClass == tclass(expression))
+            return expression;
         return castTo(expression, targetClass.instance(), folder);
     }
 
     private static ExpressionNode castTo(ExpressionNode expression, TInstance targetInstance, NewFolder folder) {
-=======
-    private static ExpressionNode castTo(ExpressionNode expression, TClass targetClass) {
-        return castTo(expression, targetClass.instance());
-    }
-
-    private static ExpressionNode castTo(ExpressionNode expression, TInstance targetInstance) {
->>>>>>> d5395f96
         // parameters and literal nulls have no type, so just set the type -- they'll be polymorphic about it.
         if (expression instanceof ParameterExpression) {
             expression.setPreptimeValue(new TPreptimeValue(targetInstance));
@@ -780,16 +754,10 @@
         if (targetInstance.equalsExcludingNullable(tinst(expression)))
             return expression;
         targetInstance.setNullable(expression.getSQLtype().isNullable());
-<<<<<<< HEAD
         ExpressionNode result
                 = new CastExpression(expression, targetInstance.dataTypeDescriptor(), expression.getSQLsource());
         result.setPreptimeValue(new TPreptimeValue(targetInstance));
         result = folder.foldConstants(result);
-=======
-        CastExpression result
-                = new CastExpression(expression, targetInstance.dataTypeDescriptor(), expression.getSQLsource());
-        result.setPreptimeValue(new TPreptimeValue(targetInstance));
->>>>>>> d5395f96
         return result;
     }
 
