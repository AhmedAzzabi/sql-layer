/**
 * END USER LICENSE AGREEMENT (“EULA”)
 *
 * READ THIS AGREEMENT CAREFULLY (date: 9/13/2011):
 * http://www.akiban.com/licensing/20110913
 *
 * BY INSTALLING OR USING ALL OR ANY PORTION OF THE SOFTWARE, YOU ARE ACCEPTING
 * ALL OF THE TERMS AND CONDITIONS OF THIS AGREEMENT. YOU AGREE THAT THIS
 * AGREEMENT IS ENFORCEABLE LIKE ANY WRITTEN AGREEMENT SIGNED BY YOU.
 *
 * IF YOU HAVE PAID A LICENSE FEE FOR USE OF THE SOFTWARE AND DO NOT AGREE TO
 * THESE TERMS, YOU MAY RETURN THE SOFTWARE FOR A FULL REFUND PROVIDED YOU (A) DO
 * NOT USE THE SOFTWARE AND (B) RETURN THE SOFTWARE WITHIN THIRTY (30) DAYS OF
 * YOUR INITIAL PURCHASE.
 *
 * IF YOU WISH TO USE THE SOFTWARE AS AN EMPLOYEE, CONTRACTOR, OR AGENT OF A
 * CORPORATION, PARTNERSHIP OR SIMILAR ENTITY, THEN YOU MUST BE AUTHORIZED TO SIGN
 * FOR AND BIND THE ENTITY IN ORDER TO ACCEPT THE TERMS OF THIS AGREEMENT. THE
 * LICENSES GRANTED UNDER THIS AGREEMENT ARE EXPRESSLY CONDITIONED UPON ACCEPTANCE
 * BY SUCH AUTHORIZED PERSONNEL.
 *
 * IF YOU HAVE ENTERED INTO A SEPARATE WRITTEN LICENSE AGREEMENT WITH AKIBAN FOR
 * USE OF THE SOFTWARE, THE TERMS AND CONDITIONS OF SUCH OTHER AGREEMENT SHALL
 * PREVAIL OVER ANY CONFLICTING TERMS OR CONDITIONS IN THIS AGREEMENT.
 */

package com.akiban.sql.optimizer.rule;

import com.akiban.ais.model.Column;
import com.akiban.ais.model.ColumnContainer;
import com.akiban.qp.operator.QueryContext;
import com.akiban.server.error.AkibanInternalException;
import com.akiban.server.t3expressions.OverloadResolver;
import com.akiban.server.t3expressions.OverloadResolver.OverloadResult;
import com.akiban.server.types3.ErrorHandlingMode;
import com.akiban.server.types3.LazyListBase;
import com.akiban.server.types3.TAggregator;
import com.akiban.server.types3.TCast;
import com.akiban.server.types3.TClass;
import com.akiban.server.types3.TExecutionContext;
import com.akiban.server.types3.TInstance;
import com.akiban.server.types3.TOverloadResult;
import com.akiban.server.types3.TPreptimeContext;
import com.akiban.server.types3.TPreptimeValue;
import com.akiban.server.types3.aksql.aktypes.AkBool;
import com.akiban.server.types3.pvalue.PValue;
import com.akiban.server.types3.pvalue.PValueSource;
import com.akiban.server.types3.pvalue.PValueSources;
import com.akiban.server.types3.texpressions.TValidatedOverload;
import com.akiban.sql.optimizer.TypesTranslation;
import com.akiban.sql.optimizer.plan.AggregateFunctionExpression;
import com.akiban.sql.optimizer.plan.AggregateSource;
import com.akiban.sql.optimizer.plan.AnyCondition;
import com.akiban.sql.optimizer.plan.BasePlanWithInput;
import com.akiban.sql.optimizer.plan.BooleanConstantExpression;
import com.akiban.sql.optimizer.plan.BooleanOperationExpression;
import com.akiban.sql.optimizer.plan.CastExpression;
import com.akiban.sql.optimizer.plan.ColumnExpression;
import com.akiban.sql.optimizer.plan.ColumnSource;
import com.akiban.sql.optimizer.plan.ComparisonCondition;
import com.akiban.sql.optimizer.plan.ConstantExpression;
import com.akiban.sql.optimizer.plan.Distinct;
import com.akiban.sql.optimizer.plan.ExistsCondition;
import com.akiban.sql.optimizer.plan.ExpressionNode;
import com.akiban.sql.optimizer.plan.ExpressionRewriteVisitor;
import com.akiban.sql.optimizer.plan.ExpressionsSource;
import com.akiban.sql.optimizer.plan.FunctionExpression;
import com.akiban.sql.optimizer.plan.IfElseExpression;
import com.akiban.sql.optimizer.plan.InListCondition;
import com.akiban.sql.optimizer.plan.InsertStatement;
import com.akiban.sql.optimizer.plan.Limit;
import com.akiban.sql.optimizer.plan.NullSource;
import com.akiban.sql.optimizer.plan.ParameterCondition;
import com.akiban.sql.optimizer.plan.ParameterExpression;
import com.akiban.sql.optimizer.plan.PlanContext;
import com.akiban.sql.optimizer.plan.PlanNode;
import com.akiban.sql.optimizer.plan.PlanVisitor;
import com.akiban.sql.optimizer.plan.Project;
import com.akiban.sql.optimizer.plan.ResultSet;
import com.akiban.sql.optimizer.plan.ResultSet.ResultField;
import com.akiban.sql.optimizer.plan.Subquery;
import com.akiban.sql.optimizer.plan.SubqueryResultSetExpression;
import com.akiban.sql.optimizer.plan.SubquerySource;
import com.akiban.sql.optimizer.plan.SubqueryValueExpression;
import com.akiban.sql.optimizer.plan.TableSource;
import com.akiban.sql.optimizer.plan.TypedPlan;
import com.akiban.sql.optimizer.plan.UpdateStatement;
import com.akiban.sql.optimizer.plan.UpdateStatement.UpdateColumn;
import com.akiban.sql.optimizer.rule.ConstantFolder.NewFolder;
import com.akiban.sql.types.DataTypeDescriptor;
import com.google.common.base.Objects;
import org.slf4j.Logger;
import org.slf4j.LoggerFactory;

import java.util.ArrayList;
import java.util.BitSet;
import java.util.Collections;
import java.util.List;

public final class OverloadAndTInstanceResolver extends BaseRule {
    private static final Logger logger = LoggerFactory.getLogger(OverloadAndTInstanceResolver.class);

    @Override
    protected Logger getLogger() {
        return logger;
    }

    @Override
    public void apply(PlanContext plan) {
        NewFolder folder = new NewFolder(plan);
        new ResolvingVistor(plan, folder).resolve(plan.getPlan());
        new TopLevelCastingVistor(folder).apply(plan.getPlan());

    }

    static class ResolvingVistor implements PlanVisitor, ExpressionRewriteVisitor {

        private NewFolder folder;
        private OverloadResolver resolver;
        private QueryContext queryContext;

        ResolvingVistor(PlanContext context, NewFolder folder) {
            this.folder = folder;
            SchemaRulesContext src = (SchemaRulesContext)context.getRulesContext();
            resolver = src.getOverloadResolver();
            this.queryContext = context.getQueryContext();
        }

        public void resolve(PlanNode root) {
            root.accept(this);
        }

        @Override
        public boolean visitChildrenFirst(ExpressionNode n) {
            return true;
        }

        @Override
        public boolean visitEnter(PlanNode n) {
            return visit(n);
        }

        @Override
        public boolean visitLeave(PlanNode n) {
            if (n instanceof ResultSet) {
                ResultSet rs = (ResultSet) n;
                TypedPlan typedInput = findTypedPlanNode(rs);
                if (typedInput != null) {
                    List<ResultField> rsFields = rs.getFields();
                    assert rsFields.size() == typedInput.nFields() : rsFields + " not applicable to " + typedInput;
                    for (int i = 0, size = rsFields.size(); i < size; i++) {
                        ResultField rsField = rsFields.get(i);
                        rsField.setTInstance(typedInput.getTypeAt(i));
                    }
                }
                else {
                    logger.warn("no Project node found for ResultSet: {}", rs);
                }
            }
            else if (n instanceof ExpressionsSource) {
                handleExpressionsSource((ExpressionsSource)n);
            }
            return true;
        }

        private TypedPlan findTypedPlanNode(PlanNode n) {
            while (true) {
                if (n instanceof TypedPlan)
                    return (TypedPlan) n;
                if ( (n instanceof ResultSet)
                        || (n instanceof Limit)
                        || (n instanceof Distinct))
                    n = ((BasePlanWithInput)n).getInput();
                else
                    return null;
            }
        }

        @Override
        public boolean visit(PlanNode n) {
            return true;
        }

        @Override
        public ExpressionNode visit(ExpressionNode n) {
            if (n instanceof CastExpression)
                n = handleCastExpression((CastExpression) n);
            else if (n instanceof FunctionExpression)
                n = handleFunctionExpression((FunctionExpression) n);
            else if (n instanceof IfElseExpression)
                n = handleIfElseExpression((IfElseExpression) n);
            else if (n instanceof AggregateFunctionExpression)
                n = handleAggregateFunctionExpression((AggregateFunctionExpression) n);
            else if (n instanceof ExistsCondition)
                n = handleExistsCondition((ExistsCondition) n);
            else if (n instanceof SubqueryValueExpression)
                n = handleSubqueryValueExpression((SubqueryValueExpression) n);
            else if (n instanceof SubqueryResultSetExpression)
                n = handleSubqueryResultSetExpression((SubqueryResultSetExpression) n);
            else if (n instanceof AnyCondition)
                n = handleAnyCondition((AnyCondition) n);
            else if (n instanceof ComparisonCondition)
                n = handleComparisonCondition((ComparisonCondition) n);
            else if (n instanceof ColumnExpression)
                n = handleColumnExpression((ColumnExpression) n);
            else if (n instanceof InListCondition)
                n = handleInListCondition((InListCondition) n);
            else if (n instanceof ParameterCondition)
                n = handleParameterCondition((ParameterCondition) n);
            else if (n instanceof ParameterExpression)
                n = handleParameterExpression((ParameterExpression) n);
            else if (n instanceof BooleanOperationExpression)
                n = handleBooleanOperationExpression((BooleanOperationExpression) n);
            else if (n instanceof BooleanConstantExpression)
                n = handleBooleanConstantExpression((BooleanConstantExpression) n);
            else if (n instanceof ConstantExpression)
                n = handleConstantExpression((ConstantExpression) n);
            else
                logger.warn("unrecognized ExpressionNode subclass: {}", n.getClass());

            n = folder.foldConstants(n);
            // Set nullability of TInstance if it hasn't been given explicitly
            // At the same time, update the node's DataTypeDescriptor to match its TInstance
            TPreptimeValue tpv = n.getPreptimeValue();
            if (tpv != null) {
                TInstance tInstance = tpv.instance();
                if (tInstance != null) {
                    if (tInstance.nullability() == null)
                        tInstance.setNullable(n.getSQLtype().isNullable());
                    DataTypeDescriptor newDtd = tInstance.dataTypeDescriptor();
                    n.setSQLtype(newDtd);
                }
            }
            return n;
        }

        private void handleExpressionsSource(ExpressionsSource node) {
            // For each field, we'll fold the instances of that field per row into common types. At the same time,
            // we'll record on a per-field basis whether any expressions of that field need to be casted (that is,
            // are not the eventual common type). If so, we'll do the casts in a second pass; if we tried to do them
            // all in the same path, some fields could end up with unnecessary (and potentially wrong) chained casts.
            // A null TInstance means an unknown type, which could be a parameter, a literal NULL or of course the
            // initial fold state.

            List<List<ExpressionNode>> rows = node.getExpressions();
            List<ExpressionNode> firstRow = rows.get(0);
            int nfields = firstRow.size();
            TInstance[] instances = new TInstance[nfields];
            BitSet needCasts = new BitSet(nfields);

            // First pass. Assume that instances[f] contains the TInstance of the top operand at field f. This could
            // be null, if that operand doesn't have a type; this is definitely true of the first row, but it can
            // also happen if an ExpressionNode is a constant NULL.
            for (int rownum = 0, expressionsSize = rows.size(); rownum < expressionsSize; rownum++) {
                List<ExpressionNode> row = rows.get(rownum);
                assert row.size() == nfields : "jagged rows: " + node;
                for (int field = 0; field < nfields; ++field) {
                    TInstance botInstance = tinst(row.get(field));

                    // If the two are the same, we know we don't need to cast them.
                    // This logic also handles the case where both are null, which is not a valid argument
                    // to resolver.commonTClass.
                    if (Objects.equal(instances[field], botInstance))
                        continue;

                    TClass topClass = tclass(instances[field]);
                    TClass botClass = tclass(botInstance);

                    TClass common = resolver.commonTClass(topClass, botClass);
                    if (common == null) {
                        throw new AkibanInternalException("no common type found found between row " + (rownum-1)
                        + " and " + rownum + " at field " + field);
                    }
                    // The two rows have different TClasses at this index, so we'll need at least one of them to
                    // be casted. Only applies if both are non-null, though.
                    if ( (topClass != null) && (botClass != null) )
                        needCasts.set(field);

                    Boolean topIsNullable = (instances[field] == null) ? null : instances[field].nullability();
                    Boolean botIsNullable = (botInstance == null) ? null : botInstance.nullability();
                    if (topClass != common){
                        TInstance instance = (botClass == common) ? botInstance : common.instance();
                        instances[field] = instance;
                    }

                    // See if the top instance is not nullable but should be
                    if (instances[field] != null) {
                        Boolean isNullable;
                        if (topIsNullable == null)
                            isNullable = botIsNullable;
                        else if (botIsNullable == null)
                            isNullable = topIsNullable;
                        else
                            isNullable = topIsNullable || botIsNullable;
                        instances[field].setNullable(isNullable);
                    }
                }
            }

            // See if we need any casts
            if (!needCasts.isEmpty()) {
                for (List<ExpressionNode> row : rows) {
                    for (int field = 0; field < nfields; ++field) {
                        if (needCasts.get(field)) {
                            ExpressionNode orig = row.get(field);
                            ExpressionNode cast = castTo(orig, instances[field], folder);
                            row.set(field, cast);
                        }
                    }
                }
            }
            node.setTInstances(instances);
        }

        ExpressionNode handleCastExpression(CastExpression expression) {
            DataTypeDescriptor dtd = expression.getSQLtype();
            TInstance instance = TypesTranslation.toTInstance(dtd);
            expression.setPreptimeValue(new TPreptimeValue(instance));
            return expression;
        }

        ExpressionNode handleFunctionExpression(FunctionExpression expression) {
            List<ExpressionNode> operands = expression.getOperands();
            List<TPreptimeValue> operandClasses = new ArrayList<TPreptimeValue>(operands.size());
            for (ExpressionNode operand : operands)
                operandClasses.add(operand.getPreptimeValue());

            OverloadResult resolutionResult = resolver.get(expression.getFunction(), operandClasses);

            // cast operands
            for (int i = 0, operandsSize = operands.size(); i < operandsSize; i++) {

                ExpressionNode operand = castTo(operands.get(i), resolutionResult.getTypeClass(i), folder);
                operands.set(i, operand);
            }

            TValidatedOverload overload = resolutionResult.getOverload();
            expression.setOverload(overload);

            final List<TPreptimeValue> operandValues = new ArrayList<TPreptimeValue>(operands.size());
            List<TInstance> operandInstances = new ArrayList<TInstance>(operands.size());
            boolean anyOperandsNullable = false;
            for (ExpressionNode operand : operands) {
                TPreptimeValue preptimeValue = operand.getPreptimeValue();
                operandValues.add(preptimeValue);
                operandInstances.add(preptimeValue.instance());
                if (Boolean.TRUE.equals(preptimeValue.instance().nullability()))
                    anyOperandsNullable = true;
            }

            TOverloadResult overloadResultStrategy = overload.resultStrategy();
            TInstance resultInstance;

            TPreptimeContext context = new TPreptimeContext(operandInstances, queryContext);
            switch (overloadResultStrategy.category()) {
            case CUSTOM:
                resultInstance = overloadResultStrategy.customRule().resultInstance(operandValues, context);
                break;
            case FIXED:
                resultInstance = overloadResultStrategy.fixed();
                break;
            case PICKING:
                resultInstance = resolutionResult.getPickedInstance();
                break;
            default:
                throw new AssertionError(overloadResultStrategy.category());
            }
            context.setOutputType(resultInstance);
            if (resultInstance.nullability() == null) {
                resultInstance.setNullable(anyOperandsNullable);
            }
            overload.finishPreptimePhase(context);

            // Put the preptime value, possibly including nullness, into the expression. The constant folder
            // will use it.
            TPreptimeValue preptimeValue = overload.evaluateConstant(context, new LazyListBase<TPreptimeValue>() {
                @Override
                public TPreptimeValue get(int i) {
                    return operandValues.get(i);
                }

                @Override
                public int size() {
                    return operandValues.size();
                }
            });
            if (preptimeValue == null)
                preptimeValue = new TPreptimeValue(resultInstance);
            else
                assert resultInstance.equals(preptimeValue.instance())
                        : resultInstance + " != " + preptimeValue.instance();

            expression.setPreptimeValue(preptimeValue);
            return expression;
        }

        ExpressionNode handleIfElseExpression(IfElseExpression expression) {
            ExpressionNode thenExpr = expression.getThenExpression();
            ExpressionNode elseExpr = expression.getElseExpression();

            // constant-fold if the condition is constant
            PValueSource conditionVal = pval(expression.getTestCondition());
            if (conditionVal != null) {
                boolean conditionMet = conditionVal.getBoolean(false);
                return conditionMet ? thenExpr : elseExpr;
            }

            TInstance thenType = tinst(thenExpr);
            TInstance elseType = tinst(elseExpr);

            TClass commonClass = resolver.commonTClass(thenType.typeClass(), elseType.typeClass());
            if (commonClass == null)
                throw error("couldn't determine a type for CASE expression");
            thenExpr = castTo(thenExpr, commonClass, folder);
            elseExpr = castTo(elseExpr, commonClass, folder);
            TInstance resultInstance = commonClass.pickInstance(tinst(thenExpr), tinst(elseExpr));
            expression.setPreptimeValue(new TPreptimeValue(resultInstance));
            return expression;
        }

        ExpressionNode handleAggregateFunctionExpression(AggregateFunctionExpression expression) {
            ExpressionNode operand = expression.getOperand();
            TInstance resultType;
            if (operand == null) {
                TAggregator tAggregator = resolver.getAggregation(expression.getFunction(), null);
                resultType = tAggregator.resultType(null);
                expression.setPreptimeValue(new TPreptimeValue(resultType));
            }
            else {
                TClass inputTClass = tclass(operand);
                TAggregator tAggregator = resolver.getAggregation(expression.getFunction(), inputTClass);
                TClass aggrTypeClass = tAggregator.getTypeClass();
                if (aggrTypeClass != null && !aggrTypeClass.equals(inputTClass)) {
                    operand = castTo(operand, aggrTypeClass, folder);
                    expression.setOperand(operand);
                }
                resultType = tAggregator.resultType(operand.getPreptimeValue());
            }
            expression.setPreptimeValue(new TPreptimeValue(resultType));
            return expression;
        }

        ExpressionNode handleExistsCondition(ExistsCondition expression) {
            return boolExpr(expression);
        }

        ExpressionNode handleSubqueryValueExpression(SubqueryValueExpression expression) {
            TypedPlan typedSubquery = findTypedPlanNode(expression.getSubquery().getInput());
            TPreptimeValue tpv;
            assert typedSubquery.nFields() == 1 : typedSubquery;
            if (typedSubquery instanceof Project) {
                Project project = (Project) typedSubquery;
                List<ExpressionNode> projectFields = project.getFields();
                assert projectFields.size() == 1 : projectFields;
                tpv = projectFields.get(0).getPreptimeValue();
            }
            else {
                tpv = new TPreptimeValue(typedSubquery.getTypeAt(0));
            }
            expression.setPreptimeValue(tpv);
            return expression;
        }

        ExpressionNode handleSubqueryResultSetExpression(SubqueryResultSetExpression expression) {
            return boolExpr(expression);
        }

        ExpressionNode handleAnyCondition(AnyCondition expression) {
            return boolExpr(expression);
        }

        ExpressionNode handleComparisonCondition(ComparisonCondition expression) {
            ExpressionNode left = expression.getLeft();
            ExpressionNode right = expression.getRight();
            TClass leftTClass = tclass(left);
            TClass rightTClass = tclass(right);
            if (leftTClass != rightTClass) {
                boolean needCasts = true;
                if ( (left.getClass() == ColumnExpression.class)&& (right.getClass() == ConstantExpression.class)) {
                    // Left is a Column, right is a Constant. Ideally, we'd like to keep the Column as a Column,
                    // and not a CAST(Column AS _) -- otherwise, we can't use it in an index lookup.
                    // So, try to cast the const to the column's type. To do this, CAST(Const -> Column) must be
                    // indexFriendly, *and* casting this result back to the original Const type must equal the same
                    // const.
                    if (resolver.getRegistry().isIndexFriendly(leftTClass, rightTClass)) {
                        TInstance columnType = tinst(left);
                        TInstance constType = tinst(right);
                        TCast constToCol = resolver.getTCast(constType, columnType);
                        if (constToCol != null) {
                            TCast colToConst = resolver.getTCast(columnType, constType);
                            if (colToConst != null) {
                                PValueSource asColType = castValue(constToCol, right.getPreptimeValue(), columnType);
                                TPreptimeValue asColTypeTpv = (asColType == null)
                                        ? null
                                        : new TPreptimeValue(columnType, asColType);
                                PValueSource backToConstType = castValue(colToConst, asColTypeTpv, constType);
                                if (PValueSources.areEqual(asColType, backToConstType)) {
                                    TPreptimeValue constTpv = new TPreptimeValue(columnType, asColType);
                                    ConstantExpression constCasted = new ConstantExpression(constTpv);
                                    expression.setRight(constCasted);
                                    assert columnType.equals(tinst(expression.getRight()));
                                    needCasts = false;
                                }
                            }
                        }
                    }
                }
                if (needCasts) {
                    TClass common = resolver.commonTClass(leftTClass, rightTClass);
                    if (common == null)
                        throw error("no common type found for comparison of " + expression);
                    left = castTo(left, common, folder);
                    right = castTo(right, common, folder);
                    expression.setLeft(left);
                    expression.setRight(right);
                }
            }

            return boolExpr(expression);
        }

        ExpressionNode handleColumnExpression(ColumnExpression expression) {
            Column column = expression.getColumn();
            ColumnSource columnSource = expression.getTable();
            if (column != null) {
                assert columnSource instanceof TableSource : columnSource;
                expression.setPreptimeValue(new TPreptimeValue(column.tInstance()));
            }
            else if (columnSource instanceof AggregateSource) {
                AggregateSource aggTable = (AggregateSource) columnSource;
                TPreptimeValue ptv = aggTable.getField(expression.getPosition()).getPreptimeValue();
                expression.setPreptimeValue(ptv);
            }
            else if (columnSource instanceof SubquerySource) {
                TPreptimeValue tpv;
                Subquery subquery = ((SubquerySource)columnSource).getSubquery();
                TypedPlan typedSubquery = findTypedPlanNode(subquery.getInput());
                if (typedSubquery != null) {
                    tpv = new TPreptimeValue(typedSubquery.getTypeAt(expression.getPosition()));
                }
                else {
                    logger.warn("no Project found for subquery: {}", columnSource);
                    tpv = new TPreptimeValue(TypesTranslation.toTInstance(expression.getSQLtype()));
                }
                expression.setPreptimeValue(tpv);
                return expression;
            }
            else if (columnSource instanceof NullSource) {
                expression.setPreptimeValue(new TPreptimeValue(null));
                return expression;
            }
            else if (columnSource instanceof Project) {
                Project pTable = (Project) columnSource;
                TPreptimeValue ptv = pTable.getFields().get(expression.getPosition()).getPreptimeValue();
                expression.setPreptimeValue(ptv);
            }
            else if (columnSource instanceof ExpressionsSource) {
                ExpressionsSource exprsTable = (ExpressionsSource) columnSource;
                List<List<ExpressionNode>> expressions = exprsTable.getExpressions();
                TPreptimeValue tpv;
                if (expressions.size() == 1) {
                    // get the TPV straight from the expression, since there's just one row
                    tpv = expressions.get(0).get(expression.getPosition()).getPreptimeValue();
                }
                else {
                    TInstance tInstance = exprsTable.getTypeAt(expression.getPosition());
                    tpv = new TPreptimeValue(tInstance);
                }
                expression.setPreptimeValue(tpv);
            }
            else {
                throw new AssertionError(columnSource + "(" + columnSource.getClass() + ")");
            }
            return expression;
        }

        ExpressionNode handleInListCondition(InListCondition expression) {
            return boolExpr(expression);
        }

        ExpressionNode handleParameterCondition(ParameterCondition expression) {
            return boolExpr(expression);
        }

        ExpressionNode handleParameterExpression(ParameterExpression expression) {
            DataTypeDescriptor sqlType = expression.getSQLtype();
            if (sqlType != null) {
                // TODO eventually we'll probably want to ignore this completely, and do all the type inference
                // from within the types3 framework. For now, use what we have.
                TInstance tinst = TypesTranslation.toTInstance(sqlType);
                expression.setPreptimeValue(new TPreptimeValue(tinst));
            }
            return expression;
        }

        ExpressionNode handleBooleanOperationExpression(BooleanOperationExpression expression) {
            return boolExpr(expression);
        }

        ExpressionNode handleBooleanConstantExpression(BooleanConstantExpression expression) {
            return boolExpr(expression);
        }

        ExpressionNode handleConstantExpression(ConstantExpression expression) {
            // will be lazily loaded as necessary
            return expression;
        }

        private static PValueSource pval(ExpressionNode expression) {
            return expression.getPreptimeValue().value();
        }

        private static RuntimeException error(String message) {
            throw new RuntimeException(message); // TODO what actual error type?
        }

    }

    private static PValueSource castValue(TCast cast, TPreptimeValue source, TInstance targetInstance) {
        if (source == null)
            return null;
        boolean targetsMatch = targetInstance.typeClass() == cast.targetClass();
        boolean sourcesMatch = source.instance().typeClass() == cast.sourceClass();
        if ( (!targetsMatch) || (!sourcesMatch) )
            throw new IllegalArgumentException("cast <" + cast + "> not applicable to CAST(" + source + " AS " + targetInstance);

        TExecutionContext context = new TExecutionContext(
                null,
                Collections.singletonList(source.instance()),
                targetInstance,
                null, // TODO
                ErrorHandlingMode.ERROR,
                ErrorHandlingMode.ERROR,
                ErrorHandlingMode.ERROR
        );
        PValue result = new PValue(targetInstance.typeClass().underlyingType());
        try {
            cast.evaluate(context, source.value(), result);
        } catch (Exception e) {
            if (logger.isTraceEnabled()) {
                logger.trace("while casting values " + source + " to " + targetInstance + " using " + cast, e);
            }
            result = null;
        }
        return result;
    }

    private static ExpressionNode boolExpr(ExpressionNode expression) {
        expression.setPreptimeValue(new TPreptimeValue(AkBool.INSTANCE.instance()));
        return expression;
    }

    static class TopLevelCastingVistor implements PlanVisitor {

        private List<? extends ColumnContainer> targetColumns;
        private NewFolder folder;

        TopLevelCastingVistor(NewFolder folder) {
            this.folder = folder;
        }

        public void apply(PlanNode plan) {
            plan.accept(this);
        }

        // PlanVisitor

        @Override
        public boolean visitEnter(PlanNode n) {
            // set up the targets
            if (n instanceof InsertStatement) {
                InsertStatement insert = (InsertStatement) n;
                setTargets(insert.getTargetColumns());
            }
            else if (n instanceof UpdateStatement) {
                UpdateStatement update = (UpdateStatement) n;
                setTargets(update.getUpdateColumns());
                for (UpdateColumn updateColumn : update.getUpdateColumns()) {
                    Column target = updateColumn.getColumn();
                    ExpressionNode value = updateColumn.getExpression();
                    ExpressionNode casted = castTo(value, target.tInstance().typeClass(), folder);
                    if (casted != value)
                        updateColumn.setExpression(casted);
                }
            }

            // use the targets
            if (targetColumns != null) {
                if (n instanceof Project)
                    handleProject((Project) n);
                else if (n instanceof ExpressionsSource)
                    handleExpressionSource((ExpressionsSource) n);
            }
            return true;
        }

        @Override
        public boolean visitLeave(PlanNode n) {
            return true;
        }

        private void handleExpressionSource(ExpressionsSource source) {
            for (List<ExpressionNode> row : source.getExpressions()) {
                castToTarget(row, source);
            }
        }

        private void castToTarget(List<ExpressionNode> row, TypedPlan plan) {
            for (int i = 0, ncols = row.size(); i < ncols; ++i) {
                Column target = targetColumns.get(i).getColumn();
                ExpressionNode column = row.get(i);
                ExpressionNode casted = castTo(column, target.tInstance().typeClass(), folder);
                if (column != casted) {
                    row.set(i, casted);
                    plan.setTypeAt(i, casted.getPreptimeValue());
                }
            }
        }

        private void handleProject(Project source) {
            castToTarget(source.getFields(), source);
        }

        @Override
        public boolean visit(PlanNode n) {
            return true;
        }

        private void setTargets(List<? extends ColumnContainer> targetColumns) {
            assert this.targetColumns == null : this.targetColumns;
            this.targetColumns = targetColumns;
        }
    }


    private static ExpressionNode castTo(ExpressionNode expression, TClass targetClass, NewFolder folder) {
<<<<<<< HEAD
        if (targetClass.equals(tclass(expression)))
=======
        if (targetClass == tclass(expression))
>>>>>>> 5e01d09c
            return expression;
        return castTo(expression, targetClass.instance(), folder);
    }

    private static ExpressionNode castTo(ExpressionNode expression, TInstance targetInstance, NewFolder folder) {
        // parameters and literal nulls have no type, so just set the type -- they'll be polymorphic about it.
        if (expression instanceof ParameterExpression) {
            expression.setPreptimeValue(new TPreptimeValue(targetInstance));
            return expression;
        }
        if (expression instanceof NullSource) {
            PValueSource nullSource = PValueSources.getNullSource(targetInstance.typeClass().underlyingType());
            expression.setPreptimeValue(new TPreptimeValue(targetInstance, nullSource));
            return expression;
        }

        if (targetInstance.equalsExcludingNullable(tinst(expression)))
            return expression;
        targetInstance.setNullable(expression.getSQLtype().isNullable());
        ExpressionNode result
                = new CastExpression(expression, targetInstance.dataTypeDescriptor(), expression.getSQLsource());
        result.setPreptimeValue(new TPreptimeValue(targetInstance));
        result = folder.foldConstants(result);
        return result;
    }

    private static TClass tclass(ExpressionNode operand) {
        return tclass(tinst(operand));
    }

    private static TClass tclass(TInstance tInstance) {
        return (tInstance == null) ? null : tInstance.typeClass();
    }

    private static TInstance tinst(ExpressionNode node) {
        TPreptimeValue ptv = node.getPreptimeValue();
        return ptv == null ? null : ptv.instance();
    }
}<|MERGE_RESOLUTION|>--- conflicted
+++ resolved
@@ -734,11 +734,7 @@
 
 
     private static ExpressionNode castTo(ExpressionNode expression, TClass targetClass, NewFolder folder) {
-<<<<<<< HEAD
-        if (targetClass.equals(tclass(expression)))
-=======
         if (targetClass == tclass(expression))
->>>>>>> 5e01d09c
             return expression;
         return castTo(expression, targetClass.instance(), folder);
     }
