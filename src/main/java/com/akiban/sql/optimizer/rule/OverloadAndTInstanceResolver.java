--- conflicted
+++ resolved
@@ -115,18 +115,11 @@
     @Override
     public void apply(PlanContext plan) {
         NewFolder folder = new NewFolder(plan);
-<<<<<<< HEAD
         ResolvingVisitor resolvingVisitor = new ResolvingVisitor(plan, folder);
         folder.initResolvingVisitor(resolvingVisitor);
         plan.putWhiteboard(RESOLVER_MARKER, resolvingVisitor);
         resolvingVisitor.resolve(plan.getPlan());
         new TopLevelCastingVisitor(folder, resolvingVisitor.parametersSync).apply(plan.getPlan());
-=======
-        ResolvingVistor resolvingVistor = new ResolvingVistor(plan, folder);
-        plan.putWhiteboard(RESOLVER_MARKER, resolvingVistor);
-        resolvingVistor.resolve(plan.getPlan());
-        new TopLevelCastingVistor(folder, resolvingVistor.parametersSync).apply(plan.getPlan());
->>>>>>> 9c189a27
         plan.getPlan().accept(ParameterCastInliner.instance);
     }
 
@@ -137,11 +130,7 @@
         return plan.getWhiteboard(RESOLVER_MARKER);
     }
 
-<<<<<<< HEAD
     static class ResolvingVisitor implements PlanVisitor, ExpressionRewriteVisitor {
-=======
-    static class ResolvingVistor implements PlanVisitor, ExpressionRewriteVisitor {
->>>>>>> 9c189a27
 
         private NewFolder folder;
         private OverloadResolver resolver;
