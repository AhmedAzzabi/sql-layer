--- conflicted
+++ resolved
@@ -269,15 +269,9 @@
                     List<ComparisonCondition> joinConditions = tableJoin.getConditions();
                     // Move down from WHERE conditions to join conditions.
                     if (output.getJoinConditions() == null)
-<<<<<<< HEAD
                         output.setJoinConditions(new ConditionList());
-                    output.getJoinConditions().add(condition);
-                    conditions.remove(condition);
-=======
-                        output.setJoinConditions(new ArrayList<ConditionExpression>());
                     output.getJoinConditions().addAll(joinConditions);
                     conditions.removeAll(joinConditions);
->>>>>>> aad0114e
                 }
             }
         }
