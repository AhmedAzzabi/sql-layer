/**
 * END USER LICENSE AGREEMENT (“EULA”)
 *
 * READ THIS AGREEMENT CAREFULLY (date: 9/13/2011):
 * http://www.akiban.com/licensing/20110913
 *
 * BY INSTALLING OR USING ALL OR ANY PORTION OF THE SOFTWARE, YOU ARE ACCEPTING
 * ALL OF THE TERMS AND CONDITIONS OF THIS AGREEMENT. YOU AGREE THAT THIS
 * AGREEMENT IS ENFORCEABLE LIKE ANY WRITTEN AGREEMENT SIGNED BY YOU.
 *
 * IF YOU HAVE PAID A LICENSE FEE FOR USE OF THE SOFTWARE AND DO NOT AGREE TO
 * THESE TERMS, YOU MAY RETURN THE SOFTWARE FOR A FULL REFUND PROVIDED YOU (A) DO
 * NOT USE THE SOFTWARE AND (B) RETURN THE SOFTWARE WITHIN THIRTY (30) DAYS OF
 * YOUR INITIAL PURCHASE.
 *
 * IF YOU WISH TO USE THE SOFTWARE AS AN EMPLOYEE, CONTRACTOR, OR AGENT OF A
 * CORPORATION, PARTNERSHIP OR SIMILAR ENTITY, THEN YOU MUST BE AUTHORIZED TO SIGN
 * FOR AND BIND THE ENTITY IN ORDER TO ACCEPT THE TERMS OF THIS AGREEMENT. THE
 * LICENSES GRANTED UNDER THIS AGREEMENT ARE EXPRESSLY CONDITIONED UPON ACCEPTANCE
 * BY SUCH AUTHORIZED PERSONNEL.
 *
 * IF YOU HAVE ENTERED INTO A SEPARATE WRITTEN LICENSE AGREEMENT WITH AKIBAN FOR
 * USE OF THE SOFTWARE, THE TERMS AND CONDITIONS OF SUCH OTHER AGREEMENT SHALL
 * PREVAIL OVER ANY CONFLICTING TERMS OR CONDITIONS IN THIS AGREEMENT.
 */

package com.akiban.sql.optimizer.rule.join_enum;

import com.akiban.sql.optimizer.rule.EquivalenceFinder;
import com.akiban.sql.optimizer.rule.cost.PlanCostEstimator;
import com.akiban.sql.optimizer.rule.join_enum.DPhyp.JoinOperator;
import com.akiban.sql.optimizer.rule.range.ColumnRanges;

import com.akiban.sql.optimizer.plan.*;
import com.akiban.sql.optimizer.plan.Sort.OrderByExpression;
import com.akiban.sql.optimizer.plan.TableGroupJoinTree.TableGroupJoinNode;

import com.akiban.ais.model.Column;
import com.akiban.ais.model.GroupIndex;
import com.akiban.ais.model.Index;
import com.akiban.ais.model.Index.JoinType;
import com.akiban.ais.model.IndexColumn;
import com.akiban.ais.model.TableIndex;
import com.akiban.ais.model.UserTable;
import com.akiban.server.expression.std.Comparison;

import com.google.common.base.Function;
import org.slf4j.Logger;
import org.slf4j.LoggerFactory;

import java.util.*;

/** The goal of a indexes within a group. */
public class GroupIndexGoal implements Comparator<IndexScan>
{
    private static final Logger logger = LoggerFactory.getLogger(GroupIndexGoal.class);
    static volatile Function<? super IndexScan,Void> intersectionEnumerationHook = null;

    // The overall goal.
    private QueryIndexGoal queryGoal;
    // The grouped tables.
    private TableGroupJoinTree tables;
    
    // All the conditions that might be indexable.
    private List<ConditionExpression> conditions;
    // Where they came from.
    private List<ConditionList> conditionSources;

    // All the columns besides those in conditions that will be needed.
    private RequiredColumns requiredColumns;

    // Tables already bound outside.
    private Set<ColumnSource> boundTables;

    // Can an index be used to take care of sorting.
    // TODO: Make this a subset of queryGoal's sorting, based on what
    // tables are in what join, rather than an all or nothing.
    private boolean sortAllowed;

    // Mapping of Range-expressible conditions, by their column. lazy loaded.
    private Map<ColumnExpression,ColumnRanges> columnsToRanges;
    
    public GroupIndexGoal(QueryIndexGoal queryGoal, TableGroupJoinTree tables) {
        this.queryGoal = queryGoal;
        this.tables = tables;

        if (queryGoal.getWhereConditions() != null) {
            conditionSources = Collections.singletonList(queryGoal.getWhereConditions());
            conditions = queryGoal.getWhereConditions();
        }
        else {
            conditionSources = Collections.emptyList();
            conditions = Collections.emptyList();
        }

        requiredColumns = new RequiredColumns(tables);

        boundTables = queryGoal.getQuery().getOuterTables();
        sortAllowed = true;
    }

    public QueryIndexGoal getQueryGoal() {
        return queryGoal;
    }

    public TableGroupJoinTree getTables() {
        return tables;
    }

    /**
     * @param boundTables Tables already bound by the outside
     * @param queryJoins Joins that come from the query, or part of the query, that an index is being searched for.
     *                   Will generally, but not in the case of a sub-query, match <code>joins</code>.
     * @param joins Joins that apply to this part of the query.
     * @param outsideJoins All joins for this query.
     * @param sortAllowed <code>true</code> if sorting is allowed
     *
     * @return Full list of all usable condition sources.
     */
    public List<ConditionList> updateContext(Set<ColumnSource> boundTables,
                                             Collection<JoinOperator> queryJoins,
                                             Collection<JoinOperator> joins,
                                             Collection<JoinOperator> outsideJoins,
                                             boolean sortAllowed) {
        setBoundTables(boundTables);
        this.sortAllowed = sortAllowed;
        setJoinConditions(queryJoins, joins);
        updateRequiredColumns(joins, outsideJoins);
        return conditionSources;
    }

    public void setBoundTables(Set<ColumnSource> boundTables) {
        this.boundTables = boundTables;
    }

    private static boolean hasOuterJoin(Collection<JoinOperator> joins) {
        for (JoinOperator joinOp : joins) {
            switch (joinOp.getJoinType()) {
                case LEFT:
                case RIGHT:
                case FULL_OUTER:
                    return true;
            }
        }
        return false;
    }
    
    public void setJoinConditions(Collection<JoinOperator> queryJoins, Collection<JoinOperator> joins) {
        conditionSources = new ArrayList<ConditionList>();
        if ((queryGoal.getWhereConditions() != null) && !hasOuterJoin(queryJoins)) {
            conditionSources.add(queryGoal.getWhereConditions());
        }
        for (JoinOperator join : joins) {
            ConditionList joinConditions = join.getJoinConditions();
            if (joinConditions != null)
                conditionSources.add(joinConditions);
        }
        switch (conditionSources.size()) {
        case 0:
            conditions = Collections.emptyList();
            break;
        case 1:
            conditions = conditionSources.get(0);
            break;
        default:
            conditions = new ArrayList<ConditionExpression>();
            for (ConditionList conditionSource : conditionSources) {
                conditions.addAll(conditionSource);
            }
        }
    }

    public void updateRequiredColumns(Collection<JoinOperator> joins,
                                      Collection<JoinOperator> outsideJoins) {
        requiredColumns.clear();
        Collection<PlanNode> orderings = (queryGoal.getOrdering() == null) ? 
            Collections.<PlanNode>emptyList() : 
            Collections.<PlanNode>singletonList(queryGoal.getOrdering());
        RequiredColumnsFiller filler = new RequiredColumnsFiller(requiredColumns, 
                                                                 orderings, conditions);
        queryGoal.getQuery().accept(filler);
        for (JoinOperator join : outsideJoins) {
            if (joins.contains(join)) continue;
            ConditionList joinConditions = join.getJoinConditions();
            if (joinConditions != null) {
                for (ConditionExpression condition : joinConditions) {
                    condition.accept(filler);
                }
            }
        }        
    }

    /** Populate given index usage according to goal.
     * @return <code>false</code> if the index is useless.
     */
    public boolean usable(SingleIndexScan index) {
        int nequals = insertLeadingEqualities(index, conditions);
        List<ExpressionNode> indexExpressions = index.getColumns();
        if (nequals < indexExpressions.size()) {
            ExpressionNode indexExpression = indexExpressions.get(nequals);
            if (indexExpression != null) {
                boolean foundInequalityCondition = false;
                for (ConditionExpression condition : conditions) {
                    if (condition instanceof ComparisonCondition) {
                        ComparisonCondition ccond = (ComparisonCondition)condition;
                        if (ccond.getOperation().equals(Comparison.NE))
                            continue; // ranges are better suited for !=
                        ExpressionNode otherComparand = null;
                        if (indexExpressionMatches(indexExpression, ccond.getLeft())) {
                            otherComparand = ccond.getRight();
                        }
                        else if (indexExpressionMatches(indexExpression, ccond.getRight())) {
                            otherComparand = ccond.getLeft();
                        }
                        if ((otherComparand != null) && constantOrBound(otherComparand)) {
                            index.addInequalityCondition(condition,
                                                         ccond.getOperation(),
                                                         otherComparand);
                            foundInequalityCondition = true;
                        }
                    }
                }
                if (!foundInequalityCondition) {
                    ColumnRanges range = rangeForIndex(indexExpression);
                    if (range != null)
                        index.addRangeCondition(range);
                }
            }
        }
        index.setOrderEffectiveness(determineOrderEffectiveness(index));
        index.setCovering(determineCovering(index));
        if ((index.getOrderEffectiveness() == IndexScan.OrderEffectiveness.NONE) &&
            !index.hasConditions() &&
            !index.isCovering())
            return false;
        index.setCostEstimate(estimateCost(index));
        return true;
    }

    private int insertLeadingEqualities(SingleIndexScan index, List<ConditionExpression> localConds)
    {
        setColumnsAndOrdering(index);
        int nequals = 0;
        List<ExpressionNode> indexExpressions = index.getColumns();
        int ncols = indexExpressions.size();
        while (nequals < ncols) {
            ExpressionNode indexExpression = indexExpressions.get(nequals);
            if (indexExpression == null) break;
            ConditionExpression equalityCondition = null;
            ExpressionNode otherComparand = null;
            for (ConditionExpression condition : localConds) {
                if (condition instanceof ComparisonCondition) {
                    ComparisonCondition ccond = (ComparisonCondition)condition;
                    ExpressionNode comparand = null;
                    if (ccond.getOperation() == Comparison.EQ) {
                        if (indexExpressionMatches(indexExpression, ccond.getLeft())) {
                            comparand = ccond.getRight();
                        }
                        else if (indexExpressionMatches(indexExpression, ccond.getRight())) {
                            comparand = ccond.getLeft();
                        }
                    }
                    if ((comparand != null) && constantOrBound(comparand)) {
                        equalityCondition = condition;
                        otherComparand = comparand;
                        break;
                    }
                }
                else if (condition instanceof FunctionCondition) {
                    FunctionCondition fcond = (FunctionCondition)condition;
                    if (fcond.getFunction().equals("isNull") &&
                        (fcond.getOperands().size() == 1) &&
                        (fcond.getOperands().get(0).equals(indexExpression))) {
                        equalityCondition = condition;
                        otherComparand = null; // TODO: Or constant NULL, depending on API.
                        break;
                    }
                }
            }
            if (equalityCondition == null)
                break;
            index.addEqualityCondition(equalityCondition, otherComparand);
            nequals++;
        }
        return nequals;
    }

    private static void setColumnsAndOrdering(SingleIndexScan index) {
        List<IndexColumn> indexColumns = index.getAllColumns();
        int ncols = indexColumns.size();
        List<OrderByExpression> orderBy = new ArrayList<OrderByExpression>(ncols);
        List<ExpressionNode> indexExpressions = new ArrayList<ExpressionNode>(ncols);
        for (IndexColumn indexColumn : indexColumns) {
            ExpressionNode indexExpression = getIndexExpression(index, indexColumn);
            indexExpressions.add(indexExpression);
            orderBy.add(new OrderByExpression(indexExpression,
                    indexColumn.isAscending()));
        }
        index.setColumns(indexExpressions);
        index.setOrdering(orderBy);
    }

    // Take ordering from output index and adjust ordering of others to match.
    private static void installOrdering(IndexScan index, 
                                        List<OrderByExpression> outputOrdering,
                                        int outputPeggedCount, int comparisonFields) {
        if (index instanceof SingleIndexScan) {
            List<OrderByExpression> indexOrdering = index.getOrdering();
            if ((indexOrdering != null) && (indexOrdering != outputOrdering)) {
                // Order comparison fields the same way as output.
                // Try to avoid mixed mode: initial columns ordered
                // like first comparison, trailing columns ordered
                // like last comparison.
                int i = 0;
                while (i < index.getPeggedCount()) {
                    indexOrdering.get(i++).setAscending(outputOrdering.get(outputPeggedCount).isAscending());
                }
                for (int j = 0; j < comparisonFields; j++) {
                    indexOrdering.get(i++).setAscending(outputOrdering.get(outputPeggedCount + j).isAscending());
                }
                while (i < indexOrdering.size()) {
                    indexOrdering.get(i++).setAscending(outputOrdering.get(outputPeggedCount + comparisonFields - 1).isAscending());
                }
            }
        }
        else if (index instanceof MultiIndexIntersectScan) {
            MultiIndexIntersectScan multiIndex = (MultiIndexIntersectScan)index;
            installOrdering(multiIndex.getOutputIndexScan(), 
                            outputOrdering, outputPeggedCount, comparisonFields);
            installOrdering(multiIndex.getSelectorIndexScan(), 
                            outputOrdering, outputPeggedCount, comparisonFields);
        }
    }

    // Determine how well this index does against the target.
    // Also, correct traversal order to match sort if possible.
    protected IndexScan.OrderEffectiveness
        determineOrderEffectiveness(SingleIndexScan index) {
        IndexScan.OrderEffectiveness result = IndexScan.OrderEffectiveness.NONE;
        if (!sortAllowed) return result;
        List<OrderByExpression> indexOrdering = index.getOrdering();
        if (indexOrdering == null) return result;
        BitSet reverse = new BitSet(indexOrdering.size());
        List<ExpressionNode> equalityComparands = index.getEqualityComparands();
        int nequals = 0;
        List<ExpressionNode> equalityColumns = null;
        if (equalityComparands != null) {
            nequals = equalityComparands.size();
            equalityColumns = index.getColumns().subList(0, nequals);
        }
        try_sorted:
        if (queryGoal.getOrdering() != null) {
            int idx = nequals;
            for (OrderByExpression targetColumn : queryGoal.getOrdering().getOrderBy()) {
                // Get the expression by which this is ordering, recognizing the
                // special cases where the Sort is fed by GROUP BY or feeds DISTINCT.
                ExpressionNode targetExpression = targetColumn.getExpression();
                if (targetExpression.isColumn()) {
                    ColumnExpression column = (ColumnExpression)targetExpression;
                    ColumnSource table = column.getTable();
                    if (table == queryGoal.getGrouping()) {
                        targetExpression = queryGoal.getGrouping()
                            .getField(column.getPosition());
                    }
                    else if (table instanceof Project) {
                        // Cf. ASTStatementLoader.sortsForDistinct().
                        Project project = (Project)table;
                        if ((project.getOutput() == queryGoal.getOrdering()) &&
                            (queryGoal.getOrdering().getOutput() instanceof Distinct)) {
                            targetExpression = project.getFields()
                                .get(column.getPosition());
                        }
                    }
                }
                OrderByExpression indexColumn = null;
                if (idx < indexOrdering.size()) {
                    indexColumn = indexOrdering.get(idx);
                    if (indexColumn.getExpression() == null)
                        indexColumn = null; // Index sorts by unknown column.
                }
                if ((indexColumn != null) && 
                    orderingExpressionMatches(indexColumn.getExpression(), 
                                              targetExpression)) {
                    if (indexColumn.isAscending() != targetColumn.isAscending()) {
                        // To avoid mixed mode as much as possible,
                        // defer changing the index order until
                        // certain it will be effective.
                        reverse.set(idx, true);
                        if (idx == nequals)
                            // Likewise reverse the initial equals segment.
                            reverse.set(0, nequals, true);
                    }
                    idx++;
                    continue;
                }
                if (equalityColumns != null) {
                    // Another possibility is that target ordering is
                    // in fact unchanged due to equality condition.
                    // TODO: Should this have been noticed earlier on
                    // so that it can be taken out of the sort?
                    if (equalityColumns.contains(targetExpression))
                        continue;
                }
                break try_sorted;
            }
            if ((idx > 0) && (idx < indexOrdering.size()) && reverse.get(idx-1))
                // Reverse after ORDER BY if reversed last one.
                reverse.set(idx, indexOrdering.size(), true);
            for (int i = 0; i < reverse.size(); i++) {
                if (reverse.get(i)) {
                    OrderByExpression indexColumn = indexOrdering.get(i);
                    indexColumn.setAscending(!indexColumn.isAscending());
                }
            }
            result = IndexScan.OrderEffectiveness.SORTED;
        }
        if (queryGoal.getGrouping() != null) {
            boolean anyFound = false, allFound = true;
            List<ExpressionNode> groupBy = queryGoal.getGrouping().getGroupBy();
            for (ExpressionNode targetExpression : groupBy) {
                int found = -1;
                for (int i = nequals; i < indexOrdering.size(); i++) {
                    if (targetExpression.equals(indexOrdering.get(i).getExpression())) {
                        found = i - nequals;
                        break;
                    }
                }
                if (found < 0) {
                    allFound = false;
                    if ((equalityColumns == null) ||
                        !equalityColumns.contains(targetExpression))
                        continue;
                }
                else if (found >= groupBy.size()) {
                    // Ordered by this column, but after some other
                    // stuff which will break up the group. Only
                    // partially grouped.
                    allFound = false;
                }
                anyFound = true;
            }
            if (anyFound) {
                if (!allFound)
                    return IndexScan.OrderEffectiveness.PARTIAL_GROUPED;
                else if (result == IndexScan.OrderEffectiveness.SORTED)
                    return result;
                else
                    return IndexScan.OrderEffectiveness.GROUPED;
            }
        }
        else if (queryGoal.getProjectDistinct() != null) {
            assert (queryGoal.getOrdering() == null);
            if (orderedForDistinct(queryGoal.getProjectDistinct(), 
                                   indexOrdering, nequals)) {
                return IndexScan.OrderEffectiveness.SORTED;
            }
        }
        return result;
    }

    /** For use with a Distinct that gets added later. */
    public boolean orderedForDistinct(Project projectDistinct, IndexScan index) {
        List<OrderByExpression> indexOrdering = index.getOrdering();
        if (indexOrdering == null) return false;
        List<ExpressionNode> equalityComparands = index.getEqualityComparands();
        int nequals = (equalityComparands == null) ? 0 : equalityComparands.size();
        return orderedForDistinct(projectDistinct, indexOrdering, nequals);
    }

    protected boolean orderedForDistinct(Project projectDistinct, 
                                         List<OrderByExpression> indexOrdering,
                                         int nequals) {
        List<ExpressionNode> distinct = projectDistinct.getFields();
        for (ExpressionNode targetExpression : distinct) {
            int found = -1;
            for (int i = nequals; i < indexOrdering.size(); i++) {
                if (targetExpression.equals(indexOrdering.get(i).getExpression())) {
                    found = i - nequals;
                    break;
                }
            }
            if ((found < 0) || (found >= distinct.size())) {
                return false;
            }
        }
        return true;
    }

    // Does the column expression coming from the index match the ORDER BY target,
    // allowing for column equivalences?
    protected boolean orderingExpressionMatches(ExpressionNode columnExpression,
                                                ExpressionNode targetExpression) {
        if (columnExpression.equals(targetExpression))
            return true;
        if (!(columnExpression instanceof ColumnExpression) ||
            !(targetExpression instanceof ColumnExpression))
            return false;
        EquivalenceFinder<ColumnExpression> equivs = queryGoal.getQuery().getColumnEquivalencies();
        return equivs.areEquivalent((ColumnExpression)columnExpression,
                                    (ColumnExpression)targetExpression);
    }

    protected class UnboundFinder implements ExpressionVisitor {
        boolean found = false;

        public UnboundFinder() {
        }

        @Override
        public boolean visitEnter(ExpressionNode n) {
            return visit(n);
        }
        @Override
        public boolean visitLeave(ExpressionNode n) {
            return !found;
        }
        @Override
        public boolean visit(ExpressionNode n) {
            if (n instanceof ColumnExpression) {
                ColumnExpression columnExpression = (ColumnExpression)n;
                if (!boundTables.contains(columnExpression.getTable())) {
                    found = true;
                    return false;
                }
            }
            else if (n instanceof SubqueryExpression) {
                for (ColumnSource used : ((SubqueryExpression)n).getSubquery().getOuterTables()) {
                    // Tables defined inside the subquery are okay, but ones from outside
                    // need to be bound to eval as an expression.
                    if (!boundTables.contains(used)) {
                        found = true;
                        return false;
                    }
                }
            }
            return true;
        }
    }

    /** Does the given expression have references to tables that aren't bound? */
    protected boolean constantOrBound(ExpressionNode expression) {
        UnboundFinder f = new UnboundFinder();
        expression.accept(f);
        return !f.found;
    }

    /** Get an expression form of the given index column. */
    protected static ExpressionNode getIndexExpression(IndexScan index,
                                                IndexColumn indexColumn) {
        Column column = indexColumn.getColumn();
        UserTable indexTable = column.getUserTable();
        for (TableSource table = index.getLeafMostTable();
             null != table;
             table = table.getParentTable()) {
            if (table.getTable().getTable() == indexTable) {
                return new ColumnExpression(table, column);
            }
        }
        return null;
    }

    /** Is the comparison operand what the index indexes? */
    protected boolean indexExpressionMatches(ExpressionNode indexExpression,
                                             ExpressionNode comparisonOperand) {
        if (indexExpression.equals(comparisonOperand))
            return true;
        if (!(comparisonOperand instanceof ColumnExpression))
            return false;
        // See if comparing against a result column of the subquery,
        // that is, a join to the subquery that we can push down.
        // TODO: Should check column equivalences here, too. If we
        // added the below that earlier, could count such a join as a
        // group join: p JOIN (SELECT fk) sq ON p.pk = sq.fk.
        ColumnExpression comparisonColumn = (ColumnExpression)comparisonOperand;
        ColumnSource comparisonTable = comparisonColumn.getTable();
        if (!(comparisonTable instanceof SubquerySource))
            return false;
        Subquery subquery = ((SubquerySource)comparisonTable).getSubquery();
        if (subquery != queryGoal.getQuery())
            return false;
        PlanNode input = subquery.getQuery();
        if (input instanceof ResultSet)
            input = ((ResultSet)input).getInput();
        if (!(input instanceof Project))
            return false;
        Project project = (Project)input;
        ExpressionNode insideExpression = project.getFields().get(comparisonColumn.getPosition());
        return indexExpressionMatches(indexExpression, insideExpression);
    }

    /** Find the best index among the branches. */
    public BaseScan pickBestScan() {
        Set<TableSource> required = tables.getRequired();
        IndexScan bestIndex = null;

        IntersectionEnumerator intersections = new IntersectionEnumerator();
        for (TableGroupJoinNode table : tables) {
            IndexScan tableIndex = pickBestIndex(table, required, intersections);
            if ((tableIndex != null) &&
                ((bestIndex == null) || (compare(tableIndex, bestIndex) > 0)))
                bestIndex = tableIndex;
        }
        bestIndex = pickBestIntersection(bestIndex, intersections);
        if (bestIndex != null)
            return bestIndex;

        GroupScan groupScan = new GroupScan(tables.getGroup());
        groupScan.setCostEstimate(estimateCost(groupScan));
        return groupScan;
    }

    private IndexScan pickBestIntersection(IndexScan previousBest, IntersectionEnumerator enumerator) {
        // filter out all leaves which are obviously bad
        if (previousBest != null) {
            CostEstimate previousBestCost = previousBest.getCostEstimate();
            for (Iterator<SingleIndexScan> iter = enumerator.leavesIterator(); iter.hasNext(); ) {
                SingleIndexScan scan = iter.next();
                if (scan.getScanCostEstimate().compareTo(previousBestCost) > 0) {
                    logger.debug("Not intersecting {} {}", scan, scan.getScanCostEstimate());
                    iter.remove();
                }
            }
        }
        Function<? super IndexScan,Void> hook = intersectionEnumerationHook;
        for (Iterator<IndexScan> iterator = enumerator.iterator(); iterator.hasNext(); ) {
            IndexScan intersectedIndex = iterator.next();
            if (hook != null)
                hook.apply(intersectedIndex);
            setIntersectionConditions(intersectedIndex);
            intersectedIndex.setCovering(determineCovering(intersectedIndex));
            intersectedIndex.setCostEstimate(estimateCost(intersectedIndex));
            if (previousBest == null) {
                logger.debug("Selecting {}", intersectedIndex);
                previousBest = intersectedIndex;
            }
            else if (compare(intersectedIndex, previousBest) > 0) {
                logger.debug("Preferring {}", intersectedIndex);
                previousBest = intersectedIndex;

            }
            else {
                logger.debug("Rejecting {}", intersectedIndex);
                // If the scan costs alone are higher than the previous best cost, there's no way this scan or
                // any scan that uses it will be the best. Just remove the whole branch.
                if (intersectedIndex.getScanCostEstimate().compareTo(previousBest.getCostEstimate()) > 0)
                    iterator.remove();
            }
        }
        return previousBest;
    }

    private void setIntersectionConditions(IndexScan rawScan) {
        MultiIndexIntersectScan scan = (MultiIndexIntersectScan) rawScan;

        if (isAncestor(scan.getOutputIndexScan().getLeafMostTable(),
                       scan.getSelectorIndexScan().getLeafMostTable())) {
            // More conditions up the same branch are safely implied by the output row.
            ConditionsCounter<ConditionExpression> counter = new ConditionsCounter<ConditionExpression>(conditions.size());
            scan.incrementConditionsCounter(counter);
            scan.setConditions(new ArrayList<ConditionExpression>(counter.getCountedConditions()));
        }
        else {
            // Otherwise only those for the output row are safe and
            // conditions on another branch need to be checked again;
            scan.setConditions(scan.getOutputIndexScan().getConditions());
        }
    }

    /** Is the given <code>rootTable</code> an ancestor of <code>leafTable</code>? */
    private static boolean isAncestor(TableSource leafTable, TableSource rootTable) {
        do {
            if (leafTable == rootTable)
                return true;
            leafTable = leafTable.getParentTable();
        } while (leafTable != null);
        return false;
    }
    
    private class IntersectionEnumerator extends MultiIndexEnumerator<ConditionExpression,IndexScan,SingleIndexScan> {

        @Override
        protected Collection<ConditionExpression> getLeafConditions(SingleIndexScan scan) {
            int skips = scan.getPeggedCount();
            List<ConditionExpression> conditions = scan.getConditions();
            if (conditions == null)
                return null;
            int nconds = conditions.size();
            return ((skips) > 0 && (skips == nconds)) ? conditions : null;
        }

        @Override
        protected IndexScan intersect(IndexScan first, IndexScan second, int comparisons) {
            return new MultiIndexIntersectScan(first, second, comparisons);
        }

        @Override
        protected List<Column> getComparisonColumns(IndexScan first, IndexScan second) {
            EquivalenceFinder<ColumnExpression> equivs = queryGoal.getQuery().getColumnEquivalencies();
            List<ExpressionNode> firstOrdering = orderingCols(first);
            List<ExpressionNode> secondOrdering = orderingCols(second);
            int ncols = Math.min(firstOrdering.size(), secondOrdering.size());
            List<Column> result = new ArrayList<Column>(ncols);
            for (int i=0; i < ncols; ++i) {
                ColumnExpression firstCol = (ColumnExpression) firstOrdering.get(i);
                ColumnExpression secondCol = (ColumnExpression) secondOrdering.get(i);
                if ((firstCol == null) || (secondCol == null))
                    break;
                if (!equivs.areEquivalent(firstCol, secondCol))
                    break;
                result.add(firstCol.getColumn());
            }
            return result;
        }

        private List<ExpressionNode> orderingCols(IndexScan index) {
            List<ExpressionNode> result = index.getColumns();
            return result.subList(index.getPeggedCount(), result.size());
        }
    }

    /** Find the best index on the given table. 
     * @param required Tables reachable from root via INNER joins and hence not nullable.
     */
    public IndexScan pickBestIndex(TableGroupJoinNode node, Set<TableSource> required, IntersectionEnumerator enumerator) {
        TableSource table = node.getTable();
        IndexScan bestIndex = null;
        // Can only consider single table indexes when table is not
        // nullable (required).  If table is the optional part of a
        // LEFT join, can still consider compatible LEFT / RIGHT group
        // indexes, below. WHERE conditions are removed before this is
        // called, see GroupIndexGoal#setJoinConditions().
        if (required.contains(table)) {
            for (TableIndex index : table.getTable().getTable().getIndexes()) {
                SingleIndexScan candidate = new SingleIndexScan(index, table);
                bestIndex = betterIndex(bestIndex, candidate, enumerator);
            }
        }
        if ((table.getGroup() != null) && !hasOuterJoinNonGroupConditions(node)) {
            for (GroupIndex index : table.getGroup().getGroup().getIndexes()) {
                // The leaf must be used or else we'll get duplicates from a
                // scan (the indexed columns need not be root to leaf, making
                // ancestors discontiguous and duplicates hard to eliminate).
                if (index.leafMostTable() != table.getTable().getTable())
                    continue;
                TableSource rootTable = table;
                TableSource rootRequired = null, leafRequired = null;
                if (index.getJoinType() == JoinType.LEFT) {
                    while (rootTable != null) {
                        if (required.contains(rootTable)) {
                            rootRequired = rootTable;
                            if (leafRequired == null)
                                leafRequired = rootTable;
                        }
                        else {
                            if (leafRequired != null) {
                                leafRequired = null;
                                break;
                            }
                        }
                        if (index.rootMostTable() == rootTable.getTable().getTable())
                            break;
                        rootTable = rootTable.getParentTable();
                    }
                    // The root must be present, since a LEFT index
                    // does not contain orphans.
                    if ((rootTable == null) || 
                        (rootRequired != rootTable) ||
                        (leafRequired == null))
                        continue;
                }
                else {
                    if (!table.isRequired())
                        continue;
                    leafRequired = table;
                    TableSource childTable = null;
                    while (rootTable != null) {
                        if (rootTable.isRequired()) {
                            if (rootRequired != null) {
                                rootRequired = null;
                                break;
                            }
                        }
                        else {
                            if (rootRequired == null)
                                rootRequired = childTable;
                        }
                        if (index.rootMostTable() == rootTable.getTable().getTable())
                            break;
                        childTable = rootTable;
                        rootTable = rootTable.getParentTable();
                    }
                    if ((rootTable == null) ||
                        (rootRequired == null))
                        continue;
                }
                SingleIndexScan candidate = new SingleIndexScan(index, rootTable,
                                                    rootRequired, leafRequired, 
                                                    table);
                bestIndex = betterIndex(bestIndex, candidate, enumerator);
            }
        }
        return bestIndex;
    }

    // If a LEFT join has more conditions, they won't be included in an index, so
    // can't use it.
    protected boolean hasOuterJoinNonGroupConditions(TableGroupJoinNode node) {
        if (node.getTable().isRequired())
            return false;
        ConditionList conditions = node.getJoinConditions();
        if (conditions != null) {
            for (ConditionExpression cond : conditions) {
                if (cond.getImplementation() != ConditionExpression.Implementation.GROUP_JOIN) {
                    return true;
                }
            }
        }
        return false;
    }

    protected IndexScan betterIndex(IndexScan bestIndex, SingleIndexScan candidate, IntersectionEnumerator enumerator) {
        if (usable(candidate)) {
            enumerator.addLeaf(candidate);
            if (bestIndex == null) {
                logger.debug("Selecting {}", candidate);
                return candidate;
            }
            else if (compare(candidate, bestIndex) > 0) {
                logger.debug("Preferring {}", candidate);
                return candidate;
            }
            else {
                logger.debug("Rejecting {}", candidate);
            }
        }
        return bestIndex;
    }

    public int compare(IndexScan i1, IndexScan i2) {
        return i2.getCostEstimate().compareTo(i1.getCostEstimate());
    }

    protected boolean determineCovering(IndexScan index) {
        // Include the non-condition requirements.
        RequiredColumns requiredAfter = new RequiredColumns(requiredColumns);
        RequiredColumnsFiller filler = new RequiredColumnsFiller(requiredAfter);
        // Add in any conditions not handled by the index.
        for (ConditionExpression condition : conditions) {
            boolean found = false;
            if (index.getConditions() != null) {
                for (ConditionExpression indexCondition : index.getConditions()) {
                    if (indexCondition == condition) {
                        found = true;
                        break;
                    }
                }
            }
            if (!found)
                condition.accept(filler);
        }
        // Add sort if not handled by the index.
        if ((queryGoal.getOrdering() != null) &&
            (index.getOrderEffectiveness() != IndexScan.OrderEffectiveness.SORTED)) {
            // Only this node, not its inputs.
            filler.setIncludedPlanNodes(Collections.<PlanNode>singletonList(queryGoal.getOrdering()));
            queryGoal.getOrdering().accept(filler);
        }
            
        // Record what tables are required: within the index if any
        // columns still needed, others if joined at all. Do this
        // before taking account of columns from a covering index,
        // since may not use it that way.
        {
            Collection<TableSource> joined = index.getTables();
            Set<TableSource> required = new HashSet<TableSource>();
            boolean moreTables = false;
            for (TableSource table : requiredAfter.getTables()) {
                if (!joined.contains(table)) {
                    moreTables = true;
                    required.add(table);
                }
                else if (requiredAfter.hasColumns(table) ||
                         (table.getTable() == queryGoal.getUpdateTarget())) {
                    required.add(table);
                }
            }
            index.setRequiredTables(required);
            if (moreTables)
                // Need to join up last the index; index might point
                // to an orphan.
                return false;
        }

        if (queryGoal.getUpdateTarget() != null) {
          // UPDATE statements need the whole target row and are thus never covering.
          return false;
        }

        // Remove the columns we do have from the index.
        for (ExpressionNode column : index.getColumns()) {
            if (column instanceof ColumnExpression) {
                requiredAfter.have((ColumnExpression)column);
            }
        }
        return requiredAfter.isEmpty();
    }

    protected CostEstimate estimateCost(IndexScan index) {
        PlanCostEstimator estimator = 
            new PlanCostEstimator(queryGoal.getCostEstimator());
        Set<TableSource> requiredTables = index.getRequiredTables();

        estimator.indexScan(index);

        if (!index.isCovering()) {
            estimator.flatten(tables, 
                              index.getLeafMostTable(), requiredTables);
        }

        Collection<ConditionExpression> unhandledConditions = 
            new HashSet<ConditionExpression>(conditions);
        if (index.getConditions() != null)
            unhandledConditions.removeAll(index.getConditions());
        if (!unhandledConditions.isEmpty()) {
            estimator.select(unhandledConditions,
                             selectivityConditions(unhandledConditions, requiredTables));
        }

        if (queryGoal.needSort(index.getOrderEffectiveness())) {
            estimator.sort(queryGoal.sortFields());
        }

        estimator.setLimit(queryGoal.getLimit());

        return estimator.getCostEstimate();
    }

    public CostEstimate estimateCost(GroupScan scan) {
        PlanCostEstimator estimator = 
            new PlanCostEstimator(queryGoal.getCostEstimator());
        Set<TableSource> requiredTables = requiredColumns.getTables();

        estimator.groupScan(scan, tables, requiredTables);

        if (!conditions.isEmpty()) {
            estimator.select(conditions,
                             selectivityConditions(conditions, requiredTables));
        }
        
        estimator.setLimit(queryGoal.getLimit());

        return estimator.getCostEstimate();
    }

    // Conditions that might have a recognizable selectivity.
    protected Map<ColumnExpression,Collection<ComparisonCondition>> selectivityConditions(Collection<ConditionExpression> conditions, Set<TableSource> requiredTables) {
        Map<ColumnExpression,Collection<ComparisonCondition>> result = new
            HashMap<ColumnExpression,Collection<ComparisonCondition>>();
        for (ConditionExpression condition : conditions) {
            if (condition instanceof ComparisonCondition) {
                ComparisonCondition ccond = (ComparisonCondition)condition;
                if (ccond.getLeft() instanceof ColumnExpression) {
                    ColumnExpression column = (ColumnExpression)ccond.getLeft();
                    if ((column.getColumn() != null) &&
                        requiredTables.contains(column.getTable()) &&
                        constantOrBound(ccond.getRight())) {
                        Collection<ComparisonCondition> entry = result.get(column);
                        if (entry == null) {
                            entry = new ArrayList<ComparisonCondition>();
                            result.put(column, entry);
                        }
                        entry.add(ccond);
                    }
                }
            }
        }
        return result;
    }

<<<<<<< HEAD
    // Recognize the case of a join that is only used for predication.
    // TODO: This is only covers the simplest case, namely an index that is unique
    // none of whose columns are actually used.
    public boolean semiJoinEquivalent(BaseScan scan) {
        if (scan instanceof SingleIndexScan) {
            SingleIndexScan indexScan = (SingleIndexScan)scan;
            if (indexScan.isCovering() && isUnique(indexScan) && 
                requiredColumns.isEmpty()) {
                return true;
            }
        }
        return false;
    }

    // Does this scan return at most one row?
    protected boolean isUnique(SingleIndexScan indexScan) {
        List<ExpressionNode> equalityComparands = indexScan.getEqualityComparands();
        if (equalityComparands == null)
            return false;
        int nequals = equalityComparands.size();
        Index index = indexScan.getIndex();
        if (index.isUnique() && (nequals >= index.getKeyColumns().size()))
            return true;
        if (index.isGroupIndex())
            return false;
        Set<Column> equalityColumns = new HashSet<Column>(nequals);
        for (int i = 0; i < nequals; i++) {
            ExpressionNode equalityExpr = indexScan.getColumns().get(i);
            if (equalityExpr instanceof ColumnExpression) {
                equalityColumns.add(((ColumnExpression)equalityExpr).getColumn());
            }
        }
        TableIndex tableIndex = (TableIndex)index;
        find_index:             // Find a unique index all of whose columns are equaled.
        for (TableIndex otherIndex : tableIndex.getTable().getIndexes()) {
            if (!otherIndex.isUnique()) continue;
            for (IndexColumn otherColumn : otherIndex.getKeyColumns()) {
                if (!equalityColumns.contains(otherColumn.getColumn()))
                    continue find_index;
            }
            return true;
        }
        return false;
    }

    public TableGroupJoinTree install(BaseScan scan,
                                      List<ConditionList> conditionSources,
                                      boolean copy) {
        TableGroupJoinTree result = tables;
        // Need to have more than one copy of this tree in the final result.
        if (copy) result = new TableGroupJoinTree(result.getRoot());
        result.setScan(scan);
=======
    public void install(PlanNode scan, 
                        List<ConditionList> conditionSources, boolean sortAllowed) {
        tables.setScan(scan);
        this.sortAllowed = sortAllowed;
>>>>>>> 9e757c66
        if (scan instanceof IndexScan) {
            IndexScan indexScan = (IndexScan)scan;
            if (indexScan instanceof MultiIndexIntersectScan) {
                MultiIndexIntersectScan multiScan = (MultiIndexIntersectScan)indexScan;
                installOrdering(indexScan, multiScan.getOrdering(), multiScan.getPeggedCount(), multiScan.getComparisonFields());
            }
            installConditions(indexScan, conditionSources);
            if (sortAllowed)
                queryGoal.installOrderEffectiveness(indexScan.getOrderEffectiveness());
        }
        else {
            if (sortAllowed)
                queryGoal.installOrderEffectiveness(IndexScan.OrderEffectiveness.NONE);
        }
        return result;
    }

    /** Change WHERE as a consequence of <code>index</code> being
     * used, using either the sources returned by {@link updateContext} or the
     * current ones if nothing has been changed.
     */
    public void installConditions(IndexScan index, List<ConditionList> conditionSources) {
        if (index.getConditions() != null) {
            if (conditionSources == null)
                conditionSources = this.conditionSources;
            for (ConditionExpression condition : index.getConditions()) {
                for (ConditionList conditionSource : conditionSources) {
                    if (conditionSource.remove(condition))
                        break;
                }
            }
        }
    }

    // Get Range-expressible conditions for given column.
    protected ColumnRanges rangeForIndex(ExpressionNode expressionNode) {
        if (expressionNode instanceof ColumnExpression) {
            if (columnsToRanges == null) {
                columnsToRanges = new HashMap<ColumnExpression, ColumnRanges>();
                for (ConditionExpression condition : conditions) {
                    ColumnRanges range = ColumnRanges.rangeAtNode(condition);
                    if (range != null) {
                        ColumnExpression rangeColumn = range.getColumnExpression();
                        ColumnRanges oldRange = columnsToRanges.get(rangeColumn);
                        if (oldRange != null)
                            range = ColumnRanges.andRanges(range, oldRange);
                        columnsToRanges.put(rangeColumn, range);
                    }
                }
            }
            ColumnExpression columnExpression = (ColumnExpression)expressionNode;
            return columnsToRanges.get(columnExpression);
        }
        return null;
    }
    
    static class RequiredColumns {
        private Map<TableSource,Set<ColumnExpression>> map;
        
        public RequiredColumns(TableGroupJoinTree tables) {
            map = new HashMap<TableSource,Set<ColumnExpression>>();
            for (TableGroupJoinNode table : tables) {
                map.put(table.getTable(), new HashSet<ColumnExpression>());
            }
        }

        public RequiredColumns(RequiredColumns other) {
            map = new HashMap<TableSource,Set<ColumnExpression>>(other.map.size());
            for (Map.Entry<TableSource,Set<ColumnExpression>> entry : other.map.entrySet()) {
                map.put(entry.getKey(), new HashSet<ColumnExpression>(entry.getValue()));
            }
        }

        public Set<TableSource> getTables() {
            return map.keySet();
        }
        
        public boolean hasColumns(TableSource table) {
            Set<ColumnExpression> entry = map.get(table);
            if (entry == null) return false;
            return !entry.isEmpty();
        }

        public boolean isEmpty() {
            boolean empty = true;
            for (Set<ColumnExpression> entry : map.values())
                if (!entry.isEmpty())
                    return false;
            return empty;
        }

        public void require(ColumnExpression expr) {
            Set<ColumnExpression> entry = map.get(expr.getTable());
            if (entry != null)
                entry.add(expr);
        }

        /** Opposite of {@link require}: note that we have a source for this column. */
        public void have(ColumnExpression expr) {
            Set<ColumnExpression> entry = map.get(expr.getTable());
            if (entry != null)
                entry.remove(expr);
        }

        public void clear() {
            for (Set<ColumnExpression> entry : map.values())
                entry.clear();
        }
    }

    static class RequiredColumnsFiller implements PlanVisitor, ExpressionVisitor {
        private RequiredColumns requiredColumns;
        private Map<PlanNode,Void> excludedPlanNodes, includedPlanNodes;
        private Map<ExpressionNode,Void> excludedExpressions;
        private Deque<Boolean> excludeNodeStack = new ArrayDeque<Boolean>();
        private boolean excludeNode = false;
        private int excludeDepth = 0;
        private int subqueryDepth = 0;

        public RequiredColumnsFiller(RequiredColumns requiredColumns) {
            this.requiredColumns = requiredColumns;
        }

        public RequiredColumnsFiller(RequiredColumns requiredColumns,
                                     Collection<PlanNode> excludedPlanNodes,
                                     Collection<ConditionExpression> excludedExpressions) {
            this.requiredColumns = requiredColumns;
            this.excludedPlanNodes = new IdentityHashMap<PlanNode,Void>();
            for (PlanNode planNode : excludedPlanNodes)
                this.excludedPlanNodes.put(planNode, null);
            this.excludedExpressions = new IdentityHashMap<ExpressionNode,Void>();
            for (ConditionExpression condition : excludedExpressions)
                this.excludedExpressions.put(condition, null);
        }

        public void setIncludedPlanNodes(Collection<PlanNode> includedPlanNodes) {
            this.includedPlanNodes = new IdentityHashMap<PlanNode,Void>();
            for (PlanNode planNode : includedPlanNodes)
                this.includedPlanNodes.put(planNode, null);
        }

        @Override
        public boolean visitEnter(PlanNode n) {
            // Input nodes are called within the context of their output.
            // We want to know whether just this node is excluded, not
            // it and all its inputs.
            excludeNodeStack.push(excludeNode);
            excludeNode = exclude(n);
            if ((n instanceof Subquery) &&
                !((Subquery)n).getOuterTables().isEmpty())
                // TODO: Might be accessing tables from outer query as
                // group joins, which we don't support currently. Make
                // sure those aren't excluded.
                subqueryDepth++;
            return visit(n);
        }
        @Override
        public boolean visitLeave(PlanNode n) {
            excludeNode = excludeNodeStack.pop();
            if ((n instanceof Subquery) &&
                !((Subquery)n).getOuterTables().isEmpty())
                subqueryDepth--;
            return true;
        }
        @Override
        public boolean visit(PlanNode n) {
            return true;
        }

        @Override
        public boolean visitEnter(ExpressionNode n) {
            if (!excludeNode && exclude(n))
                excludeDepth++;
            return visit(n);
        }
        @Override
        public boolean visitLeave(ExpressionNode n) {
            if (!excludeNode && exclude(n))
                excludeDepth--;
            return true;
        }
        @Override
        public boolean visit(ExpressionNode n) {
            if (!excludeNode && (excludeDepth == 0)) {
                if (n instanceof ColumnExpression)
                    requiredColumns.require((ColumnExpression)n);
            }
            return true;
        }

        // Should this plan node be excluded from the requirement?
        protected boolean exclude(PlanNode node) {
            if (includedPlanNodes != null)
                return !includedPlanNodes.containsKey(node);
            else if (excludedPlanNodes != null)
                return excludedPlanNodes.containsKey(node);
            else
                return false;
        }
        
        // Should this expression be excluded from requirement?
        protected boolean exclude(ExpressionNode expr) {
            return (((excludedExpressions != null) &&
                     excludedExpressions.containsKey(expr)) ||
                    // Group join conditions are handled specially.
                    ((expr instanceof ConditionExpression) &&
                     (((ConditionExpression)expr).getImplementation() ==
                      ConditionExpression.Implementation.GROUP_JOIN) &&
                     // Include expressions in subqueries until do joins across them.
                     (subqueryDepth == 0)));
        }
    }
}<|MERGE_RESOLUTION|>--- conflicted
+++ resolved
@@ -977,7 +977,6 @@
         return result;
     }
 
-<<<<<<< HEAD
     // Recognize the case of a join that is only used for predication.
     // TODO: This is only covers the simplest case, namely an index that is unique
     // none of whose columns are actually used.
@@ -1025,17 +1024,12 @@
 
     public TableGroupJoinTree install(BaseScan scan,
                                       List<ConditionList> conditionSources,
-                                      boolean copy) {
+                                      boolean sortAllowed, boolean copy) {
         TableGroupJoinTree result = tables;
         // Need to have more than one copy of this tree in the final result.
         if (copy) result = new TableGroupJoinTree(result.getRoot());
         result.setScan(scan);
-=======
-    public void install(PlanNode scan, 
-                        List<ConditionList> conditionSources, boolean sortAllowed) {
-        tables.setScan(scan);
         this.sortAllowed = sortAllowed;
->>>>>>> 9e757c66
         if (scan instanceof IndexScan) {
             IndexScan indexScan = (IndexScan)scan;
             if (indexScan instanceof MultiIndexIntersectScan) {
