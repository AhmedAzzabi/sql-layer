/**
 * Copyright (C) 2012 Akiban Technologies Inc.
 * This program is free software: you can redistribute it and/or modify
 * it under the terms of the GNU Affero General Public License, version 3,
 * as published by the Free Software Foundation.
 *
 * This program is distributed in the hope that it will be useful,
 * but WITHOUT ANY WARRANTY; without even the implied warranty of
 * MERCHANTABILITY or FITNESS FOR A PARTICULAR PURPOSE.  See the
 * GNU Affero General Public License for more details.
 *
 * You should have received a copy of the GNU Affero General Public License
 * along with this program.  If not, see http://www.gnu.org/licenses.
 */

package com.akiban.sql.optimizer.rule.join_enum;

import com.akiban.server.error.AkibanInternalException;
import com.akiban.sql.optimizer.rule.CostEstimator;
import com.akiban.sql.optimizer.rule.join_enum.DPhyp.JoinOperator;
import com.akiban.sql.optimizer.rule.range.ColumnRanges;
import com.akiban.sql.optimizer.rule.range.RangeSegment;

import com.akiban.sql.optimizer.plan.*;
import com.akiban.sql.optimizer.plan.IndexScan.OrderEffectiveness;
import com.akiban.sql.optimizer.plan.Sort.OrderByExpression;
import com.akiban.sql.optimizer.plan.TableGroupJoinTree.TableGroupJoinNode;

import com.akiban.ais.model.Column;
import com.akiban.ais.model.GroupIndex;
import com.akiban.ais.model.Index.JoinType;
import com.akiban.ais.model.IndexColumn;
import com.akiban.ais.model.TableIndex;
import com.akiban.ais.model.UserTable;
import com.akiban.server.expression.std.Comparison;

import org.slf4j.Logger;
import org.slf4j.LoggerFactory;

import java.util.*;

/** The goal of a indexes within a group. */
public class GroupIndexGoal implements Comparator<IndexScan>
{
    private static final Logger logger = LoggerFactory.getLogger(GroupIndexGoal.class);

    // The overall goal.
    private QueryIndexGoal queryGoal;
    // The grouped tables.
    private TableGroupJoinTree tables;
    
    // All the conditions that might be indexable.
    private List<ConditionExpression> conditions;
    // Where they came from.
    private List<ConditionList> conditionSources;

    // All the columns besides those in conditions that will be needed.
    private RequiredColumns requiredColumns;

    // Tables already bound outside.
    private Set<ColumnSource> boundTables;

    // Can an index be used to take care of sorting.
    // TODO: Make this a subset of queryGoal's sorting, based on what
    // tables are in what join, rather than an all or nothing.
    private boolean sortAllowed;

    // Mapping of Range-expressible conditions, by their column. lazy loaded.
    private Map<ColumnExpression,ColumnRanges> columnsToRanges;

    public GroupIndexGoal(QueryIndexGoal queryGoal, TableGroupJoinTree tables) {
        this.queryGoal = queryGoal;
        this.tables = tables;

        if (queryGoal.getWhereConditions() != null) {
            conditionSources = Collections.singletonList(queryGoal.getWhereConditions());
            conditions = queryGoal.getWhereConditions();
        }
        else {
            conditionSources = Collections.emptyList();
            conditions = Collections.emptyList();
        }

        requiredColumns = new RequiredColumns(tables);

        boundTables = queryGoal.getQuery().getOuterTables();
        sortAllowed = true;
    }

    public QueryIndexGoal getQueryGoal() {
        return queryGoal;
    }

    public TableGroupJoinTree getTables() {
        return tables;
    }

    public List<ConditionList> updateContext(Set<ColumnSource> boundTables,
                                             Collection<JoinOperator> joins,
                                             boolean sortAllowed) {
        setBoundTables(boundTables);
        this.sortAllowed = sortAllowed;
        setJoinConditions(joins);
        updateRequiredColumns();
        return conditionSources;
    }

    public void setBoundTables(Set<ColumnSource> boundTables) {
        this.boundTables = boundTables;
    }
    
    public void setJoinConditions(Collection<JoinOperator> joins) {
        conditionSources = new ArrayList<ConditionList>();
        if (queryGoal.getWhereConditions() != null)
            conditionSources.add(queryGoal.getWhereConditions());
        for (JoinOperator join : joins) {
            ConditionList joinConditions = join.getJoinConditions();
            if (joinConditions != null)
                conditionSources.add(joinConditions);
        }
        switch (conditionSources.size()) {
        case 0:
            conditions = Collections.emptyList();
            break;
        case 1:
            conditions = conditionSources.get(0);
            break;
        default:
            conditions = new ArrayList<ConditionExpression>();
            for (ConditionList conditionSource : conditionSources) {
                conditions.addAll(conditionSource);
            }
        }
    }

    public void updateRequiredColumns() {
        requiredColumns.clear();
        Collection<PlanNode> orderings = (queryGoal.getOrdering() == null) ? 
            Collections.<PlanNode>emptyList() : 
            Collections.<PlanNode>singletonList(queryGoal.getOrdering());
        queryGoal.getQuery().accept(new RequiredColumnsFiller(requiredColumns, 
                                                              orderings, conditions));
    }

    /** Populate given index usage according to goal.
     * @return <code>false</code> if the index is useless.
     */
    public boolean usable(IndexScan index) {
<<<<<<< HEAD
        if (index instanceof MultiIndexIntersectionScan) {
            assert false : "what do we do here? we know it's usable if it was even created, so, just return true?";
            return true;
        }
        List<IndexColumn> indexColumns = index.getKeyColumns();
        int ncols = indexColumns.size();
=======
        List<IndexColumn> keyColumns = index.getKeyColumns();
        List<IndexColumn> valueColumns = index.getValueColumns();
        int ncols = keyColumns.size() + valueColumns.size();
>>>>>>> e9e76d1b
        List<ExpressionNode> indexExpressions = new ArrayList<ExpressionNode>(ncols);
        List<OrderByExpression> orderBy = new ArrayList<OrderByExpression>(ncols);
        for (IndexColumn indexColumn : keyColumns) {
            ExpressionNode indexExpression = getIndexExpression(index, indexColumn);
            indexExpressions.add(indexExpression);
            orderBy.add(new OrderByExpression(indexExpression,
                                              indexColumn.isAscending()));
        }
        for (IndexColumn indexColumn : valueColumns) {
            ExpressionNode indexExpression = getIndexExpression(index, indexColumn);
            indexExpressions.add(indexExpression);
            orderBy.add(new OrderByExpression(indexExpression,
                                              indexColumn.isAscending()));
        }
        index.setColumns(indexExpressions);
        index.setOrdering(orderBy);
        int nequals = 0;
        while (nequals < ncols) {
            ExpressionNode indexExpression = indexExpressions.get(nequals);
            if (indexExpression == null) break;
            ConditionExpression equalityCondition = null;
            ExpressionNode otherComparand = null;
            for (ConditionExpression condition : conditions) {
                if (condition instanceof ComparisonCondition) {
                    ComparisonCondition ccond = (ComparisonCondition)condition;
                    ExpressionNode comparand = null;
                    if (ccond.getOperation() == Comparison.EQ) {
                        if (indexExpressionMatches(indexExpression, ccond.getLeft())) {
                            comparand = ccond.getRight();
                        }
                        else if (indexExpressionMatches(indexExpression, ccond.getRight())) {
                            comparand = ccond.getLeft();
                        }
                    }
                    if ((comparand != null) && constantOrBound(comparand)) {
                        equalityCondition = condition;
                        otherComparand = comparand;
                        break;
                    }
                }
                else if (condition instanceof FunctionCondition) {
                    FunctionCondition fcond = (FunctionCondition)condition;
                    if (fcond.getFunction().equals("isNull") &&
                        (fcond.getOperands().size() == 1) &&
                        (fcond.getOperands().get(0).equals(indexExpression))) {
                        equalityCondition = condition;
                        otherComparand = null; // TODO: Or constant NULL, depending on API.
                        break;
                    }
                }
            }
            if (equalityCondition == null)
                break;
            index.addEqualityCondition(equalityCondition, otherComparand);
            nequals++;
        }
        if (nequals < ncols) {
            ExpressionNode indexExpression = indexExpressions.get(nequals);
            if (indexExpression != null) {
                boolean foundInequalityCondition = false;
                for (ConditionExpression condition : conditions) {
                    if (condition instanceof ComparisonCondition) {
                        ComparisonCondition ccond = (ComparisonCondition)condition;
                        if (ccond.getOperation().equals(Comparison.NE))
                            continue; // ranges are better suited for !=
                        ExpressionNode otherComparand = null;
                        if (indexExpressionMatches(indexExpression, ccond.getLeft())) {
                            otherComparand = ccond.getRight();
                        }
                        else if (indexExpressionMatches(indexExpression, ccond.getRight())) {
                            otherComparand = ccond.getLeft();
                        }
                        if ((otherComparand != null) && constantOrBound(otherComparand)) {
                            index.addInequalityCondition(condition,
                                                         ccond.getOperation(),
                                                         otherComparand);
                            foundInequalityCondition = true;
                        }
                    }
                }
                if (!foundInequalityCondition) {
                    ColumnRanges range = rangeForIndex(indexExpression);
                    if (range != null)
                        index.addRangeCondition(range);
                }
            }
        }
        index.setOrderEffectiveness(determineOrderEffectiveness(index));
        index.setCovering(determineCovering(index));
        if ((index.getOrderEffectiveness() == IndexScan.OrderEffectiveness.NONE) &&
            !index.hasConditions() &&
            !index.isCovering())
            return false;
        index.setCostEstimate(estimateCost(index));
        return true;
    }

    // Determine how well this index does against the target.
    // Also, correct traversal order to match sort if possible.
    protected IndexScan.OrderEffectiveness
        determineOrderEffectiveness(IndexScan index) {
        IndexScan.OrderEffectiveness result = IndexScan.OrderEffectiveness.NONE;
        if (!sortAllowed) return result;
        List<OrderByExpression> indexOrdering = index.getOrdering();
        if (indexOrdering == null) return result;
        BitSet reverse = new BitSet(indexOrdering.size());
        List<ExpressionNode> equalityComparands = index.getEqualityComparands();
        int nequals = (equalityComparands == null) ? 0 : equalityComparands.size();
        try_sorted:
        if (queryGoal.getOrdering() != null) {
            int idx = nequals;
            for (OrderByExpression targetColumn : queryGoal.getOrdering().getOrderBy()) {
                ExpressionNode targetExpression = targetColumn.getExpression();
                if (targetExpression.isColumn() &&
                    (queryGoal.getGrouping() != null)) {
                    if (((ColumnExpression)targetExpression).getTable() == queryGoal.getGrouping()) {
                        targetExpression = queryGoal.getGrouping().getField(((ColumnExpression)targetExpression).getPosition());
                    }
                }
                OrderByExpression indexColumn = null;
                if (idx < indexOrdering.size()) {
                    indexColumn = indexOrdering.get(idx);
                    if (indexColumn.getExpression() == null)
                        indexColumn = null; // Index sorts by unknown column.
                }
                if ((indexColumn != null) && 
                    indexColumn.getExpression().equals(targetExpression)) {
                    if (indexColumn.isAscending() != targetColumn.isAscending()) {
                        // To avoid mixed mode as much as possible,
                        // defer changing the index order until
                        // certain it will be effective.
                        reverse.set(idx, true);
                        if (idx == nequals)
                            // Likewise reverse the initial equals segment.
                            reverse.set(0, nequals, true);
                    }
                    idx++;
                    continue;
                }
                if (equalityComparands != null) {
                    // Another possibility is that target ordering is
                    // in fact unchanged due to equality condition.
                    // TODO: Should this have been noticed earlier on
                    // so that it can be taken out of the sort?
                    if (equalityComparands.contains(targetExpression))
                        continue;
                }
                break try_sorted;
            }
            if ((idx > 0) && (idx < indexOrdering.size()) && reverse.get(idx-1))
                // Reverse after ORDER BY if reversed last one.
                reverse.set(idx, indexOrdering.size(), true);
            for (int i = 0; i < reverse.size(); i++) {
                if (reverse.get(i)) {
                    OrderByExpression indexColumn = indexOrdering.get(i);
                    indexColumn.setAscending(!indexColumn.isAscending());
                }
            }
            result = IndexScan.OrderEffectiveness.SORTED;
        }
        if (queryGoal.getGrouping() != null) {
            boolean anyFound = false, allFound = true;
            List<ExpressionNode> groupBy = queryGoal.getGrouping().getGroupBy();
            for (ExpressionNode targetExpression : groupBy) {
                int found = -1;
                for (int i = nequals; i < indexOrdering.size(); i++) {
                    if (targetExpression.equals(indexOrdering.get(i).getExpression())) {
                        found = i - nequals;
                        break;
                    }
                }
                if (found < 0) {
                    allFound = false;
                    if ((equalityComparands == null) ||
                        !equalityComparands.contains(targetExpression))
                        continue;
                }
                else if (found >= groupBy.size()) {
                    // Ordered by this column, but after some other
                    // stuff which will break up the group. Only
                    // partially grouped.
                    allFound = false;
                }
                anyFound = true;
            }
            if (anyFound) {
                if (!allFound)
                    return IndexScan.OrderEffectiveness.PARTIAL_GROUPED;
                else if (result == IndexScan.OrderEffectiveness.SORTED)
                    return result;
                else
                    return IndexScan.OrderEffectiveness.GROUPED;
            }
        }
        else if (queryGoal.getProjectDistinct() != null) {
            assert (queryGoal.getOrdering() == null);
            boolean allFound = true;
            List<ExpressionNode> distinct = queryGoal.getProjectDistinct().getFields();
            for (ExpressionNode targetExpression : distinct) {
                int found = -1;
                for (int i = nequals; i < indexOrdering.size(); i++) {
                    if (targetExpression.equals(indexOrdering.get(i).getExpression())) {
                        found = i - nequals;
                        break;
                    }
                }
                if ((found < 0) || (found >= distinct.size())) {
                    allFound = false;
                    break;
                }
            }
            if (allFound)
                return IndexScan.OrderEffectiveness.SORTED;
        }
        return result;
    }

    protected class UnboundFinder implements ExpressionVisitor {
        boolean found = false;

        @Override
        public boolean visitEnter(ExpressionNode n) {
            return visit(n);
        }
        @Override
        public boolean visitLeave(ExpressionNode n) {
            return !found;
        }
        @Override
        public boolean visit(ExpressionNode n) {
            if (n instanceof ColumnExpression) {
                if (!boundTables.contains(((ColumnExpression)n).getTable())) {
                    found = true;
                    return false;
                }
            }
            else if (n instanceof SubqueryExpression) {
                found = true;
                return false;
            }
            return true;
        }
    }

    /** Does the given expression have references to tables that aren't bound? */
    protected boolean constantOrBound(ExpressionNode expression) {
        UnboundFinder f = new UnboundFinder();
        expression.accept(f);
        return !f.found;
    }

    /** Get an expression form of the given index column. */
    protected ExpressionNode getIndexExpression(IndexScan index,
                                                IndexColumn indexColumn) {
        Column column = indexColumn.getColumn();
        UserTable indexTable = column.getUserTable();
        for (TableSource table = index.getLeafMostTable();
             null != table;
             table = table.getParentTable()) {
            if (table.getTable().getTable() == indexTable) {
                return new ColumnExpression(table, column);
            }
        }
        return null;
    }

    /** Is the comparison operand what the index indexes? */
    protected boolean indexExpressionMatches(ExpressionNode indexExpression,
                                             ExpressionNode comparisonOperand) {
        if (indexExpression.equals(comparisonOperand))
            return true;
        if (!(comparisonOperand instanceof ColumnExpression))
            return false;
        // See if comparing against a result column of the subquery,
        // that is, a join to the subquery that we can push down.
        // TODO: Should check column equivalences here, too. If we
        // added the below that earlier, could count such a join as a
        // group join: p JOIN (SELECT fk) sq ON p.pk = sq.fk.
        ColumnExpression comparisonColumn = (ColumnExpression)comparisonOperand;
        ColumnSource comparisonTable = comparisonColumn.getTable();
        if (!(comparisonTable instanceof SubquerySource))
            return false;
        Subquery subquery = ((SubquerySource)comparisonTable).getSubquery();
        if (subquery != queryGoal.getQuery())
            return false;
        if (!(subquery.getQuery() instanceof ResultSet))
            return false;
        ResultSet results = (ResultSet)subquery.getQuery();
        if (!(results.getInput() instanceof Project))
            return false;
        Project project = (Project)results.getInput();
        ExpressionNode insideExpression = project.getFields().get(comparisonColumn.getPosition());
        return indexExpressionMatches(indexExpression, insideExpression);
    }

    /** Find the best index among the branches. */
    public PlanNode pickBestScan() {
        Set<TableSource> required = tables.getRequired();
        IndexScan bestIndex = null;
        for (TableGroupJoinNode table : tables) {
            IndexScan tableIndex = pickBestIndex(table.getTable(), required);
            if ((tableIndex != null) &&
                ((bestIndex == null) || (compare(tableIndex, bestIndex) > 0)))
                bestIndex = tableIndex;
        }
        if (bestIndex == null)
            return new GroupScan(tables.getGroup());
        else
            return bestIndex;
    }

    public CostEstimate costEstimateScan(PlanNode scan) {
        // TODO: Until more nodes have this stored in them.
        if (scan instanceof IndexScan) {
            return ((IndexScan)scan).getCostEstimate();
        }
        else if (scan instanceof GroupScan) {
            return queryGoal.getCostEstimator().costGroupScan(((GroupScan)scan).getGroup().getGroup());
        }
        else {
            return null;
        }
    }

    /** Find the best index on the given table. 
     * @param required Tables reachable from root via INNER joins and hence not nullable.
     */
    public IndexScan pickBestIndex(TableSource table, Set<TableSource> required) {
        IndexScan bestIndex = null;
        // Can only consider single table indexes when table is not
        // nullable (required).  If table is the optional part of a
        // LEFT join, can still consider compatible LEFT / RIGHT group
        // indexes, below.
        if (required.contains(table)) {
            for (TableIndex index : table.getTable().getTable().getIndexes()) {
                IndexScan candidate = new SingleIndexScan(index, table);
                bestIndex = betterIndex(bestIndex, candidate);
            }
        }
        if (table.getGroup() != null) {
            for (GroupIndex index : table.getGroup().getGroup().getIndexes()) {
                // The leaf must be used or else we'll get duplicates from a
                // scan (the indexed columns need not be root to leaf, making
                // ancestors discontiguous and duplicates hard to eliminate).
                if (index.leafMostTable() != table.getTable().getTable())
                    continue;
                TableSource rootTable = table;
                TableSource rootRequired = null, leafRequired = null;
                if (index.getJoinType() == JoinType.LEFT) {
                    while (rootTable != null) {
                        if (required.contains(rootTable)) {
                            rootRequired = rootTable;
                            if (leafRequired == null)
                                leafRequired = rootTable;
                        }
                        else {
                            if (leafRequired != null) {
                                leafRequired = null;
                                break;
                            }
                        }
                        if (index.rootMostTable() == rootTable.getTable().getTable())
                            break;
                        rootTable = rootTable.getParentTable();
                    }
                    // The root must be present, since a LEFT index
                    // does not contain orphans.
                    if ((rootTable == null) || 
                        (rootRequired != rootTable) ||
                        (leafRequired == null))
                        continue;
                }
                else {
                    if (!table.isRequired())
                        continue;
                    leafRequired = table;
                    TableSource childTable = null;
                    while (rootTable != null) {
                        if (rootTable.isRequired()) {
                            if (rootRequired != null) {
                                rootRequired = null;
                                break;
                            }
                        }
                        else {
                            if (rootRequired == null)
                                rootRequired = childTable;
                        }
                        if (index.rootMostTable() == rootTable.getTable().getTable())
                            break;
                        childTable = rootTable;
                        rootTable = rootTable.getParentTable();
                    }
                    if ((rootTable == null) ||
                        (rootRequired == null))
                        continue;
                }
                IndexScan candidate = new SingleIndexScan(index, rootTable,
                                                    rootRequired, leafRequired, 
                                                    table);
                bestIndex = betterIndex(bestIndex, candidate);
            }
        }
        return bestIndex;
    }

    protected IndexScan betterIndex(IndexScan bestIndex, IndexScan candidate) {
        if (usable(candidate)) {
            if (bestIndex == null) {
                logger.debug("Selecting {}", candidate);
                return candidate;
            }
            else if (compare(candidate, bestIndex) > 0) {
                logger.debug("Preferring {}", candidate);
                return candidate;
            }
            else {
                logger.debug("Rejecting {}", candidate);
            }
        }
        return bestIndex;
    }

    public int compare(IndexScan i1, IndexScan i2) {
        return i2.getCostEstimate().compareTo(i1.getCostEstimate());
    }

    protected boolean determineCovering(IndexScan index) {
        // Include the non-condition requirements.
        RequiredColumns requiredAfter = new RequiredColumns(requiredColumns);
        RequiredColumnsFiller filler = new RequiredColumnsFiller(requiredAfter);
        // Add in any conditions not handled by the index.
        for (ConditionExpression condition : conditions) {
            boolean found = false;
            if (index.getConditions() != null) {
                for (ConditionExpression indexCondition : index.getConditions()) {
                    if (indexCondition == condition) {
                        found = true;
                        break;
                    }
                }
            }
            if (!found)
                condition.accept(filler);
        }
        // Add sort if not handled by the index.
        if ((queryGoal.getOrdering() != null) &&
            (index.getOrderEffectiveness() != IndexScan.OrderEffectiveness.SORTED)) {
            // Only this node, not its inputs.
            filler.setIncludedPlanNodes(Collections.<PlanNode>singletonList(queryGoal.getOrdering()));
            queryGoal.getOrdering().accept(filler);
        }
            
        // Record what tables are required: within the index if any
        // columns still needed, others if joined at all. Do this
        // before taking account of columns from a covering index,
        // since may not use it that way.
        {
            Collection<TableSource> joined = index.getTables();
            Set<TableSource> required = new HashSet<TableSource>();
            boolean moreTables = false;
            for (TableSource table : requiredAfter.getTables()) {
                if (!joined.contains(table)) {
                    moreTables = true;
                    required.add(table);
                }
                else if (requiredAfter.hasColumns(table) ||
                         (table.getTable() == queryGoal.getUpdateTarget())) {
                    required.add(table);
                }
            }
            index.setRequiredTables(required);
            if (moreTables)
                // Need to join up last the index; index might point
                // to an orphan.
                return false;
        }

        if (queryGoal.getUpdateTarget() != null) {
          // UPDATE statements need the whole target row and are thus never covering.
          return false;
        }

        // Remove the columns we do have from the index.
        for (ExpressionNode column : index.getColumns()) {
            if (column instanceof ColumnExpression) {
                requiredAfter.have((ColumnExpression)column);
            }
        }
        return requiredAfter.isEmpty();
    }

    protected CostEstimate estimateCost(IndexScan index) {
        CostEstimator costEstimator = queryGoal.getCostEstimator();
        CostEstimate cost = createBasicCostEstimate(index, costEstimator);
        if (!index.isCovering()) {
            CostEstimate flatten = costEstimator.costFlatten(index.getLeafMostTable(),
                                                             index.getRequiredTables());
            cost = cost.nest(flatten);
        }

        Collection<ConditionExpression> unhandledConditions = 
            new HashSet<ConditionExpression>(conditions);
        if (index.getConditions() != null)
            unhandledConditions.removeAll(index.getConditions());
        if (!unhandledConditions.isEmpty()) {
            CostEstimate select = costEstimator.costSelect(unhandledConditions,
                                                           cost.getRowCount());
            cost = cost.sequence(select);
        }

        if (queryGoal.needSort(index.getOrderEffectiveness())) {
            CostEstimate sort = costEstimator.costSort(cost.getRowCount());
            cost = cost.sequence(sort);
        }

        return cost;
    }

    private CostEstimate createBasicCostEstimate(IndexScan index, CostEstimator costEstimator) {
        if (index instanceof SingleIndexScan) {
            SingleIndexScan singleIndex = (SingleIndexScan) index;
            if (singleIndex.getConditionRange() == null) {
                return costEstimator.costIndexScan(singleIndex.getIndex(),
                        singleIndex.getEqualityComparands(),
                        singleIndex.getLowComparand(),
                        singleIndex.isLowInclusive(),
                        singleIndex.getHighComparand(),
                        singleIndex.isHighInclusive());
            }
            else {
                CostEstimate cost = null;
                for (RangeSegment segment : singleIndex.getConditionRange().getSegments()) {
                    CostEstimate acost = costEstimator.costIndexScan(singleIndex.getIndex(),
                            singleIndex.getEqualityComparands(),
                            segment.getStart().getValueExpression(),
                            segment.getStart().isInclusive(),
                            segment.getEnd().getValueExpression(),
                            segment.getEnd().isInclusive());
                    if (cost == null)
                        cost = acost;
                    else
                        cost = cost.union(acost);
                }
                return cost;
            }
        }
        else {
            throw new AkibanInternalException("unknown index type: " + index + "(" + index.getClass() + ")");
        }
    }


    public void install(PlanNode scan, List<ConditionList> conditionSources) {
        tables.setScan(scan);
        if (scan instanceof IndexScan) {
            IndexScan indexScan = (IndexScan)scan;
            installConditions(indexScan, conditionSources);
            queryGoal.installOrderEffectiveness(indexScan.getOrderEffectiveness());
        }
    }

    /** Change WHERE as a consequence of <code>index</code> being
     * used, using either the sources returned by {@link updateContext} or the
     * current ones if nothing has been changed.
     */
    public void installConditions(IndexScan index, List<ConditionList> conditionSources) {
        if (index.getConditions() != null) {
            if (conditionSources == null)
                conditionSources = this.conditionSources;
            for (ConditionExpression condition : index.getConditions()) {
                for (ConditionList conditionSource : conditionSources) {
                    if (conditionSource.remove(condition))
                        break;
                }
            }
        }
    }

    // Get Range-expressible conditions for given column.
    protected ColumnRanges rangeForIndex(ExpressionNode expressionNode) {
        if (expressionNode instanceof ColumnExpression) {
            if (columnsToRanges == null) {
                columnsToRanges = new HashMap<ColumnExpression, ColumnRanges>();
                for (ConditionExpression condition : conditions) {
                    ColumnRanges range = ColumnRanges.rangeAtNode(condition);
                    if (range != null) {
                        ColumnExpression rangeColumn = range.getColumnExpression();
                        ColumnRanges oldRange = columnsToRanges.get(rangeColumn);
                        if (oldRange != null)
                            range = ColumnRanges.andRanges(range, oldRange);
                        columnsToRanges.put(rangeColumn, range);
                    }
                }
            }
            ColumnExpression columnExpression = (ColumnExpression)expressionNode;
            return columnsToRanges.get(columnExpression);
        }
        return null;
    }
    
    static class RequiredColumns {
        private Map<TableSource,Set<ColumnExpression>> map;
        
        public RequiredColumns(TableGroupJoinTree tables) {
            map = new HashMap<TableSource,Set<ColumnExpression>>();
            for (TableGroupJoinNode table : tables) {
                map.put(table.getTable(), new HashSet<ColumnExpression>());
            }
        }

        public RequiredColumns(RequiredColumns other) {
            map = new HashMap<TableSource,Set<ColumnExpression>>(other.map.size());
            for (Map.Entry<TableSource,Set<ColumnExpression>> entry : other.map.entrySet()) {
                map.put(entry.getKey(), new HashSet<ColumnExpression>(entry.getValue()));
            }
        }

        public Set<TableSource> getTables() {
            return map.keySet();
        }
        
        public boolean hasColumns(TableSource table) {
            Set<ColumnExpression> entry = map.get(table);
            if (entry == null) return false;
            return !entry.isEmpty();
        }

        public boolean isEmpty() {
            boolean empty = true;
            for (Set<ColumnExpression> entry : map.values())
                if (!entry.isEmpty())
                    return false;
            return empty;
        }

        public void require(ColumnExpression expr) {
            Set<ColumnExpression> entry = map.get(expr.getTable());
            if (entry != null)
                entry.add(expr);
        }

        /** Opposite of {@link require}: note that we have a source for this column. */
        public void have(ColumnExpression expr) {
            Set<ColumnExpression> entry = map.get(expr.getTable());
            if (entry != null)
                entry.remove(expr);
        }

        public void clear() {
            for (Set<ColumnExpression> entry : map.values())
                entry.clear();
        }
    }

    static class RequiredColumnsFiller implements PlanVisitor, ExpressionVisitor {
        private RequiredColumns requiredColumns;
        private Map<PlanNode,Void> excludedPlanNodes, includedPlanNodes;
        private Map<ExpressionNode,Void> excludedExpressions;
        private Deque<Boolean> excludeNodeStack = new ArrayDeque<Boolean>();
        private boolean excludeNode = false;
        private int excludeDepth = 0;
        private int subqueryDepth = 0;

        public RequiredColumnsFiller(RequiredColumns requiredColumns) {
            this.requiredColumns = requiredColumns;
        }

        public RequiredColumnsFiller(RequiredColumns requiredColumns,
                                     Collection<PlanNode> excludedPlanNodes,
                                     Collection<ConditionExpression> excludedExpressions) {
            this.requiredColumns = requiredColumns;
            this.excludedPlanNodes = new IdentityHashMap<PlanNode,Void>();
            for (PlanNode planNode : excludedPlanNodes)
                this.excludedPlanNodes.put(planNode, null);
            this.excludedExpressions = new IdentityHashMap<ExpressionNode,Void>();
            for (ConditionExpression condition : excludedExpressions)
                this.excludedExpressions.put(condition, null);
        }

        public void setIncludedPlanNodes(Collection<PlanNode> includedPlanNodes) {
            this.includedPlanNodes = new IdentityHashMap<PlanNode,Void>();
            for (PlanNode planNode : includedPlanNodes)
                this.includedPlanNodes.put(planNode, null);
        }

        @Override
        public boolean visitEnter(PlanNode n) {
            // Input nodes are called within the context of their output.
            // We want to know whether just this node is excluded, not
            // it and all its inputs.
            excludeNodeStack.push(excludeNode);
            excludeNode = exclude(n);
            if ((n instanceof Subquery) &&
                !((Subquery)n).getOuterTables().isEmpty())
                // TODO: Might be accessing tables from outer query as
                // group joins, which we don't support currently. Make
                // sure those aren't excluded.
                subqueryDepth++;
            return visit(n);
        }
        @Override
        public boolean visitLeave(PlanNode n) {
            excludeNode = excludeNodeStack.pop();
            if ((n instanceof Subquery) &&
                !((Subquery)n).getOuterTables().isEmpty())
                subqueryDepth--;
            return true;
        }
        @Override
        public boolean visit(PlanNode n) {
            return true;
        }

        @Override
        public boolean visitEnter(ExpressionNode n) {
            if (!excludeNode && exclude(n))
                excludeDepth++;
            return visit(n);
        }
        @Override
        public boolean visitLeave(ExpressionNode n) {
            if (!excludeNode && exclude(n))
                excludeDepth--;
            return true;
        }
        @Override
        public boolean visit(ExpressionNode n) {
            if (!excludeNode && (excludeDepth == 0)) {
                if (n instanceof ColumnExpression)
                    requiredColumns.require((ColumnExpression)n);
            }
            return true;
        }

        // Should this plan node be excluded from the requirement?
        protected boolean exclude(PlanNode node) {
            if (includedPlanNodes != null)
                return !includedPlanNodes.containsKey(node);
            else if (excludedPlanNodes != null)
                return excludedPlanNodes.containsKey(node);
            else
                return false;
        }
        
        // Should this expression be excluded from requirement?
        protected boolean exclude(ExpressionNode expr) {
            return (((excludedExpressions != null) &&
                     excludedExpressions.containsKey(expr)) ||
                    // Group join conditions are handled specially.
                    ((expr instanceof ConditionExpression) &&
                     (((ConditionExpression)expr).getImplementation() ==
                      ConditionExpression.Implementation.GROUP_JOIN) &&
                     // Include expressions in subqueries until do joins across them.
                     (subqueryDepth == 0)));
        }
    }

}<|MERGE_RESOLUTION|>--- conflicted
+++ resolved
@@ -146,18 +146,13 @@
      * @return <code>false</code> if the index is useless.
      */
     public boolean usable(IndexScan index) {
-<<<<<<< HEAD
-        if (index instanceof MultiIndexIntersectionScan) {
+        if (index instanceof MultiIndexIntersectionScan) { // TODO
             assert false : "what do we do here? we know it's usable if it was even created, so, just return true?";
             return true;
         }
-        List<IndexColumn> indexColumns = index.getKeyColumns();
-        int ncols = indexColumns.size();
-=======
         List<IndexColumn> keyColumns = index.getKeyColumns();
         List<IndexColumn> valueColumns = index.getValueColumns();
         int ncols = keyColumns.size() + valueColumns.size();
->>>>>>> e9e76d1b
         List<ExpressionNode> indexExpressions = new ArrayList<ExpressionNode>(ncols);
         List<OrderByExpression> orderBy = new ArrayList<OrderByExpression>(ncols);
         for (IndexColumn indexColumn : keyColumns) {
