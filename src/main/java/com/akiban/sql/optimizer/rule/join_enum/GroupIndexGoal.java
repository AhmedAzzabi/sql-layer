/**
 * Copyright (C) 2012 Akiban Technologies Inc.
 * This program is free software: you can redistribute it and/or modify
 * it under the terms of the GNU Affero General Public License, version 3,
 * as published by the Free Software Foundation.
 *
 * This program is distributed in the hope that it will be useful,
 * but WITHOUT ANY WARRANTY; without even the implied warranty of
 * MERCHANTABILITY or FITNESS FOR A PARTICULAR PURPOSE.  See the
 * GNU Affero General Public License for more details.
 *
 * You should have received a copy of the GNU Affero General Public License
 * along with this program.  If not, see http://www.gnu.org/licenses.
 */

package com.akiban.sql.optimizer.rule.join_enum;

import com.akiban.server.error.AkibanInternalException;
import com.akiban.sql.optimizer.rule.CostEstimator;
import com.akiban.sql.optimizer.rule.join_enum.DPhyp.JoinOperator;
import com.akiban.sql.optimizer.rule.range.ColumnRanges;
import com.akiban.sql.optimizer.rule.range.RangeSegment;

import com.akiban.sql.optimizer.plan.*;
import com.akiban.sql.optimizer.plan.IndexScan.OrderEffectiveness;
import com.akiban.sql.optimizer.plan.Sort.OrderByExpression;
import com.akiban.sql.optimizer.plan.TableGroupJoinTree.TableGroupJoinNode;

import com.akiban.ais.model.Column;
import com.akiban.ais.model.GroupIndex;
import com.akiban.ais.model.Index.JoinType;
import com.akiban.ais.model.IndexColumn;
import com.akiban.ais.model.TableIndex;
import com.akiban.ais.model.UserTable;
import com.akiban.server.expression.std.Comparison;

import org.slf4j.Logger;
import org.slf4j.LoggerFactory;

import java.util.*;

/** The goal of a indexes within a group. */
public class GroupIndexGoal implements Comparator<IndexScan>
{
    private static final Logger logger = LoggerFactory.getLogger(GroupIndexGoal.class);

    // The overall goal.
    private QueryIndexGoal queryGoal;
    // The grouped tables.
    private TableGroupJoinTree tables;
    
    // All the conditions that might be indexable.
    private List<ConditionExpression> conditions;
    // Where they came from.
    private List<ConditionList> conditionSources;

    // All the columns besides those in conditions that will be needed.
    private RequiredColumns requiredColumns;

    // Tables already bound outside.
    private Set<ColumnSource> boundTables;

    // Can an index be used to take care of sorting.
    // TODO: Make this a subset of queryGoal's sorting, based on what
    // tables are in what join, rather than an all or nothing.
    private boolean sortAllowed;

    // Mapping of Range-expressible conditions, by their column. lazy loaded.
    private Map<ColumnExpression,ColumnRanges> columnsToRanges;

    public GroupIndexGoal(QueryIndexGoal queryGoal, TableGroupJoinTree tables) {
        this.queryGoal = queryGoal;
        this.tables = tables;

        if (queryGoal.getWhereConditions() != null) {
            conditionSources = Collections.singletonList(queryGoal.getWhereConditions());
            conditions = queryGoal.getWhereConditions();
        }
        else {
            conditionSources = Collections.emptyList();
            conditions = Collections.emptyList();
        }

        requiredColumns = new RequiredColumns(tables);

        boundTables = queryGoal.getQuery().getOuterTables();
        sortAllowed = true;
    }

    public QueryIndexGoal getQueryGoal() {
        return queryGoal;
    }

    public TableGroupJoinTree getTables() {
        return tables;
    }

    public List<ConditionList> updateContext(Set<ColumnSource> boundTables,
                                             Collection<JoinOperator> joins,
                                             boolean sortAllowed) {
        setBoundTables(boundTables);
        this.sortAllowed = sortAllowed;
        setJoinConditions(joins);
        updateRequiredColumns();
        return conditionSources;
    }

    public void setBoundTables(Set<ColumnSource> boundTables) {
        this.boundTables = boundTables;
    }
    
    public void setJoinConditions(Collection<JoinOperator> joins) {
        conditionSources = new ArrayList<ConditionList>();
        if (queryGoal.getWhereConditions() != null)
            conditionSources.add(queryGoal.getWhereConditions());
        for (JoinOperator join : joins) {
            ConditionList joinConditions = join.getJoinConditions();
            if (joinConditions != null)
                conditionSources.add(joinConditions);
        }
        switch (conditionSources.size()) {
        case 0:
            conditions = Collections.emptyList();
            break;
        case 1:
            conditions = conditionSources.get(0);
            break;
        default:
            conditions = new ArrayList<ConditionExpression>();
            for (ConditionList conditionSource : conditionSources) {
                conditions.addAll(conditionSource);
            }
        }
    }

    public void updateRequiredColumns() {
        requiredColumns.clear();
        Collection<PlanNode> orderings = (queryGoal.getOrdering() == null) ? 
            Collections.<PlanNode>emptyList() : 
            Collections.<PlanNode>singletonList(queryGoal.getOrdering());
        queryGoal.getQuery().accept(new RequiredColumnsFiller(requiredColumns, 
                                                              orderings, conditions));
    }

    /** Populate given index usage according to goal.
     * @return <code>false</code> if the index is useless.
     */
    public boolean usable(IndexScan index) {
<<<<<<< HEAD
        List<IndexColumn> keyColumns = index.getIndex().getKeyColumns();
        List<IndexColumn> valueColumns = index.getIndex().getValueColumns();
        int ncols = keyColumns.size() + valueColumns.size();
=======
        List<IndexColumn> indexColumns = index.getKeyColumns();
        int ncols = indexColumns.size();
>>>>>>> b5259147
        List<ExpressionNode> indexExpressions = new ArrayList<ExpressionNode>(ncols);
        List<OrderByExpression> orderBy = new ArrayList<OrderByExpression>(ncols);
        for (IndexColumn indexColumn : keyColumns) {
            ExpressionNode indexExpression = getIndexExpression(index, indexColumn);
            indexExpressions.add(indexExpression);
            orderBy.add(new OrderByExpression(indexExpression,
                                              indexColumn.isAscending()));
        }
        for (IndexColumn indexColumn : valueColumns) {
            ExpressionNode indexExpression = getIndexExpression(index, indexColumn);
            indexExpressions.add(indexExpression);
            orderBy.add(new OrderByExpression(indexExpression,
                                              indexColumn.isAscending()));
        }
        index.setColumns(indexExpressions);
        index.setOrdering(orderBy);
        int nequals = 0;
        while (nequals < ncols) {
            ExpressionNode indexExpression = indexExpressions.get(nequals);
            if (indexExpression == null) break;
            ConditionExpression equalityCondition = null;
            ExpressionNode otherComparand = null;
            for (ConditionExpression condition : conditions) {
                if (condition instanceof ComparisonCondition) {
                    ComparisonCondition ccond = (ComparisonCondition)condition;
                    ExpressionNode comparand = null;
                    if (ccond.getOperation() == Comparison.EQ) {
                        if (indexExpressionMatches(indexExpression, ccond.getLeft())) {
                            comparand = ccond.getRight();
                        }
                        else if (indexExpressionMatches(indexExpression, ccond.getRight())) {
                            comparand = ccond.getLeft();
                        }
                    }
                    if ((comparand != null) && constantOrBound(comparand)) {
                        equalityCondition = condition;
                        otherComparand = comparand;
                        break;
                    }
                }
                else if (condition instanceof FunctionCondition) {
                    FunctionCondition fcond = (FunctionCondition)condition;
                    if (fcond.getFunction().equals("isNull") &&
                        (fcond.getOperands().size() == 1) &&
                        (fcond.getOperands().get(0).equals(indexExpression))) {
                        equalityCondition = condition;
                        otherComparand = null; // TODO: Or constant NULL, depending on API.
                        break;
                    }
                }
            }
            if (equalityCondition == null)
                break;
            index.addEqualityCondition(equalityCondition, otherComparand);
            nequals++;
        }
        if (nequals < ncols) {
            ExpressionNode indexExpression = indexExpressions.get(nequals);
            if (indexExpression != null) {
                boolean foundInequalityCondition = false;
                for (ConditionExpression condition : conditions) {
                    if (condition instanceof ComparisonCondition) {
                        ComparisonCondition ccond = (ComparisonCondition)condition;
                        if (ccond.getOperation().equals(Comparison.NE))
                            continue; // ranges are better suited for !=
                        ExpressionNode otherComparand = null;
                        if (indexExpressionMatches(indexExpression, ccond.getLeft())) {
                            otherComparand = ccond.getRight();
                        }
                        else if (indexExpressionMatches(indexExpression, ccond.getRight())) {
                            otherComparand = ccond.getLeft();
                        }
                        if ((otherComparand != null) && constantOrBound(otherComparand)) {
                            index.addInequalityCondition(condition,
                                                         ccond.getOperation(),
                                                         otherComparand);
                            foundInequalityCondition = true;
                        }
                    }
                }
                if (!foundInequalityCondition) {
                    ColumnRanges range = rangeForIndex(indexExpression);
                    if (range != null)
                        index.addRangeCondition(range);
                }
            }
        }
        index.setOrderEffectiveness(determineOrderEffectiveness(index));
        index.setCovering(determineCovering(index));
        if ((index.getOrderEffectiveness() == IndexScan.OrderEffectiveness.NONE) &&
            !index.hasConditions() &&
            !index.isCovering())
            return false;
        index.setCostEstimate(estimateCost(index));
        return true;
    }

    // Determine how well this index does against the target.
    // Also, correct traversal order to match sort if possible.
    protected IndexScan.OrderEffectiveness
        determineOrderEffectiveness(IndexScan index) {
        IndexScan.OrderEffectiveness result = IndexScan.OrderEffectiveness.NONE;
        if (!sortAllowed) return result;
        List<OrderByExpression> indexOrdering = index.getOrdering();
        if (indexOrdering == null) return result;
        BitSet reverse = new BitSet(indexOrdering.size());
        List<ExpressionNode> equalityComparands = index.getEqualityComparands();
        int nequals = (equalityComparands == null) ? 0 : equalityComparands.size();
        try_sorted:
        if (queryGoal.getOrdering() != null) {
            int idx = nequals;
            for (OrderByExpression targetColumn : queryGoal.getOrdering().getOrderBy()) {
                ExpressionNode targetExpression = targetColumn.getExpression();
                if (targetExpression.isColumn() &&
                    (queryGoal.getGrouping() != null)) {
                    if (((ColumnExpression)targetExpression).getTable() == queryGoal.getGrouping()) {
                        targetExpression = queryGoal.getGrouping().getField(((ColumnExpression)targetExpression).getPosition());
                    }
                }
                OrderByExpression indexColumn = null;
                if (idx < indexOrdering.size()) {
                    indexColumn = indexOrdering.get(idx);
                    if (indexColumn.getExpression() == null)
                        indexColumn = null; // Index sorts by unknown column.
                }
                if ((indexColumn != null) && 
                    indexColumn.getExpression().equals(targetExpression)) {
                    if (indexColumn.isAscending() != targetColumn.isAscending()) {
                        // To avoid mixed mode as much as possible,
                        // defer changing the index order until
                        // certain it will be effective.
                        reverse.set(idx, true);
                        if (idx == nequals)
                            // Likewise reverse the initial equals segment.
                            reverse.set(0, nequals, true);
                    }
                    idx++;
                    continue;
                }
                if (equalityComparands != null) {
                    // Another possibility is that target ordering is
                    // in fact unchanged due to equality condition.
                    // TODO: Should this have been noticed earlier on
                    // so that it can be taken out of the sort?
                    if (equalityComparands.contains(targetExpression))
                        continue;
                }
                break try_sorted;
            }
            if ((idx > 0) && (idx < indexOrdering.size()) && reverse.get(idx-1))
                // Reverse after ORDER BY if reversed last one.
                reverse.set(idx, indexOrdering.size(), true);
            for (int i = 0; i < reverse.size(); i++) {
                if (reverse.get(i)) {
                    OrderByExpression indexColumn = indexOrdering.get(i);
                    indexColumn.setAscending(!indexColumn.isAscending());
                }
            }
            result = IndexScan.OrderEffectiveness.SORTED;
        }
        if (queryGoal.getGrouping() != null) {
            boolean anyFound = false, allFound = true;
            List<ExpressionNode> groupBy = queryGoal.getGrouping().getGroupBy();
            for (ExpressionNode targetExpression : groupBy) {
                int found = -1;
                for (int i = nequals; i < indexOrdering.size(); i++) {
                    if (targetExpression.equals(indexOrdering.get(i).getExpression())) {
                        found = i - nequals;
                        break;
                    }
                }
                if (found < 0) {
                    allFound = false;
                    if ((equalityComparands == null) ||
                        !equalityComparands.contains(targetExpression))
                        continue;
                }
                else if (found >= groupBy.size()) {
                    // Ordered by this column, but after some other
                    // stuff which will break up the group. Only
                    // partially grouped.
                    allFound = false;
                }
                anyFound = true;
            }
            if (anyFound) {
                if (!allFound)
                    return IndexScan.OrderEffectiveness.PARTIAL_GROUPED;
                else if (result == IndexScan.OrderEffectiveness.SORTED)
                    return result;
                else
                    return IndexScan.OrderEffectiveness.GROUPED;
            }
        }
        else if (queryGoal.getProjectDistinct() != null) {
            assert (queryGoal.getOrdering() == null);
            boolean allFound = true;
            List<ExpressionNode> distinct = queryGoal.getProjectDistinct().getFields();
            for (ExpressionNode targetExpression : distinct) {
                int found = -1;
                for (int i = nequals; i < indexOrdering.size(); i++) {
                    if (targetExpression.equals(indexOrdering.get(i).getExpression())) {
                        found = i - nequals;
                        break;
                    }
                }
                if ((found < 0) || (found >= distinct.size())) {
                    allFound = false;
                    break;
                }
            }
            if (allFound)
                return IndexScan.OrderEffectiveness.SORTED;
        }
        return result;
    }

    protected class UnboundFinder implements ExpressionVisitor {
        boolean found = false;

        @Override
        public boolean visitEnter(ExpressionNode n) {
            return visit(n);
        }
        @Override
        public boolean visitLeave(ExpressionNode n) {
            return !found;
        }
        @Override
        public boolean visit(ExpressionNode n) {
            if (n instanceof ColumnExpression) {
                if (!boundTables.contains(((ColumnExpression)n).getTable())) {
                    found = true;
                    return false;
                }
            }
            else if (n instanceof SubqueryExpression) {
                found = true;
                return false;
            }
            return true;
        }
    }

    /** Does the given expression have references to tables that aren't bound? */
    protected boolean constantOrBound(ExpressionNode expression) {
        UnboundFinder f = new UnboundFinder();
        expression.accept(f);
        return !f.found;
    }

    /** Get an expression form of the given index column. */
    protected ExpressionNode getIndexExpression(IndexScan index,
                                                IndexColumn indexColumn) {
        Column column = indexColumn.getColumn();
        UserTable indexTable = column.getUserTable();
        for (TableSource table = index.getLeafMostTable();
             null != table;
             table = table.getParentTable()) {
            if (table.getTable().getTable() == indexTable) {
                return new ColumnExpression(table, column);
            }
        }
        return null;
    }

    /** Is the comparison operand what the index indexes? */
    protected boolean indexExpressionMatches(ExpressionNode indexExpression,
                                             ExpressionNode comparisonOperand) {
        if (indexExpression.equals(comparisonOperand))
            return true;
        if (!(comparisonOperand instanceof ColumnExpression))
            return false;
        // See if comparing against a result column of the subquery,
        // that is, a join to the subquery that we can push down.
        // TODO: Should check column equivalences here, too. If we
        // added the below that earlier, could count such a join as a
        // group join: p JOIN (SELECT fk) sq ON p.pk = sq.fk.
        ColumnExpression comparisonColumn = (ColumnExpression)comparisonOperand;
        ColumnSource comparisonTable = comparisonColumn.getTable();
        if (!(comparisonTable instanceof SubquerySource))
            return false;
        Subquery subquery = ((SubquerySource)comparisonTable).getSubquery();
        if (subquery != queryGoal.getQuery())
            return false;
        if (!(subquery.getQuery() instanceof ResultSet))
            return false;
        ResultSet results = (ResultSet)subquery.getQuery();
        if (!(results.getInput() instanceof Project))
            return false;
        Project project = (Project)results.getInput();
        ExpressionNode insideExpression = project.getFields().get(comparisonColumn.getPosition());
        return indexExpressionMatches(indexExpression, insideExpression);
    }

    /** Find the best index among the branches. */
    public PlanNode pickBestScan() {
        Set<TableSource> required = tables.getRequired();
        IndexScan bestIndex = null;
        for (TableGroupJoinNode table : tables) {
            IndexScan tableIndex = pickBestIndex(table.getTable(), required);
            if ((tableIndex != null) &&
                ((bestIndex == null) || (compare(tableIndex, bestIndex) > 0)))
                bestIndex = tableIndex;
        }
        if (bestIndex == null)
            return new GroupScan(tables.getGroup());
        else
            return bestIndex;
    }

    public CostEstimate costEstimateScan(PlanNode scan) {
        // TODO: Until more nodes have this stored in them.
        if (scan instanceof IndexScan) {
            return ((IndexScan)scan).getCostEstimate();
        }
        else if (scan instanceof GroupScan) {
            return queryGoal.getCostEstimator().costGroupScan(((GroupScan)scan).getGroup().getGroup());
        }
        else {
            return null;
        }
    }

    /** Find the best index on the given table. 
     * @param required Tables reachable from root via INNER joins and hence not nullable.
     */
    public IndexScan pickBestIndex(TableSource table, Set<TableSource> required) {
        IndexScan bestIndex = null;
        // Can only consider single table indexes when table is not
        // nullable (required).  If table is the optional part of a
        // LEFT join, can still consider compatible LEFT / RIGHT group
        // indexes, below.
        if (required.contains(table)) {
            for (TableIndex index : table.getTable().getTable().getIndexes()) {
                IndexScan candidate = new SingleIndexScan(index, table);
                bestIndex = betterIndex(bestIndex, candidate);
            }
        }
        if (table.getGroup() != null) {
            for (GroupIndex index : table.getGroup().getGroup().getIndexes()) {
                // The leaf must be used or else we'll get duplicates from a
                // scan (the indexed columns need not be root to leaf, making
                // ancestors discontiguous and duplicates hard to eliminate).
                if (index.leafMostTable() != table.getTable().getTable())
                    continue;
                TableSource rootTable = table;
                TableSource rootRequired = null, leafRequired = null;
                if (index.getJoinType() == JoinType.LEFT) {
                    while (rootTable != null) {
                        if (required.contains(rootTable)) {
                            rootRequired = rootTable;
                            if (leafRequired == null)
                                leafRequired = rootTable;
                        }
                        else {
                            if (leafRequired != null) {
                                leafRequired = null;
                                break;
                            }
                        }
                        if (index.rootMostTable() == rootTable.getTable().getTable())
                            break;
                        rootTable = rootTable.getParentTable();
                    }
                    // The root must be present, since a LEFT index
                    // does not contain orphans.
                    if ((rootTable == null) || 
                        (rootRequired != rootTable) ||
                        (leafRequired == null))
                        continue;
                }
                else {
                    if (!table.isRequired())
                        continue;
                    leafRequired = table;
                    TableSource childTable = null;
                    while (rootTable != null) {
                        if (rootTable.isRequired()) {
                            if (rootRequired != null) {
                                rootRequired = null;
                                break;
                            }
                        }
                        else {
                            if (rootRequired == null)
                                rootRequired = childTable;
                        }
                        if (index.rootMostTable() == rootTable.getTable().getTable())
                            break;
                        childTable = rootTable;
                        rootTable = rootTable.getParentTable();
                    }
                    if ((rootTable == null) ||
                        (rootRequired == null))
                        continue;
                }
                IndexScan candidate = new SingleIndexScan(index, rootTable,
                                                    rootRequired, leafRequired, 
                                                    table);
                bestIndex = betterIndex(bestIndex, candidate);
            }
        }
        return bestIndex;
    }

    protected IndexScan betterIndex(IndexScan bestIndex, IndexScan candidate) {
        if (usable(candidate)) {
            if (bestIndex == null) {
                logger.debug("Selecting {}", candidate);
                return candidate;
            }
            else if (compare(candidate, bestIndex) > 0) {
                logger.debug("Preferring {}", candidate);
                return candidate;
            }
            else {
                logger.debug("Rejecting {}", candidate);
            }
        }
        return bestIndex;
    }

    public int compare(IndexScan i1, IndexScan i2) {
        return i2.getCostEstimate().compareTo(i1.getCostEstimate());
    }

    protected boolean determineCovering(IndexScan index) {
        // Include the non-condition requirements.
        RequiredColumns requiredAfter = new RequiredColumns(requiredColumns);
        RequiredColumnsFiller filler = new RequiredColumnsFiller(requiredAfter);
        // Add in any conditions not handled by the index.
        for (ConditionExpression condition : conditions) {
            boolean found = false;
            if (index.getConditions() != null) {
                for (ConditionExpression indexCondition : index.getConditions()) {
                    if (indexCondition == condition) {
                        found = true;
                        break;
                    }
                }
            }
            if (!found)
                condition.accept(filler);
        }
        // Add sort if not handled by the index.
        if ((queryGoal.getOrdering() != null) &&
            (index.getOrderEffectiveness() != IndexScan.OrderEffectiveness.SORTED)) {
            // Only this node, not its inputs.
            filler.setIncludedPlanNodes(Collections.<PlanNode>singletonList(queryGoal.getOrdering()));
            queryGoal.getOrdering().accept(filler);
        }
            
        // Record what tables are required: within the index if any
        // columns still needed, others if joined at all. Do this
        // before taking account of columns from a covering index,
        // since may not use it that way.
        {
            Collection<TableSource> joined = index.getTables();
            Set<TableSource> required = new HashSet<TableSource>();
            boolean moreTables = false;
            for (TableSource table : requiredAfter.getTables()) {
                if (!joined.contains(table)) {
                    moreTables = true;
                    required.add(table);
                }
                else if (requiredAfter.hasColumns(table) ||
                         (table.getTable() == queryGoal.getUpdateTarget())) {
                    required.add(table);
                }
            }
            index.setRequiredTables(required);
            if (moreTables)
                // Need to join up last the index; index might point
                // to an orphan.
                return false;
        }

        if (queryGoal.getUpdateTarget() != null) {
          // UPDATE statements need the whole target row and are thus never covering.
          return false;
        }

        // Remove the columns we do have from the index.
        for (ExpressionNode column : index.getColumns()) {
            if (column instanceof ColumnExpression) {
                requiredAfter.have((ColumnExpression)column);
            }
        }
        return requiredAfter.isEmpty();
    }

    protected CostEstimate estimateCost(IndexScan index) {
        CostEstimator costEstimator = queryGoal.getCostEstimator();
        CostEstimate cost = createBasicCostEstimate(index, costEstimator);
        if (!index.isCovering()) {
            CostEstimate flatten = costEstimator.costFlatten(index.getLeafMostTable(),
                                                             index.getRequiredTables());
            cost = cost.nest(flatten);
        }

        Collection<ConditionExpression> unhandledConditions = 
            new HashSet<ConditionExpression>(conditions);
        if (index.getConditions() != null)
            unhandledConditions.removeAll(index.getConditions());
        if (!unhandledConditions.isEmpty()) {
            CostEstimate select = costEstimator.costSelect(unhandledConditions,
                                                           cost.getRowCount());
            cost = cost.sequence(select);
        }

        if (queryGoal.needSort(index.getOrderEffectiveness())) {
            CostEstimate sort = costEstimator.costSort(cost.getRowCount());
            cost = cost.sequence(sort);
        }

        return cost;
    }

    private CostEstimate createBasicCostEstimate(IndexScan index, CostEstimator costEstimator) {
        if (index instanceof SingleIndexScan) {
            SingleIndexScan singleIndex = (SingleIndexScan) index;
            if (singleIndex.getConditionRange() == null) {
                return costEstimator.costIndexScan(singleIndex.getIndex(),
                        singleIndex.getEqualityComparands(),
                        singleIndex.getLowComparand(),
                        singleIndex.isLowInclusive(),
                        singleIndex.getHighComparand(),
                        singleIndex.isHighInclusive());
            }
            else {
                CostEstimate cost = null;
                for (RangeSegment segment : singleIndex.getConditionRange().getSegments()) {
                    CostEstimate acost = costEstimator.costIndexScan(singleIndex.getIndex(),
                            singleIndex.getEqualityComparands(),
                            segment.getStart().getValueExpression(),
                            segment.getStart().isInclusive(),
                            segment.getEnd().getValueExpression(),
                            segment.getEnd().isInclusive());
                    if (cost == null)
                        cost = acost;
                    else
                        cost = cost.union(acost);
                }
                return cost;
            }
        }
        else {
            throw new AkibanInternalException("unknown index type: " + index + "(" + index.getClass() + ")");
        }
    }


    public void install(PlanNode scan, List<ConditionList> conditionSources) {
        tables.setScan(scan);
        if (scan instanceof IndexScan) {
            IndexScan indexScan = (IndexScan)scan;
            installConditions(indexScan, conditionSources);
            queryGoal.installOrderEffectiveness(indexScan.getOrderEffectiveness());
        }
    }

    /** Change WHERE as a consequence of <code>index</code> being
     * used, using either the sources returned by {@link updateContext} or the
     * current ones if nothing has been changed.
     */
    public void installConditions(IndexScan index, List<ConditionList> conditionSources) {
        if (index.getConditions() != null) {
            if (conditionSources == null)
                conditionSources = this.conditionSources;
            for (ConditionExpression condition : index.getConditions()) {
                for (ConditionList conditionSource : conditionSources) {
                    if (conditionSource.remove(condition))
                        break;
                }
            }
        }
    }

    // Get Range-expressible conditions for given column.
    protected ColumnRanges rangeForIndex(ExpressionNode expressionNode) {
        if (expressionNode instanceof ColumnExpression) {
            if (columnsToRanges == null) {
                columnsToRanges = new HashMap<ColumnExpression, ColumnRanges>();
                for (ConditionExpression condition : conditions) {
                    ColumnRanges range = ColumnRanges.rangeAtNode(condition);
                    if (range != null) {
                        ColumnExpression rangeColumn = range.getColumnExpression();
                        ColumnRanges oldRange = columnsToRanges.get(rangeColumn);
                        if (oldRange != null)
                            range = ColumnRanges.andRanges(range, oldRange);
                        columnsToRanges.put(rangeColumn, range);
                    }
                }
            }
            ColumnExpression columnExpression = (ColumnExpression)expressionNode;
            return columnsToRanges.get(columnExpression);
        }
        return null;
    }
    
    static class RequiredColumns {
        private Map<TableSource,Set<ColumnExpression>> map;
        
        public RequiredColumns(TableGroupJoinTree tables) {
            map = new HashMap<TableSource,Set<ColumnExpression>>();
            for (TableGroupJoinNode table : tables) {
                map.put(table.getTable(), new HashSet<ColumnExpression>());
            }
        }

        public RequiredColumns(RequiredColumns other) {
            map = new HashMap<TableSource,Set<ColumnExpression>>(other.map.size());
            for (Map.Entry<TableSource,Set<ColumnExpression>> entry : other.map.entrySet()) {
                map.put(entry.getKey(), new HashSet<ColumnExpression>(entry.getValue()));
            }
        }

        public Set<TableSource> getTables() {
            return map.keySet();
        }
        
        public boolean hasColumns(TableSource table) {
            Set<ColumnExpression> entry = map.get(table);
            if (entry == null) return false;
            return !entry.isEmpty();
        }

        public boolean isEmpty() {
            boolean empty = true;
            for (Set<ColumnExpression> entry : map.values())
                if (!entry.isEmpty())
                    return false;
            return empty;
        }

        public void require(ColumnExpression expr) {
            Set<ColumnExpression> entry = map.get(expr.getTable());
            if (entry != null)
                entry.add(expr);
        }

        /** Opposite of {@link require}: note that we have a source for this column. */
        public void have(ColumnExpression expr) {
            Set<ColumnExpression> entry = map.get(expr.getTable());
            if (entry != null)
                entry.remove(expr);
        }

        public void clear() {
            for (Set<ColumnExpression> entry : map.values())
                entry.clear();
        }
    }

    static class RequiredColumnsFiller implements PlanVisitor, ExpressionVisitor {
        private RequiredColumns requiredColumns;
        private Map<PlanNode,Void> excludedPlanNodes, includedPlanNodes;
        private Map<ExpressionNode,Void> excludedExpressions;
        private Deque<Boolean> excludeNodeStack = new ArrayDeque<Boolean>();
        private boolean excludeNode = false;
        private int excludeDepth = 0;
        private int subqueryDepth = 0;

        public RequiredColumnsFiller(RequiredColumns requiredColumns) {
            this.requiredColumns = requiredColumns;
        }

        public RequiredColumnsFiller(RequiredColumns requiredColumns,
                                     Collection<PlanNode> excludedPlanNodes,
                                     Collection<ConditionExpression> excludedExpressions) {
            this.requiredColumns = requiredColumns;
            this.excludedPlanNodes = new IdentityHashMap<PlanNode,Void>();
            for (PlanNode planNode : excludedPlanNodes)
                this.excludedPlanNodes.put(planNode, null);
            this.excludedExpressions = new IdentityHashMap<ExpressionNode,Void>();
            for (ConditionExpression condition : excludedExpressions)
                this.excludedExpressions.put(condition, null);
        }

        public void setIncludedPlanNodes(Collection<PlanNode> includedPlanNodes) {
            this.includedPlanNodes = new IdentityHashMap<PlanNode,Void>();
            for (PlanNode planNode : includedPlanNodes)
                this.includedPlanNodes.put(planNode, null);
        }

        @Override
        public boolean visitEnter(PlanNode n) {
            // Input nodes are called within the context of their output.
            // We want to know whether just this node is excluded, not
            // it and all its inputs.
            excludeNodeStack.push(excludeNode);
            excludeNode = exclude(n);
            if ((n instanceof Subquery) &&
                !((Subquery)n).getOuterTables().isEmpty())
                // TODO: Might be accessing tables from outer query as
                // group joins, which we don't support currently. Make
                // sure those aren't excluded.
                subqueryDepth++;
            return visit(n);
        }
        @Override
        public boolean visitLeave(PlanNode n) {
            excludeNode = excludeNodeStack.pop();
            if ((n instanceof Subquery) &&
                !((Subquery)n).getOuterTables().isEmpty())
                subqueryDepth--;
            return true;
        }
        @Override
        public boolean visit(PlanNode n) {
            return true;
        }

        @Override
        public boolean visitEnter(ExpressionNode n) {
            if (!excludeNode && exclude(n))
                excludeDepth++;
            return visit(n);
        }
        @Override
        public boolean visitLeave(ExpressionNode n) {
            if (!excludeNode && exclude(n))
                excludeDepth--;
            return true;
        }
        @Override
        public boolean visit(ExpressionNode n) {
            if (!excludeNode && (excludeDepth == 0)) {
                if (n instanceof ColumnExpression)
                    requiredColumns.require((ColumnExpression)n);
            }
            return true;
        }

        // Should this plan node be excluded from the requirement?
        protected boolean exclude(PlanNode node) {
            if (includedPlanNodes != null)
                return !includedPlanNodes.containsKey(node);
            else if (excludedPlanNodes != null)
                return excludedPlanNodes.containsKey(node);
            else
                return false;
        }
        
        // Should this expression be excluded from requirement?
        protected boolean exclude(ExpressionNode expr) {
            return (((excludedExpressions != null) &&
                     excludedExpressions.containsKey(expr)) ||
                    // Group join conditions are handled specially.
                    ((expr instanceof ConditionExpression) &&
                     (((ConditionExpression)expr).getImplementation() ==
                      ConditionExpression.Implementation.GROUP_JOIN) &&
                     // Include expressions in subqueries until do joins across them.
                     (subqueryDepth == 0)));
        }
    }

}<|MERGE_RESOLUTION|>--- conflicted
+++ resolved
@@ -146,14 +146,9 @@
      * @return <code>false</code> if the index is useless.
      */
     public boolean usable(IndexScan index) {
-<<<<<<< HEAD
-        List<IndexColumn> keyColumns = index.getIndex().getKeyColumns();
-        List<IndexColumn> valueColumns = index.getIndex().getValueColumns();
+        List<IndexColumn> keyColumns = index.getKeyColumns();
+        List<IndexColumn> valueColumns = index.getValueColumns();
         int ncols = keyColumns.size() + valueColumns.size();
-=======
-        List<IndexColumn> indexColumns = index.getKeyColumns();
-        int ncols = indexColumns.size();
->>>>>>> b5259147
         List<ExpressionNode> indexExpressions = new ArrayList<ExpressionNode>(ncols);
         List<OrderByExpression> orderBy = new ArrayList<OrderByExpression>(ncols);
         for (IndexColumn indexColumn : keyColumns) {
