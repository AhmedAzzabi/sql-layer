/**
 * END USER LICENSE AGREEMENT (“EULA”)
 *
 * READ THIS AGREEMENT CAREFULLY (date: 9/13/2011):
 * http://www.akiban.com/licensing/20110913
 *
 * BY INSTALLING OR USING ALL OR ANY PORTION OF THE SOFTWARE, YOU ARE ACCEPTING
 * ALL OF THE TERMS AND CONDITIONS OF THIS AGREEMENT. YOU AGREE THAT THIS
 * AGREEMENT IS ENFORCEABLE LIKE ANY WRITTEN AGREEMENT SIGNED BY YOU.
 *
 * IF YOU HAVE PAID A LICENSE FEE FOR USE OF THE SOFTWARE AND DO NOT AGREE TO
 * THESE TERMS, YOU MAY RETURN THE SOFTWARE FOR A FULL REFUND PROVIDED YOU (A) DO
 * NOT USE THE SOFTWARE AND (B) RETURN THE SOFTWARE WITHIN THIRTY (30) DAYS OF
 * YOUR INITIAL PURCHASE.
 *
 * IF YOU WISH TO USE THE SOFTWARE AS AN EMPLOYEE, CONTRACTOR, OR AGENT OF A
 * CORPORATION, PARTNERSHIP OR SIMILAR ENTITY, THEN YOU MUST BE AUTHORIZED TO SIGN
 * FOR AND BIND THE ENTITY IN ORDER TO ACCEPT THE TERMS OF THIS AGREEMENT. THE
 * LICENSES GRANTED UNDER THIS AGREEMENT ARE EXPRESSLY CONDITIONED UPON ACCEPTANCE
 * BY SUCH AUTHORIZED PERSONNEL.
 *
 * IF YOU HAVE ENTERED INTO A SEPARATE WRITTEN LICENSE AGREEMENT WITH AKIBAN FOR
 * USE OF THE SOFTWARE, THE TERMS AND CONDITIONS OF SUCH OTHER AGREEMENT SHALL
 * PREVAIL OVER ANY CONFLICTING TERMS OR CONDITIONS IN THIS AGREEMENT.
 */

package com.akiban.sql.optimizer.rule;

<<<<<<< HEAD
import com.akiban.sql.optimizer.TypesTranslation;
import com.akiban.sql.optimizer.plan.*;
import com.akiban.sql.types.DataTypeDescriptor;
import com.akiban.sql.types.TypeId;

import com.akiban.server.collation.AkCollator;
import com.akiban.server.expression.Expression;
import com.akiban.server.expression.ExpressionEvaluation;
import com.akiban.server.expression.ExpressionType;
import com.akiban.server.expression.std.ExpressionTypes;
import com.akiban.server.expression.std.InExpression;
import com.akiban.server.expression.std.IntervalCastExpression;
import static com.akiban.server.expression.std.Expressions.*;
import com.akiban.server.service.functions.FunctionsRegistry;
=======
>>>>>>> 8fe05530
import com.akiban.qp.rowtype.RowType;
import com.akiban.server.error.UnsupportedSQLException;
import com.akiban.server.expression.std.Comparison;
import com.akiban.sql.optimizer.plan.AggregateFunctionExpression;
import com.akiban.sql.optimizer.plan.BooleanOperationExpression;
import com.akiban.sql.optimizer.plan.CastExpression;
import com.akiban.sql.optimizer.plan.ColumnExpression;
import com.akiban.sql.optimizer.plan.ComparisonCondition;
import com.akiban.sql.optimizer.plan.ConstantExpression;
import com.akiban.sql.optimizer.plan.ExpressionNode;
import com.akiban.sql.optimizer.plan.FunctionExpression;
import com.akiban.sql.optimizer.plan.IfElseExpression;
import com.akiban.sql.optimizer.plan.InListCondition;
import com.akiban.sql.optimizer.plan.ParameterExpression;
import com.akiban.sql.optimizer.plan.SubqueryExpression;

import java.util.Arrays;
import java.util.List;

abstract class  ExpressionAssembler<T> {

    protected abstract T assembleFunction(ExpressionNode functionNode,
                                          String functionName,
                                          List<ExpressionNode> argumentNodes,
                                          ColumnExpressionContext columnContext,
                                          SubqueryOperatorAssembler<T> subqueryAssembler);
    protected abstract T assembleColumnExpression(ColumnExpression column,
                                                  ColumnExpressionContext columnContext);
    protected abstract  T assembleCastExpression(CastExpression castExpression,
                                                ColumnExpressionContext columnContext,
                                                SubqueryOperatorAssembler<T> subqueryAssembler);
    protected abstract List<T> assembleExpressions(List<ExpressionNode> expressions,
                                                   ColumnExpressionContext columnContext,
                                                   SubqueryOperatorAssembler<T> subqueryAssembler);
    protected abstract T literal(ConstantExpression expression);
    protected abstract T variable(ParameterExpression expression);
    protected abstract T compare(T left, Comparison comparison, T right);
    protected abstract T in(T lhs, List<T> rhs);

    public T assembleExpression(ExpressionNode node,
                         ColumnExpressionContext columnContext,
                         SubqueryOperatorAssembler<T> subqueryAssembler)  {
        if (node instanceof ConstantExpression)
            return literal(((ConstantExpression)node));
        else if (node instanceof ColumnExpression)
            return assembleColumnExpression((ColumnExpression)node, columnContext);
        else if (node instanceof ParameterExpression)
            return variable((ParameterExpression)node);
        else if (node instanceof BooleanOperationExpression) {
            BooleanOperationExpression bexpr = (BooleanOperationExpression)node;
            return assembleFunction(bexpr, bexpr.getOperation().getFunctionName(),
                    Arrays.<ExpressionNode>asList(bexpr.getLeft(), bexpr.getRight()),
                    columnContext, subqueryAssembler);
        }
        else if (node instanceof CastExpression)
            return assembleCastExpression((CastExpression)node,
                    columnContext, subqueryAssembler);
        else if (node instanceof ComparisonCondition) {
            ComparisonCondition cond = (ComparisonCondition)node;
<<<<<<< HEAD
            AkCollator collator = 
                ExpressionTypes.operationCollation(TypesTranslation.toExpressionType(cond.getLeft().getSQLtype()),
                                                   TypesTranslation.toExpressionType(cond.getRight().getSQLtype()));
            if (collator != null)
                return collate(assembleExpression(cond.getLeft(), 
                                                  columnContext, subqueryAssembler),
                               cond.getOperation(),
                               assembleExpression(cond.getRight(), 
                                                  columnContext, subqueryAssembler),
                               collator);
            else
                return compare(assembleExpression(cond.getLeft(), 
                                                  columnContext, subqueryAssembler),
                               cond.getOperation(),
                               assembleExpression(cond.getRight(), 
                                                  columnContext, subqueryAssembler));
=======
            return compare(assembleExpression(cond.getLeft(),
                    columnContext, subqueryAssembler),
                    cond.getOperation(),
                    assembleExpression(cond.getRight(),
                            columnContext, subqueryAssembler));
>>>>>>> 8fe05530
        }
        else if (node instanceof FunctionExpression) {
            FunctionExpression funcNode = (FunctionExpression)node;
            return assembleFunction(funcNode, funcNode.getFunction(),
                    funcNode.getOperands(),
                    columnContext, subqueryAssembler);
        }
        else if (node instanceof IfElseExpression) {
            IfElseExpression ifElse = (IfElseExpression)node;
            return assembleFunction(ifElse, "if",
                    Arrays.asList(ifElse.getTestCondition(),
                            ifElse.getThenExpression(),
                            ifElse.getElseExpression()),
                    columnContext, subqueryAssembler);
        }
        else if (node instanceof InListCondition) {
            InListCondition inList = (InListCondition)node;
            T lhs = assembleExpression(inList.getOperand(),
                    columnContext, subqueryAssembler);
            List<T> rhs = assembleExpressions(inList.getExpressions(),
                    columnContext, subqueryAssembler);
            return in(lhs, rhs);
        }
        else if (node instanceof SubqueryExpression)
            return subqueryAssembler.assembleSubqueryExpression((SubqueryExpression)node);
        else if (node instanceof AggregateFunctionExpression)
            throw new UnsupportedSQLException("Aggregate used as regular function",
                    node.getSQLsource());
        else
            throw new UnsupportedSQLException("Unknown expression", node.getSQLsource());
    }

    public interface ColumnExpressionToIndex {
        /** Return the field position of the given column in the target row. */
        public int getIndex(ColumnExpression column);

        /** Return the row type that the index goes with. */
        public RowType getRowType();
    }

    public interface ColumnExpressionContext {
        /** Get the current input row if any. */
        public ColumnExpressionToIndex getCurrentRow();

        /** Get list (deepest first) of rows from nested loops. */
        public List<ColumnExpressionToIndex> getBoundRows();

        /** Get the index offset to be used for the deepest nested loop.
         * Normally this is the number of parameters to the query.
         */
        public int getExpressionBindingsOffset();

        /** Get the index offset to be used for the deepest nested loop.
         * These come after any expressions.
         */
        public int getLoopBindingsOffset();
    }

    public interface SubqueryOperatorAssembler<T> {
        /** Assemble the given subquery expression. */
        public T assembleSubqueryExpression(SubqueryExpression subqueryExpression);
    }
}<|MERGE_RESOLUTION|>--- conflicted
+++ resolved
@@ -26,24 +26,8 @@
 
 package com.akiban.sql.optimizer.rule;
 
-<<<<<<< HEAD
-import com.akiban.sql.optimizer.TypesTranslation;
-import com.akiban.sql.optimizer.plan.*;
-import com.akiban.sql.types.DataTypeDescriptor;
-import com.akiban.sql.types.TypeId;
-
+import com.akiban.qp.rowtype.RowType;
 import com.akiban.server.collation.AkCollator;
-import com.akiban.server.expression.Expression;
-import com.akiban.server.expression.ExpressionEvaluation;
-import com.akiban.server.expression.ExpressionType;
-import com.akiban.server.expression.std.ExpressionTypes;
-import com.akiban.server.expression.std.InExpression;
-import com.akiban.server.expression.std.IntervalCastExpression;
-import static com.akiban.server.expression.std.Expressions.*;
-import com.akiban.server.service.functions.FunctionsRegistry;
-=======
->>>>>>> 8fe05530
-import com.akiban.qp.rowtype.RowType;
 import com.akiban.server.error.UnsupportedSQLException;
 import com.akiban.server.expression.std.Comparison;
 import com.akiban.sql.optimizer.plan.AggregateFunctionExpression;
@@ -80,6 +64,8 @@
     protected abstract T literal(ConstantExpression expression);
     protected abstract T variable(ParameterExpression expression);
     protected abstract T compare(T left, Comparison comparison, T right);
+    protected abstract T collate(T left, Comparison comparison, T right, AkCollator collator);
+    protected abstract AkCollator collator(ComparisonCondition cond, T left, T right);
     protected abstract T in(T lhs, List<T> rhs);
 
     public T assembleExpression(ExpressionNode node,
@@ -102,30 +88,13 @@
                     columnContext, subqueryAssembler);
         else if (node instanceof ComparisonCondition) {
             ComparisonCondition cond = (ComparisonCondition)node;
-<<<<<<< HEAD
-            AkCollator collator = 
-                ExpressionTypes.operationCollation(TypesTranslation.toExpressionType(cond.getLeft().getSQLtype()),
-                                                   TypesTranslation.toExpressionType(cond.getRight().getSQLtype()));
+            T left = assembleExpression(cond.getLeft(), columnContext, subqueryAssembler);
+            T right = assembleExpression(cond.getRight(), columnContext, subqueryAssembler);
+            AkCollator collator = collator(cond, left, right);
             if (collator != null)
-                return collate(assembleExpression(cond.getLeft(), 
-                                                  columnContext, subqueryAssembler),
-                               cond.getOperation(),
-                               assembleExpression(cond.getRight(), 
-                                                  columnContext, subqueryAssembler),
-                               collator);
+                return collate(left, cond.getOperation(), right, collator);
             else
-                return compare(assembleExpression(cond.getLeft(), 
-                                                  columnContext, subqueryAssembler),
-                               cond.getOperation(),
-                               assembleExpression(cond.getRight(), 
-                                                  columnContext, subqueryAssembler));
-=======
-            return compare(assembleExpression(cond.getLeft(),
-                    columnContext, subqueryAssembler),
-                    cond.getOperation(),
-                    assembleExpression(cond.getRight(),
-                            columnContext, subqueryAssembler));
->>>>>>> 8fe05530
+                return compare(left, cond.getOperation(), right);
         }
         else if (node instanceof FunctionExpression) {
             FunctionExpression funcNode = (FunctionExpression)node;
