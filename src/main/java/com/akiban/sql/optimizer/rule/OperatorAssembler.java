--- conflicted
+++ resolved
@@ -801,21 +801,12 @@
                                                     boolean highInclusive)
         {
             List<ExpressionNode> equalityComparands = index.getEqualityComparands();
-<<<<<<< HEAD
-            Index aisIndex = index.getIndex();
+            IndexRowType indexRowType = getIndexRowType(index);
             if ((equalityComparands == null) &&
                     (lowComparand == null) && (highComparand == null))
-                return new IndexKeyRange(null, false, null, false);
-=======
-            ExpressionNode lowComparand = index.getLowComparand();
-            ExpressionNode highComparand = index.getHighComparand();
-            IndexRowType indexRowType = getIndexRowType(index);
-            if ((equalityComparands == null) &&
-                (lowComparand == null) && (highComparand == null))
                 return IndexKeyRange.unbounded(indexRowType);
->>>>>>> 27710fce
-
-            int nkeys = aisIndex.getColumns().size();
+
+            int nkeys = index.getIndex().getColumns().size();
             Expression[] keys = new Expression[nkeys];
             Arrays.fill(keys, LiteralExpression.forNull());
 
@@ -827,13 +818,8 @@
             }
 
             if ((lowComparand == null) && (highComparand == null)) {
-<<<<<<< HEAD
-                IndexBound eq = getIndexBound(aisIndex, keys, kidx);
-                return new IndexKeyRange(eq, true, eq, true);
-=======
                 IndexBound eq = getIndexBound(index.getIndex(), keys, kidx);
                 return IndexKeyRange.bounded(indexRowType, eq, true, eq, true);
->>>>>>> 27710fce
             }
             else {
                 Expression[] lowKeys = null, highKeys = null;
@@ -857,11 +843,6 @@
                     highKeys[hidx++] = assembleExpression(highComparand, fieldOffsets);
                     highInc = highInclusive;
                 }
-<<<<<<< HEAD
-                IndexBound lo = getIndexBound(aisIndex, lowKeys, lidx);
-                IndexBound hi = getIndexBound(aisIndex, highKeys, hidx);
-                return new IndexKeyRange(lo, lowInc, hi, highInc);
-=======
                 int bounded = lidx > hidx ? lidx : hidx;
                 IndexBound lo = getIndexBound(index.getIndex(), lowKeys, bounded);
                 IndexBound hi = getIndexBound(index.getIndex(), highKeys, bounded);
@@ -873,7 +854,6 @@
                     hi = getNullIndexBound(index.getIndex(), lidx);
                 }
                 return IndexKeyRange.bounded(indexRowType, lo, lowInc, hi, highInc);
->>>>>>> 27710fce
             }
         }
 
