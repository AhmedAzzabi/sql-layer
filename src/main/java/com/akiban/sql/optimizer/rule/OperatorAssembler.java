--- conflicted
+++ resolved
@@ -484,34 +484,6 @@
                                                                    stream.rowType);
                 return stream;
             }
-<<<<<<< HEAD
-            List<Expression> expressions = new ArrayList<Expression>(nkeys + naggs);
-            List<String> aggregatorNames = new ArrayList<String>(naggs);
-            for (ExpressionNode groupBy : aggregateSource.getGroupBy()) {
-                expressions.add(assembleExpression(groupBy, stream.fieldOffsets));
-            }
-            for (AggregateFunctionExpression aggr : aggregateSource.getAggregates()) {
-                // Should have been split up by now.
-                assert !aggr.isDistinct();
-                String function = aggr.getFunction();
-                Expression operand;
-                if (aggr.getOperand() != null) {
-                  operand = assembleExpression(aggr.getOperand(), stream.fieldOffsets);
-                }
-                else {
-                  operand = Expressions.literal(1L); // Anything non-null will do.
-                  if ("COUNT".equals(function))
-                      function = "COUNT(*)";
-                }
-                expressions.add(operand);
-                aggregatorNames.add(function);
-            }
-            // TODO: This is happening too late for a nested loop join.
-            stream.operator = API.project_Default(stream.operator, stream.rowType, 
-                                                  expressions);
-            stream.rowType = stream.operator.rowType();
-=======
->>>>>>> 35534491
             switch (aggregateSource.getImplementation()) {
             case PRESORTED:
             case UNGROUPED:
