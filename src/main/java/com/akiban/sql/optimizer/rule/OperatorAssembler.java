--- conflicted
+++ resolved
@@ -770,7 +770,19 @@
             return stream;
         }
 
-<<<<<<< HEAD
+        protected RowStream assembleOnlyIfEmpty(OnlyIfEmpty onlyIfEmpty) {
+            RowStream stream = assembleStream(onlyIfEmpty.getInput());
+            stream.operator = API.limit_Default(stream.operator, 0, false, 1, false);
+            // Nulls here have no semantic meaning, but they're easier than trying to
+            // figure out an interesting non-null value for each
+            // AkType in the row. All that really matters is that the
+            // row is there.
+            Expression[] nulls = new Expression[stream.rowType.nFields()];
+            Arrays.fill(nulls, LiteralExpression.forNull());
+            stream.operator = API.ifEmpty_Default(stream.operator, stream.rowType, Arrays.asList(nulls), API.InputPreservationOption.DISCARD_INPUT);
+            return stream;
+        }
+
         protected RowStream assembleUsingBloomFilter(UsingBloomFilter usingBloomFilter) {
             BloomFilter bloomFilter = usingBloomFilter.getBloomFilter();
             int pos = pushHashTable(bloomFilter);
@@ -801,21 +813,6 @@
             return stream;
         }        
 
-=======
-        protected RowStream assembleOnlyIfEmpty(OnlyIfEmpty onlyIfEmpty) {
-            RowStream stream = assembleStream(onlyIfEmpty.getInput());
-            stream.operator = API.limit_Default(stream.operator, 0, false, 1, false);
-            // Nulls here have no semantic meaning, but they're easier than trying to
-            // figure out an interesting non-null value for each
-            // AkType in the row. All that really matters is that the
-            // row is there.
-            Expression[] nulls = new Expression[stream.rowType.nFields()];
-            Arrays.fill(nulls, LiteralExpression.forNull());
-            stream.operator = API.ifEmpty_Default(stream.operator, stream.rowType, Arrays.asList(nulls), API.InputPreservationOption.DISCARD_INPUT);
-            return stream;
-        }
-
->>>>>>> 74db32ae
         protected RowStream assembleProject(Project project) {
             RowStream stream = assembleStream(project.getInput());
             stream.operator = API.project_Default(stream.operator,
