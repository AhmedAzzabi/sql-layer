/**
 * Copyright (C) 2011 Akiban Technologies Inc.
 * This program is free software: you can redistribute it and/or modify
 * it under the terms of the GNU Affero General Public License, version 3,
 * as published by the Free Software Foundation.
 *
 * This program is distributed in the hope that it will be useful,
 * but WITHOUT ANY WARRANTY; without even the implied warranty of
 * MERCHANTABILITY or FITNESS FOR A PARTICULAR PURPOSE.  See the
 * GNU Affero General Public License for more details.
 *
 * You should have received a copy of the GNU Affero General Public License
 * along with this program.  If not, see http://www.gnu.org/licenses.
 */

package com.akiban.sql.optimizer.rule;

import static com.akiban.sql.optimizer.rule.ExpressionAssembler.*;

import com.akiban.qp.operator.Operator;
import com.akiban.server.expression.std.Expressions;
import com.akiban.server.expression.std.LiteralExpression;

import com.akiban.server.aggregation.AggregatorRegistry;
import com.akiban.server.error.UnsupportedSQLException;

import com.akiban.server.expression.Expression;
import com.akiban.server.types.AkType;
import com.akiban.sql.optimizer.*;
import com.akiban.sql.optimizer.plan.*;
import com.akiban.sql.optimizer.plan.PhysicalSelect.PhysicalResultColumn;
import com.akiban.sql.optimizer.plan.ResultSet.ResultField;
import com.akiban.sql.optimizer.plan.Sort.OrderByExpression;
import com.akiban.sql.optimizer.plan.UpdateStatement.UpdateColumn;

import com.akiban.sql.types.DataTypeDescriptor;
import com.akiban.sql.parser.ParameterNode;

import com.akiban.qp.operator.UndefBindings;
import com.akiban.qp.operator.API;
import com.akiban.qp.exec.UpdatePlannable;
import com.akiban.qp.operator.UpdateFunction;
import com.akiban.qp.row.Row;
import com.akiban.qp.rowtype.*;

import com.akiban.qp.expression.ExpressionRow;
import com.akiban.qp.expression.IndexBound;
import com.akiban.qp.expression.IndexKeyRange;
import com.akiban.qp.expression.RowBasedUnboundExpressions;
import com.akiban.qp.expression.UnboundExpressions;

import com.akiban.server.aggregation.Aggregator;

import com.akiban.ais.model.Column;
import com.akiban.ais.model.Index;
import com.akiban.ais.model.GroupTable;

import com.akiban.server.api.dml.ColumnSelector;

import java.util.*;

public class OperatorAssembler extends BaseRule
{
    @Override
    public void apply(PlanContext plan) {
        new Assembler(plan).apply();
    }

    static class Assembler {
        private PlanContext planContext;
        private SchemaRulesContext rulesContext;
        private Schema schema;
        private final ExpressionAssembler expressionAssembler;

        public Assembler(PlanContext planContext) {
            this.planContext = planContext;
            rulesContext = (SchemaRulesContext)planContext.getRulesContext();
            schema = rulesContext.getSchema();
            expressionAssembler = new ExpressionAssembler(rulesContext);
        }

        public void apply() {
            planContext.setPlan(assembleStatement((BaseStatement)planContext.getPlan()));
        }
        
        protected BasePlannable assembleStatement(BaseStatement plan) {
            if (plan instanceof SelectQuery)
                return selectQuery((SelectQuery)plan);
            else if (plan instanceof InsertStatement)
                return insertStatement((InsertStatement)plan);
            else if (plan instanceof UpdateStatement)
                return updateStatement((UpdateStatement)plan);
            else if (plan instanceof DeleteStatement)
                return deleteStatement((DeleteStatement)plan);
            else
                throw new UnsupportedSQLException("Cannot assemble plan: " + plan, null);
        }

        protected PhysicalSelect selectQuery(SelectQuery selectQuery) {
            PlanNode planQuery = selectQuery.getQuery();
            RowStream stream = assembleQuery(planQuery);
            List<PhysicalResultColumn> resultColumns;
            if (planQuery instanceof ResultSet) {
                List<ResultField> results = ((ResultSet)planQuery).getFields();
                resultColumns = getResultColumns(results);
            }
            else {
                // VALUES results in column1, column2, ...
                resultColumns = getResultColumns(stream.rowType.nFields());
            }
            return new PhysicalSelect(stream.operator, resultColumns,
                                      getParameterTypes());
        }

        protected PhysicalUpdate insertStatement(InsertStatement insertStatement) {
            PlanNode planQuery = insertStatement.getQuery();
            List<ExpressionNode> projectFields = null;
            if (planQuery instanceof Project) {
                Project project = (Project)planQuery;
                projectFields = project.getFields();
                planQuery = project.getInput();
            }
            RowStream stream = assembleQuery(planQuery);
            UserTableRowType targetRowType = 
                tableRowType(insertStatement.getTargetTable());
            List<Expression> inserts = null;
            if (projectFields != null) {
                // In the common case, we can project into a wider row
                // of the correct type directly.
                inserts = assembleExpressions(projectFields, stream.fieldOffsets);
            }
            else {
                // VALUES just needs each field, which will get rearranged below.
                int nfields = stream.rowType.nFields();
                inserts = new ArrayList<Expression>(nfields);
                for (int i = 0; i < nfields; i++) {
                    inserts.add(Expressions.field(stream.rowType, i));
                }
            }
            // Have a list of expressions in the order specified.
            // Want a list as wide as the target row with NULL
            // literals for the gaps.
            // TODO: That doesn't seem right. How are explicit NULLs
            // to be distinguished from the column's default value?
            Expression[] row = new Expression[targetRowType.nFields()];
            Arrays.fill(row, LiteralExpression.forNull());
            int ncols = inserts.size();
            for (int i = 0; i < ncols; i++) {
                Column column = insertStatement.getTargetColumns().get(i);
                row[column.getPosition()] = inserts.get(i);
            }
            inserts = Arrays.asList(row);
            stream.operator = API.project_Table(stream.operator, stream.rowType,
                                                targetRowType, inserts);
            UpdatePlannable plan = API.insert_Default(stream.operator);
            return new PhysicalUpdate(plan, getParameterTypes());
        }

        protected PhysicalUpdate updateStatement(UpdateStatement updateStatement) {
            RowStream stream = assembleQuery(updateStatement.getQuery());
            UserTableRowType targetRowType = 
                tableRowType(updateStatement.getTargetTable());
            assert (stream.rowType == targetRowType);
            List<UpdateColumn> updateColumns = updateStatement.getUpdateColumns();
            List<Expression> updates = assembleExpressionsA(updateColumns,
                                                            stream.fieldOffsets);
            // Have a list of expressions in the order specified.
            // Want a list as wide as the target row with Java nulls
            // for the gaps.
            // TODO: It might be simpler to have an update function
            // that knew about column offsets for ordered expressions.
            Expression[] row = new Expression[targetRowType.nFields()];
            for (int i = 0; i < updateColumns.size(); i++) {
                UpdateColumn column = updateColumns.get(i);
                row[column.getColumn().getPosition()] = updates.get(i);
            }
            updates = Arrays.asList(row);
            UpdateFunction updateFunction = 
                new ExpressionRowUpdateFunction(updates, targetRowType);
            UpdatePlannable plan = API.update_Default(stream.operator, updateFunction);
            return new PhysicalUpdate(plan, getParameterTypes());
        }

        protected PhysicalUpdate deleteStatement(DeleteStatement deleteStatement) {
            RowStream stream = assembleQuery(deleteStatement.getQuery());
            assert (stream.rowType == tableRowType(deleteStatement.getTargetTable()));
            UpdatePlannable plan = API.delete_Default(stream.operator);
            return new PhysicalUpdate(plan, getParameterTypes());
        }

        protected Operator assembleSubquery(Subquery subquery) {
            RowStream stream = assembleQuery(subquery.getQuery());
            return stream.operator;
        }

        // Assemble the top-level query. If there is a ResultSet at
        // the top, it is not handled here, since its meaning is
        // different for the different statement types.
        protected RowStream assembleQuery(PlanNode planQuery) {
            if (planQuery instanceof ResultSet)
                planQuery = ((ResultSet)planQuery).getInput();
            return assembleStream(planQuery);
        }

        // Assemble an ordinary stream node.
        protected RowStream assembleStream(PlanNode node) {
            if (node instanceof IndexScan)
                return assembleIndexScan((IndexScan)node);
            else if (node instanceof GroupScan)
                return assembleGroupScan((GroupScan)node);
            else if (node instanceof Select)
                return assembleSelect((Select)node);
            else if (node instanceof Flatten)
                return assembleFlatten((Flatten)node);
            else if (node instanceof AncestorLookup)
                return assembleAncestorLookup((AncestorLookup)node);
            else if (node instanceof BranchLookup)
                return assembleBranchLookup((BranchLookup)node);
            else if (node instanceof Product)
                return assembleProduct((Product)node);
            else if (node instanceof AggregateSource)
                return assembleAggregateSource((AggregateSource)node);
            else if (node instanceof Distinct)
                return assembleDistinct((Distinct)node);
            else if (node instanceof Sort            )
                return assembleSort((Sort)node);
            else if (node instanceof Limit)
                return assembleLimit((Limit)node);
            else if (node instanceof Project)
                return assembleProject((Project)node);
            else if (node instanceof ExpressionsSource)
                return assembleExpressionsSource((ExpressionsSource)node);
            else
                throw new UnsupportedSQLException("Plan node " + node, null);
        }

        protected RowStream assembleIndexScan(IndexScan indexScan) {
            RowStream stream = new RowStream();
            IndexRowType indexRowType = schema.indexRowType(indexScan.getIndex());
            stream.operator = API.indexScan_Default(indexRowType, 
                                                    indexScan.isReverseScan(),
                                                    assembleIndexKeyRange(indexScan, null),
                                                    tableRowType(indexScan.getLeafMostTable()));
            stream.rowType = indexRowType;
            stream.fieldOffsets = new IndexFieldOffsets(indexScan);
            return stream;
        }

        protected RowStream assembleGroupScan(GroupScan groupScan) {
            RowStream stream = new RowStream();
            GroupTable groupTable = groupScan.getGroup().getGroup().getGroupTable();
            stream.operator = API.groupScan_Default(groupTable);
            stream.unknownTypesPresent = true;
            return stream;
        }

        protected RowStream assembleExpressionsSource(ExpressionsSource expressionsSource) {
            RowStream stream = new RowStream();
            stream.rowType = valuesRowType(expressionsSource.getFieldTypes());
            List<Row> rows = new ArrayList<Row>(expressionsSource.getExpressions().size());
            for (List<ExpressionNode> exprs : expressionsSource.getExpressions()) {
                List<Expression> expressions = new ArrayList<Expression>(exprs.size());
                for (ExpressionNode expr : exprs) {
                    expressions.add(assembleExpression(expr, stream.fieldOffsets));
                }
                rows.add(new ExpressionRow(stream.rowType, UndefBindings.only(),
                                           expressions));
            }
            stream.operator = API.valuesScan_Default(rows, stream.rowType);
            return stream;
        }

        protected RowStream assembleSelect(Select select) {
            RowStream stream = assembleStream(select.getInput());
            for (ConditionExpression condition : select.getConditions()) {
                RowType rowType = stream.rowType;
                ColumnExpressionToIndex fieldOffsets = stream.fieldOffsets;
                if (rowType == null) {
                    // Pre-flattening case.
                    // TODO: Would it be better if earlier rule saved this?
                    TableSource table = 
                        SelectPreponer.getSingleTableConditionTable(condition);
                    rowType = tableRowType(table);
                    fieldOffsets = new ColumnSourceFieldOffsets(table);
                }
                stream.operator = API.select_HKeyOrdered(stream.operator,
                                                         rowType,
                                                         assembleExpression(condition, 
                                                                            fieldOffsets));
            }
            return stream;
        }

        protected RowStream assembleFlatten(Flatten flatten) {
            RowStream stream = assembleStream(flatten.getInput());
            List<TableNode> tableNodes = flatten.getTableNodes();
            TableNode tableNode = tableNodes.get(0);
            RowType tableRowType = tableRowType(tableNode);
            stream.rowType = tableRowType;
            int ntables = tableNodes.size();
            if (ntables == 1) {
                TableSource tableSource = flatten.getTableSources().get(0);
                if (tableSource != null)
                    stream.fieldOffsets = new ColumnSourceFieldOffsets(tableSource);
            }
            else {
                Flattened flattened = new Flattened();
                flattened.addTable(tableRowType, flatten.getTableSources().get(0));
                for (int i = 1; i < ntables; i++) {
                    tableNode = tableNodes.get(i);
                    tableRowType = tableRowType(tableNode);
                    flattened.addTable(tableRowType, flatten.getTableSources().get(i));
                    API.JoinType flattenType = null;
                    switch (flatten.getJoinTypes().get(i-1)) {
                    case INNER:
                        flattenType = API.JoinType.INNER_JOIN;
                        break;
                    case LEFT:
                        flattenType = API.JoinType.LEFT_JOIN;
                        break;
                    case RIGHT:
                        flattenType = API.JoinType.RIGHT_JOIN;
                        break;
                    case FULL_OUTER:
                        flattenType = API.JoinType.FULL_JOIN;
                        break;
                    }
                    stream.operator = API.flatten_HKeyOrdered(stream.operator, 
                                                              stream.rowType,
                                                              tableRowType,
                                                              flattenType);
                    stream.rowType = stream.operator.rowType();
                }
                stream.fieldOffsets = flattened;
            }
            if (stream.unknownTypesPresent) {
                stream.operator = API.filter_Default(stream.operator,
                                                     Collections.singletonList(stream.rowType));
                stream.unknownTypesPresent = false;
            }
            return stream;
        }

        protected RowStream assembleAncestorLookup(AncestorLookup ancestorLookup) {
            RowStream stream = assembleStream(ancestorLookup.getInput());
            GroupTable groupTable = ancestorLookup.getDescendant().getGroup().getGroupTable();
            RowType inputRowType = stream.rowType; // The index row type.
            API.LookupOption flag = API.LookupOption.DISCARD_INPUT;
            if (!(inputRowType instanceof IndexRowType)) {
                // Getting from branch lookup.
                inputRowType = tableRowType(ancestorLookup.getDescendant());
                flag = API.LookupOption.KEEP_INPUT;
            }
            List<RowType> ancestorTypes = 
                new ArrayList<RowType>(ancestorLookup.getAncestors().size());
            for (TableNode table : ancestorLookup.getAncestors()) {
                ancestorTypes.add(tableRowType(table));
            }
            stream.operator = API.ancestorLookup_Default(stream.operator,
                                                         groupTable,
                                                         inputRowType,
                                                         ancestorTypes,
                                                         flag);
            stream.rowType = null;
            stream.fieldOffsets = null;
            return stream;
        }

        protected RowStream assembleBranchLookup(BranchLookup branchLookup) {
            RowStream stream;
            GroupTable groupTable = branchLookup.getSource().getGroup().getGroupTable();
            if (branchLookup.getInput() != null) {
                stream = assembleStream(branchLookup.getInput());
                RowType inputRowType = stream.rowType; // The index row type.
                API.LookupOption flag = API.LookupOption.DISCARD_INPUT;
                if (!(inputRowType instanceof IndexRowType)) {
                    // Getting from ancestor lookup.
                    inputRowType = tableRowType(branchLookup.getSource());
                    flag = API.LookupOption.KEEP_INPUT;
                }
                stream.operator = API.branchLookup_Default(stream.operator, 
                                                           groupTable, 
                                                           inputRowType,
                                                           tableRowType(branchLookup.getBranch()), 
                                                           flag);
            }
            else {
                stream = new RowStream();
                API.LookupOption flag = API.LookupOption.KEEP_INPUT;
                stream.operator = API.branchLookup_Nested(groupTable, 
                                                          tableRowType(branchLookup.getSource()),
                                                          tableRowType(branchLookup.getBranch()), 
                                                          flag,
                                                          bindingPosition());
                
            }
            stream.rowType = null;
            stream.unknownTypesPresent = true;
            stream.fieldOffsets = null;
            return stream;
        }

        protected RowStream assembleProduct(Product product) {
            RowStream pstream = new RowStream();
            Flattened flattened = new Flattened();
            for (PlanNode subplan : product.getSubplans()) {
                RowStream stream = assembleStream(subplan);
                if (pstream.operator == null) {
                    pstream.operator = stream.operator;
                    pstream.rowType = stream.rowType;
                }
                else {
                    pstream.operator = API.product_NestedLoops(pstream.operator,
                                                               stream.operator,
                                                               pstream.rowType,
                                                               stream.rowType,
                                                               bindingPosition());
                    pstream.rowType = pstream.operator.rowType();
                }
                if (stream.fieldOffsets instanceof ColumnSourceFieldOffsets) {
                    TableSource table = ((ColumnSourceFieldOffsets)
                                         stream.fieldOffsets).getTable();
                    flattened.addTable(tableRowType(table), table);
                }
                else {
                    flattened.product((Flattened)stream.fieldOffsets);
                }
            }
            pstream.fieldOffsets = flattened;
            return pstream;
        }

        // This is good enough for branchLookup_Nested and
        // product_NestedLoops, where each loop starts out right away
        // with the lookup and never needs it after starting a nested
        // loop. It will not be enough in general.
        protected int bindingPosition() {
            AST ast = ASTStatementLoader.getAST(planContext);
            if (ast == null)
                return 0;
            List<ParameterNode> params = ast.getParameters();
            if (params == null)
                return 0;
            return ast.getParameters().size();
        }

        protected RowStream assembleAggregateSource(AggregateSource aggregateSource) {
            RowStream stream = assembleStream(aggregateSource.getInput());
            int nkeys = aggregateSource.getGroupBy().size();
            int naggs = aggregateSource.getAggregates().size();
            // TODO: Temporary until aggregate_Partial fully functional.
            if ((nkeys == 0) && (naggs == 1)) {
                AggregateFunctionExpression aggr1 = 
                    aggregateSource.getAggregates().get(0);
                if ((aggr1.getOperand() == null) &&
                    (aggr1.getFunction().equals("COUNT"))) {
                    stream.operator = API.count_Default(stream.operator, stream.rowType);
                    stream.rowType = stream.operator.rowType();
                    stream.fieldOffsets = new ColumnSourceFieldOffsets(aggregateSource);
                    return stream;
                }
            }
            List<Expression> expressions = new ArrayList<Expression>(nkeys + naggs);
            List<String> aggregatorNames = new ArrayList<String>(naggs);
            for (ExpressionNode groupBy : aggregateSource.getGroupBy()) {
                expressions.add(assembleExpression(groupBy, stream.fieldOffsets));
            }
            for (AggregateFunctionExpression aggr : aggregateSource.getAggregates()) {
                // Should have been split up by now.
                assert !aggr.isDistinct();
                Expression operand;
                if (aggr.getOperand() != null)
                  operand = assembleExpression(aggr.getOperand(), stream.fieldOffsets);
                else
                  operand = Expressions.literal(1L); // Anything non-null will do.
                expressions.add(operand);
                aggregatorNames.add(aggr.getFunction());
            }
            stream.operator = API.project_Default(stream.operator, stream.rowType, 
                                                  expressions);
            stream.rowType = stream.operator.rowType();
            switch (aggregateSource.getImplementation()) {
            case PRESORTED:
            case UNGROUPED:
                break;
            default:
                {
                    // TODO: Could pre-aggregate now in PREAGGREGATE_RESORT case.
                    API.Ordering ordering = API.ordering();
                    for (int i = 0; i < nkeys; i++) {
                        ordering.append(Expressions.field(stream.rowType, i), true);
                    }
                    stream.operator = API.sort_Tree(stream.operator, stream.rowType, 
                                                    ordering);
                }
            }
<<<<<<< HEAD
            // TODO: Need to get real AggregatorFactory from RulesContext.
            AggregatorFactory aggregatorFactory = new AggregatorFactory() {
                    @Override
                    public Aggregator get(String name) {
                        throw new UnsupportedSQLException(name, null);
                    }
                    @Override
                    public void validateNames(List<String> names) {
                    }
                };
            stream.operator = API.aggregate_Partial(stream.operator, nkeys, 
                                                    aggregatorFactory, aggregatorNames);
=======
            stream.operator = aggregate_Partial(stream.operator, nkeys,
                    rulesContext.getAggregatorRegistry(), aggregatorNames);
>>>>>>> 383ead69
            stream.fieldOffsets = new ColumnSourceFieldOffsets(aggregateSource);
            return stream;
        }

        protected RowStream assembleDistinct(Distinct distinct) {
            RowStream stream = assembleStream(distinct.getInput());
            stream.operator = API.aggregate_Partial(stream.operator,
                                                    stream.rowType.nFields(),
                                                    null,
                                                    Collections.<String>emptyList());
            // TODO: Probably want separate Distinct operator so that
            // row type does not change.
            stream.rowType = stream.operator.rowType();
            stream.fieldOffsets = null;
            return stream;
        }

        static final int INSERTION_SORT_MAX_LIMIT = 100;

        protected RowStream assembleSort(Sort sort) {
            RowStream stream = assembleStream(sort.getInput());
            API.Ordering ordering = API.ordering();
            for (OrderByExpression orderBy : sort.getOrderBy()) {
                ordering.append(assembleExpression(orderBy.getExpression(),
                                                   stream.fieldOffsets),
                                orderBy.isAscending());
            }
            int maxrows = -1;
            if (sort.getOutput() instanceof Limit) {
                Limit limit = (Limit)sort.getOutput();
                if (!limit.isOffsetParameter() && !limit.isLimitParameter()) {
                    maxrows = limit.getOffset() + limit.getLimit();
                }
            }
            else {
                // TODO: Also if input is VALUES, whose size we know in advance.
            }
            if ((maxrows >= 0) && (maxrows <= INSERTION_SORT_MAX_LIMIT))
                stream.operator = API.sort_InsertionLimited(stream.operator, stream.rowType,
                                                            ordering, maxrows);
            else
                stream.operator = API.sort_Tree(stream.operator, stream.rowType, ordering);
            return stream;
        }

        protected RowStream assembleLimit(Limit limit) {
            RowStream stream = assembleStream(limit.getInput());
            int nlimit = limit.getLimit();
            if ((nlimit < 0) && !limit.isLimitParameter())
                nlimit = Integer.MAX_VALUE; // Slight disagreement in saying unlimited.
            stream.operator = API.limit_Default(stream.operator, 
                                                limit.getOffset(), limit.isOffsetParameter(),
                                                nlimit, limit.isLimitParameter());
            return stream;
        }

        protected RowStream assembleProject(Project project) {
            RowStream stream = assembleStream(project.getInput());
            stream.operator = API.project_Default(stream.operator,
                                                  stream.rowType,
                                                  assembleExpressions(project.getFields(),
                                                                      stream.fieldOffsets));
            stream.rowType = stream.operator.rowType();
            // TODO: If Project were a ColumnSource, could use it to
            // calculate intermediate results and change downstream
            // references to use it instead of expressions. Then could
            // have a straight map of references into projected row.
            stream.fieldOffsets = null;
            return stream;
        }

        // Assemble a list of expressions from the given nodes.
        protected List<Expression> assembleExpressions(List<ExpressionNode> expressions,
                                                       ColumnExpressionToIndex fieldOffsets) {
            List<Expression> result = new ArrayList<Expression>(expressions.size());
            for (ExpressionNode expr : expressions) {
                result.add(assembleExpression(expr, fieldOffsets));
            }
            return result;
        }

        // Assemble a list of expressions from the given nodes.
        protected List<Expression> 
            assembleExpressionsA(List<? extends AnnotatedExpression> expressions,
                                 ColumnExpressionToIndex fieldOffsets) {
            List<Expression> result = new ArrayList<Expression>(expressions.size());
            for (AnnotatedExpression aexpr : expressions) {
                result.add(assembleExpression(aexpr.getExpression(), fieldOffsets));
            }
            return result;
        }

        // Assemble an expression against the given row offsets.
        protected Expression assembleExpression(ExpressionNode expr,
                                                ColumnExpressionToIndex fieldOffsets) {
            if (expr instanceof SubqueryExpression) { 
                SubqueryExpression sexpr = (SubqueryExpression)expr;
                Operator subquery = assembleSubquery(sexpr.getSubquery());
                return expressionAssembler.assembleSubqueryExpression(sexpr, 
                                                                      fieldOffsets, 
                                                                      subquery);
            }
            return expressionAssembler.assembleExpression(expr, fieldOffsets);
        }

        // Get a list of result columns based on ResultSet expression names.
        protected List<PhysicalResultColumn> getResultColumns(List<ResultField> fields) {
            List<PhysicalResultColumn> columns = 
                new ArrayList<PhysicalResultColumn>(fields.size());
            for (ResultField field : fields) {
                columns.add(rulesContext.getResultColumn(field));
            }
            return columns;
        }

        // Get a list of result columns for unnamed columns.
        // This would correspond to top-level VALUES, which the parser
        // does not currently support.
        protected List<PhysicalResultColumn> getResultColumns(int ncols) {
            List<PhysicalResultColumn> columns = 
                new ArrayList<PhysicalResultColumn>(ncols);
            for (int i = 0; i < ncols; i++) {
                columns.add(rulesContext.getResultColumn(new ResultField("column" + (i+1))));
            }
            return columns;
        }

        // Generate key range bounds.
        protected IndexKeyRange assembleIndexKeyRange(IndexScan index,
                                                      ColumnExpressionToIndex fieldOffsets) {
            List<ExpressionNode> equalityComparands = index.getEqualityComparands();
            ExpressionNode lowComparand = index.getLowComparand();
            ExpressionNode highComparand = index.getHighComparand();
            if ((equalityComparands == null) &&
                (lowComparand == null) && (highComparand == null))
                return new IndexKeyRange(null, false, null, false);

            int nkeys = index.getIndex().getColumns().size();
            Expression[] keys = new Expression[nkeys];
            Arrays.fill(keys, LiteralExpression.forNull());

            int kidx = 0;
            if (equalityComparands != null) {
                for (ExpressionNode comp : equalityComparands) {
                    keys[kidx++] = assembleExpression(comp, fieldOffsets);
                }
            }

            if ((lowComparand == null) && (highComparand == null)) {
                IndexBound eq = getIndexBound(index.getIndex(), keys, kidx);
                return new IndexKeyRange(eq, true, eq, true);
            }
            else {
                Expression[] lowKeys = null, highKeys = null;
                boolean lowInc = false, highInc = false;
                int lidx = kidx, hidx = kidx;
                if (lowComparand != null) {
                    lowKeys = keys;
                    if (highComparand != null) {
                        highKeys = new Expression[nkeys];
                        System.arraycopy(keys, 0, highKeys, 0, kidx);
                    }
                }
                else if (highComparand != null) {
                    highKeys = keys;
                }
                if (lowComparand != null) {
                    lowKeys[lidx++] = assembleExpression(lowComparand, fieldOffsets);
                    lowInc = index.isLowInclusive();
                }
                if (highComparand != null) {
                    highKeys[hidx++] = assembleExpression(highComparand, fieldOffsets);
                    highInc = index.isHighInclusive();
                }
                IndexBound lo = getIndexBound(index.getIndex(), lowKeys, lidx);
                IndexBound hi = getIndexBound(index.getIndex(), highKeys, hidx);
                return new IndexKeyRange(lo, lowInc, hi, highInc);
            }
        }

        protected UserTableRowType tableRowType(TableSource table) {
            return tableRowType(table.getTable());
        }

        protected UserTableRowType tableRowType(TableNode table) {
            return schema.userTableRowType(table.getTable());
        }

        protected ValuesRowType valuesRowType(AkType[] fields) {
            return schema.newValuesType(fields);
        }
    
        /** Return an index bound for the given index and expressions.
         * @param index the index in use
         * @param keys {@link Expression}s for index lookup key
         * @param nkeys number of keys actually in use
         */
        protected IndexBound getIndexBound(Index index, Expression[] keys, int nkeys) {
            if (keys == null) 
                return null;
            return new IndexBound(getIndexExpressionRow(index, keys),
                                  getIndexColumnSelector(index, nkeys));
        }

        /** Return a column selector that enables the first <code>nkeys</code> fields
         * of a row of the index's user table. */
        protected ColumnSelector getIndexColumnSelector(final Index index, 
                                                        final int nkeys) {
            assert nkeys <= index.getColumns().size() : index + " " + nkeys;
                return new ColumnSelector() {
                        public boolean includesColumn(int columnPosition) {
                            return columnPosition < nkeys;
                        }
                    };
        }

        /** Return a {@link Row} for the given index containing the given
         * {@link Expression} values.  
         */
        protected UnboundExpressions getIndexExpressionRow(Index index, 
                                                           Expression[] keys) {
            RowType rowType = schema.indexRowType(index);
            return new RowBasedUnboundExpressions(rowType, Arrays.asList(keys));
        }

        // Get the required type for any parameters to the statement.
        protected DataTypeDescriptor[] getParameterTypes() {
            AST ast = ASTStatementLoader.getAST(planContext);
            if (ast == null)
                return null;
            List<ParameterNode> params = ast.getParameters();
            if ((params == null) || params.isEmpty())
                return null;
            int nparams = 0;
            for (ParameterNode param : params) {
                if (nparams < param.getParameterNumber() + 1)
                    nparams = param.getParameterNumber() + 1;
            }
            DataTypeDescriptor[] result = new DataTypeDescriptor[nparams];
            for (ParameterNode param : params) {
                result[param.getParameterNumber()] = param.getType();
            }        
            return result;
        }
        
    }

    // Struct for multiple value return from assembly.
    static class RowStream {
        Operator operator;
        RowType rowType;
        boolean unknownTypesPresent;
        ColumnExpressionToIndex fieldOffsets;
    }

    static class ColumnSourceFieldOffsets implements ColumnExpressionToIndex {
        private ColumnSource source;

        public ColumnSourceFieldOffsets(ColumnSource source) {
            this.source = source;
        }

        public ColumnSource getSource() {
            return source;
        }

        public TableSource getTable() {
            return (TableSource)source;
        }

        @Override
        public int getIndex(ColumnExpression column) {
            if (column.getTable() != source) 
                return -1;
            else
                return column.getPosition();
        }
    }

    static class IndexFieldOffsets implements ColumnExpressionToIndex {
        private IndexScan index;

        public IndexFieldOffsets(IndexScan index) {
            this.index = index;
        }

        @Override
        // Access field of the index row itself. 
        // (Covering index or condition before lookup.)
        public int getIndex(ColumnExpression column) {
            return index.getColumns().indexOf(column);
        }
    }

    static class Flattened implements ColumnExpressionToIndex {
        Map<TableSource,Integer> tableOffsets = new HashMap<TableSource,Integer>();
        int nfields;
            
        @Override
        public int getIndex(ColumnExpression column) {
            Integer tableOffset = tableOffsets.get(column.getTable());
            if (tableOffset == null)
                return -1;
            return tableOffset + column.getPosition();
        }

        public void addTable(RowType rowType, TableSource table) {
            if (table != null)
                tableOffsets.put(table, nfields);
            nfields += rowType.nFields();
        }

        // Tack on another flattened using product rules.
        public void product(final Flattened other) {
            List<TableSource> otherTables = 
                new ArrayList<TableSource>(other.tableOffsets.keySet());
            Collections.sort(otherTables,
                             new Comparator<TableSource>() {
                                 @Override
                                 public int compare(TableSource x, TableSource y) {
                                     return other.tableOffsets.get(x) - other.tableOffsets.get(y);
                                 }
                             });
            for (int i = 0; i < otherTables.size(); i++) {
                TableSource otherTable = otherTables.get(i);
                if (!tableOffsets.containsKey(otherTable)) {
                    tableOffsets.put(otherTable, nfields);
                    // Width in other.tableOffsets.
                    nfields += (((i+1 >= otherTables.size()) ?
                                 other.nfields :
                                 other.tableOffsets.get(otherTables.get(i+1))) -
                                other.tableOffsets.get(otherTable));
                }
            }
        }
    }

}<|MERGE_RESOLUTION|>--- conflicted
+++ resolved
@@ -494,23 +494,9 @@
                                                     ordering);
                 }
             }
-<<<<<<< HEAD
-            // TODO: Need to get real AggregatorFactory from RulesContext.
-            AggregatorFactory aggregatorFactory = new AggregatorFactory() {
-                    @Override
-                    public Aggregator get(String name) {
-                        throw new UnsupportedSQLException(name, null);
-                    }
-                    @Override
-                    public void validateNames(List<String> names) {
-                    }
-                };
-            stream.operator = API.aggregate_Partial(stream.operator, nkeys, 
-                                                    aggregatorFactory, aggregatorNames);
-=======
-            stream.operator = aggregate_Partial(stream.operator, nkeys,
-                    rulesContext.getAggregatorRegistry(), aggregatorNames);
->>>>>>> 383ead69
+            stream.operator = API.aggregate_Partial(stream.operator, nkeys,
+                                                    rulesContext.getAggregatorRegistry(),
+                                                    aggregatorNames);
             stream.fieldOffsets = new ColumnSourceFieldOffsets(aggregateSource);
             return stream;
         }
