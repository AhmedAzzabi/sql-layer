/**
 * Copyright (C) 2011 Akiban Technologies Inc.
 * This program is free software: you can redistribute it and/or modify
 * it under the terms of the GNU Affero General Public License, version 3,
 * as published by the Free Software Foundation.
 *
 * This program is distributed in the hope that it will be useful,
 * but WITHOUT ANY WARRANTY; without even the implied warranty of
 * MERCHANTABILITY or FITNESS FOR A PARTICULAR PURPOSE.  See the
 * GNU Affero General Public License for more details.
 *
 * You should have received a copy of the GNU Affero General Public License
 * along with this program.  If not, see http://www.gnu.org/licenses.
 */

package com.akiban.sql.optimizer;

import com.akiban.sql.parser.*;

import com.akiban.sql.StandardException;
import com.akiban.sql.types.DataTypeDescriptor;
import com.akiban.sql.types.TypeId;

import com.akiban.server.expression.EnvironmentExpressionFactory;
import com.akiban.server.expression.ExpressionComposer;
import com.akiban.server.expression.ExpressionType;
import com.akiban.server.expression.std.ExpressionTypes;
import com.akiban.server.service.functions.FunctionsRegistry;

import com.akiban.server.types.AkType;

import com.akiban.server.error.AkibanInternalException;
import com.akiban.server.error.NoSuchFunctionException;

import java.util.ArrayList;
import java.util.Collections;
import java.util.List;

/** Calculate types from expression composers. */
public class FunctionsTypeComputer extends AISTypeComputer
{
    private FunctionsRegistry functionsRegistry;

    public FunctionsTypeComputer(FunctionsRegistry functionsRegistry) {
        this.functionsRegistry = functionsRegistry;
    }
    
    @Override
    protected DataTypeDescriptor computeType(ValueNode node) throws StandardException {
        switch (node.getNodeType()) {
        case NodeTypes.JAVA_TO_SQL_VALUE_NODE:
            return javaValueNode(((JavaToSQLValueNode)node).getJavaValueNode());
        case NodeTypes.USER_NODE:
        case NodeTypes.CURRENT_USER_NODE:
        case NodeTypes.SESSION_USER_NODE:
        case NodeTypes.SYSTEM_USER_NODE:
        case NodeTypes.CURRENT_ISOLATION_NODE:
        case NodeTypes.IDENTITY_VAL_NODE:
        case NodeTypes.CURRENT_SCHEMA_NODE:
        case NodeTypes.CURRENT_ROLE_NODE:
            return specialFunctionNode((SpecialFunctionNode)node);
        case NodeTypes.CURRENT_DATETIME_OPERATOR_NODE:
            return currentDatetimeOperatorNode((CurrentDatetimeOperatorNode)node);
        case NodeTypes.DB2_LENGTH_OPERATOR_NODE:
        case NodeTypes.EXTRACT_OPERATOR_NODE:
        case NodeTypes.CHAR_LENGTH_OPERATOR_NODE:
        case NodeTypes.SIMPLE_STRING_OPERATOR_NODE:
        case NodeTypes.UNARY_DATE_TIMESTAMP_OPERATOR_NODE:
            return unaryOperatorFunction((UnaryOperatorNode)node);
        case NodeTypes.LIKE_OPERATOR_NODE:
        case NodeTypes.LOCATE_FUNCTION_NODE:
        case NodeTypes.SUBSTRING_OPERATOR_NODE:
        case NodeTypes.TRIM_OPERATOR_NODE:
        case NodeTypes.TIMESTAMP_ADD_FN_NODE:
        case NodeTypes.TIMESTAMP_DIFF_FN_NODE:
            return ternaryOperatorFunction((TernaryOperatorNode)node);
        default:
            return super.computeType(node);
        }
    }

    // Access to typed function arguments.
    interface ArgumentsAccess {
        public int nargs();
        public ExpressionType argType(int index) throws StandardException;
        public ExpressionType addCast(int index, 
                                      ExpressionType argType, AkType requiredType)
                throws StandardException;
    }

    // Compute type from function's composer with arguments' types.
    protected DataTypeDescriptor expressionComposer(String functionName,
                                                    ArgumentsAccess args)
            throws StandardException {
        ExpressionComposer composer;
        try {
            composer = functionsRegistry.composer(functionName);
        }
        catch (NoSuchFunctionException ex) {
            return null;
        }
        int nargs = args.nargs();
        List<ExpressionType> argTypes = new ArrayList<ExpressionType>(nargs);
        List<AkType> origTypes = new ArrayList<AkType>(nargs);
        for (int i = 0; i < nargs; i++) {
            ExpressionType argType = args.argType(i);
            if (argType == null)
                return null;
            argTypes.add(argType);
            origTypes.add(argType.getType());
        }
        List<AkType> requiredTypes = new ArrayList<AkType>(origTypes);
        composer.argumentTypes(requiredTypes);
        for (int i = 0; i < nargs; i++) {
            if ((origTypes.get(i) == requiredTypes.get(i)) ||
                (origTypes.get(i) == AkType.NULL))
                continue;
            // Need a different type: add a CAST.
            argTypes.set(i, args.addCast(i, argTypes.get(i), requiredTypes.get(i)));
        }
        ExpressionType resultType = composer.composeType(argTypes);
        if (resultType == null)
            return null;
        return fromExpressionType(resultType);
    }

    protected DataTypeDescriptor noArgFunction(String functionName) 
            throws StandardException {
        DataTypeDescriptor result = 
            expressionComposer(functionName,
                               new ArgumentsAccess() {
                                   @Override
                                   public int nargs() {
                                       return 0;
                                   }

                                   @Override
                                   public ExpressionType argType(int index) {
                                       assert false;
                                       return null;
                                   }

                                   @Override
                                   public ExpressionType addCast(int index, 
                                                                 ExpressionType argType, 
                                                                 AkType requiredType) {
                                       assert false;
                                       return null;
                                   }
                               });
        if (result == null) {
            // Not a regular function, maybe an environment access function.
            EnvironmentExpressionFactory environment;
            try {
               environment = functionsRegistry.environment(functionName);
            }
            catch (NoSuchFunctionException ex) {
                environment = null;
            }
            if (environment != null)
                result = fromExpressionType(environment.getType());
        }
        return result;
    }

    protected DataTypeDescriptor unaryOperatorFunction(UnaryOperatorNode node) 
            throws StandardException {
        return expressionComposer(node.getMethodName(), new UnaryValuesAccess(node));
    }

    protected DataTypeDescriptor binaryOperatorFunction(BinaryOperatorNode node) 
            throws StandardException {
        return expressionComposer(node.getMethodName(), new BinaryValuesAccess(node));
    }

    protected DataTypeDescriptor ternaryOperatorFunction(TernaryOperatorNode node) 
            throws StandardException {
        return expressionComposer(node.getMethodName(), new TernaryValuesAccess(node));
    }

    // Normal AST nodes for arguments.
    abstract class ValueNodesAccess implements ArgumentsAccess {
        public abstract ValueNode argNode(int index);
        public abstract void setArgNode(int index, ValueNode value);

        @Override
        public ExpressionType argType(int index) {
            return valueExpressionType(argNode(index));
        }

        @Override
        public ExpressionType addCast(int index, 
                                      ExpressionType argType, AkType requiredType) 
                throws StandardException {
            ValueNode value = argNode(index);
            ExpressionType castType = castType(argType, requiredType, value.getType());
            DataTypeDescriptor sqlType = fromExpressionType(castType);
<<<<<<< HEAD
            value = (ValueNode)value.getNodeFactory()
                .getNode(NodeTypes.CAST_NODE, 
                         value, sqlType, value.getParserContext());
            setArgNode(index, value);
=======
            if (value instanceof ParameterNode) {
                value.setType(sqlType);
            }
            else {
                value = (ValueNode)value.getNodeFactory()
                    .getNode(NodeTypes.CAST_NODE, 
                             value, sqlType, value.getParserContext());
                setArgNode(index, value);
            }
>>>>>>> 7298d905
            return castType;
        }
    }

    final class UnaryValuesAccess extends ValueNodesAccess {
        private final UnaryOperatorNode node;

        public UnaryValuesAccess(UnaryOperatorNode node) {
            this.node = node;
        }

        @Override
        public int nargs() {
            return 1;
        }

        @Override
        public ValueNode argNode(int index) {
            assert (index == 0);
            return node.getOperand();
        }

        @Override
        public void setArgNode(int index, ValueNode value) {
            assert (index == 0);
            node.setOperand(value);
        }
    }

    final class BinaryValuesAccess extends ValueNodesAccess {
        private final BinaryOperatorNode node;

        public BinaryValuesAccess(BinaryOperatorNode node) {
            this.node = node;
        }

        @Override
        public int nargs() {
            return 2;
        }

        @Override
        public ValueNode argNode(int index) {
            switch (index) {
            case 0:
                return node.getLeftOperand();
            case 1:
                return node.getRightOperand();
            default:
                assert false;
                return null;
            }
        }

        @Override
        public void setArgNode(int index, ValueNode value) {
            switch (index) {
            case 0:
                node.setLeftOperand(value);
                break;
            case 1: 
                node.setRightOperand(value); 
                break;
           default:
                assert false;
            }
        }
    }

    final class TernaryValuesAccess extends ValueNodesAccess {
        private final TernaryOperatorNode node;

        public TernaryValuesAccess(TernaryOperatorNode node) {
            this.node = node;
        }

        @Override
        public int nargs() {
            if (node.getRightOperand() != null)
                return 3;
            else
                return 2;
        }

        @Override
        public ValueNode argNode(int index) {
            switch (index) {
            case 0:
                return node.getReceiver();
            case 1:
                return node.getLeftOperand();
            case 2:
                return node.getRightOperand();
            default:
                assert false;
                return null;
            }
        }

        @Override
        public void setArgNode(int index, ValueNode value) {
            switch (index) {
            case 0:
                node.setReceiver(value);
                break;
            case 1:
                node.setLeftOperand(value);
                break;
            case 2:
                node.setRightOperand(value);
                break;
            default:
                assert false;
            }
        }
    }

    protected DataTypeDescriptor javaValueNode(JavaValueNode javaValue)
            throws StandardException {
        if (javaValue instanceof MethodCallNode) {
            return methodCallNode((MethodCallNode)javaValue);
        }
        else if (javaValue instanceof SQLToJavaValueNode) {
            return computeType(((SQLToJavaValueNode)javaValue).getSQLValueNode());
        }
        else {
            return null;
        }
    }

    protected DataTypeDescriptor methodCallNode(MethodCallNode methodCall)
            throws StandardException {
        if ((methodCall.getMethodParameters() == null) ||
            (methodCall.getMethodParameters().length == 0)) {
            return noArgFunction(methodCall.getMethodName());
        }
        else {
            return expressionComposer(methodCall.getMethodName(),
                                      new JavaValuesAccess(methodCall.getMethodParameters()));
        }
    }

    final class JavaValuesAccess implements ArgumentsAccess {
        private final JavaValueNode[] args;

        public JavaValuesAccess(JavaValueNode[] args) {
            this.args = args;
        }

        @Override
        public int nargs() {
            if (args == null)
                return 0;
            else
                return args.length;
        }

        @Override
        public ExpressionType argType(int index) throws StandardException {
            JavaValueNode arg = args[index];
            if (arg instanceof SQLToJavaValueNode)
                return valueExpressionType(((SQLToJavaValueNode)arg).getSQLValueNode());
            else
                return toExpressionType(arg.getType());
        }

        @Override
        public ExpressionType addCast(int index,
                                      ExpressionType argType, AkType requiredType) 
                throws StandardException {
            JavaValueNode arg = args[index];
            if (arg instanceof SQLToJavaValueNode) {
                SQLToJavaValueNode jarg = (SQLToJavaValueNode)arg;
                ValueNode sqlArg = jarg.getSQLValueNode();
                ExpressionType castType = castType(argType, requiredType, 
                                                   sqlArg.getType());
                DataTypeDescriptor sqlType = fromExpressionType(castType);
                if (sqlArg instanceof ParameterNode) {
                    sqlArg.setType(sqlType);
                }
                else {
                    ValueNode cast = (ValueNode)sqlArg.getNodeFactory()
                        .getNode(NodeTypes.CAST_NODE, 
                                 sqlArg, sqlType, sqlArg.getParserContext());
                    jarg.setSQLValueNode(cast);
                }
                return castType;
            }
            else
                return argType;
        }
    }

    protected DataTypeDescriptor specialFunctionNode(SpecialFunctionNode node)
            throws StandardException {
        return noArgFunction(specialFunctionName(node));
    }

    /** Return the name of a built-in special function. */
    public static String specialFunctionName(SpecialFunctionNode node) {
        switch (node.getNodeType()) {
        case NodeTypes.USER_NODE:
        case NodeTypes.CURRENT_USER_NODE:
            return "current_user";
        case NodeTypes.SESSION_USER_NODE:
            return "session_user";
        case NodeTypes.SYSTEM_USER_NODE:
            return "system_user";
        case NodeTypes.CURRENT_ISOLATION_NODE:
        case NodeTypes.IDENTITY_VAL_NODE:
        case NodeTypes.CURRENT_SCHEMA_NODE:
        case NodeTypes.CURRENT_ROLE_NODE:
        default:
            return null;
        }
    }

    protected DataTypeDescriptor currentDatetimeOperatorNode(CurrentDatetimeOperatorNode node)
            throws StandardException {
        return noArgFunction(currentDatetimeFunctionName(node));
    }

    /** Return the name of a built-in special function. */
    public static String currentDatetimeFunctionName(CurrentDatetimeOperatorNode node) {
        switch (node.getField()) {
        case DATE:
            return "current_date";
        case TIME:
            return "current_time";
        case TIMESTAMP:
            return "current_timestamp";
        default:
            return null;
        }
    }

    protected ExpressionType valueExpressionType(ValueNode value) {
        DataTypeDescriptor type = value.getType();
        if (type == null) {
            if (value instanceof UntypedNullConstantNode) {
                // Give composer a change to establish type of null.
                return ExpressionTypes.NULL;
            }
            if (value instanceof ParameterNode) {
                // Likewise parameters.
                return ExpressionTypes.UNSUPPORTED;
            }
        }
        return toExpressionType(type);
    }

    /* Yet another translator between type regimes. */

    protected ExpressionType toExpressionType(DataTypeDescriptor sqlType) {
        if (sqlType == null)
            return null;
        TypeId typeId = sqlType.getTypeId();
        switch (typeId.getTypeFormatId()) {
        case TypeId.FormatIds.BOOLEAN_TYPE_ID:
            return ExpressionTypes.BOOL;
        case TypeId.FormatIds.CHAR_TYPE_ID:
            return ExpressionTypes.varchar(sqlType.getMaximumWidth());
        case TypeId.FormatIds.DATE_TYPE_ID:
            return ExpressionTypes.DATE;
        case TypeId.FormatIds.DECIMAL_TYPE_ID:
        case TypeId.FormatIds.NUMERIC_TYPE_ID:
            return ExpressionTypes.decimal(sqlType.getPrecision(),
                                           sqlType.getScale());
        case TypeId.FormatIds.DOUBLE_TYPE_ID:
            return ExpressionTypes.DOUBLE;
        case TypeId.FormatIds.INT_TYPE_ID:
            return ExpressionTypes.INT;
        case TypeId.FormatIds.LONGINT_TYPE_ID:
            return ExpressionTypes.LONG;
        case TypeId.FormatIds.LONGVARBIT_TYPE_ID:
        case TypeId.FormatIds.LONGVARCHAR_TYPE_ID:
        case TypeId.FormatIds.BLOB_TYPE_ID:
        case TypeId.FormatIds.CLOB_TYPE_ID:
        case TypeId.FormatIds.XML_TYPE_ID:
            return ExpressionTypes.TEXT;
        case TypeId.FormatIds.REAL_TYPE_ID:
            return ExpressionTypes.FLOAT;
        case TypeId.FormatIds.SMALLINT_TYPE_ID:
        case TypeId.FormatIds.TINYINT_TYPE_ID:
            return ExpressionTypes.INT;
        case TypeId.FormatIds.TIME_TYPE_ID:
            return ExpressionTypes.TIME;
        case TypeId.FormatIds.TIMESTAMP_TYPE_ID:
            return ExpressionTypes.TIMESTAMP;
        case TypeId.FormatIds.VARBIT_TYPE_ID:
            return ExpressionTypes.varbinary(sqlType.getMaximumWidth());
        case TypeId.FormatIds.VARCHAR_TYPE_ID:
            return ExpressionTypes.varchar(sqlType.getMaximumWidth());
        case TypeId.FormatIds.USERDEFINED_TYPE_ID:
            return ExpressionTypes.newType(AkType.valueOf(sqlType.getFullSQLTypeName().toUpperCase()), 
                                           sqlType.getPrecision(), sqlType.getScale());
        default:
            return null;
        }
    }

    protected DataTypeDescriptor fromExpressionType(ExpressionType resultType) {
        switch (resultType.getType()) {
        case BOOL:
            return new DataTypeDescriptor(TypeId.BOOLEAN_ID, true);
        case INT:
            return new DataTypeDescriptor(TypeId.INTEGER_ID, true);
        case LONG:
            return new DataTypeDescriptor(TypeId.BIGINT_ID, true);
        case DOUBLE:
            return new DataTypeDescriptor(TypeId.DOUBLE_ID, true);
        case FLOAT:
            return new DataTypeDescriptor(TypeId.REAL_ID, true);
        case U_INT:
            return new DataTypeDescriptor(TypeId.INTEGER_UNSIGNED_ID, true);
        case U_BIGINT:
            return new DataTypeDescriptor(TypeId.BIGINT_UNSIGNED_ID, true);
        case U_FLOAT:
            return new DataTypeDescriptor(TypeId.REAL_UNSIGNED_ID, true);
        case U_DOUBLE:
            return new DataTypeDescriptor(TypeId.DOUBLE_UNSIGNED_ID, true);
        case DATE:
            return new DataTypeDescriptor(TypeId.DATE_ID, true);
        case TIME:
            return new DataTypeDescriptor(TypeId.TIME_ID, true);
        case TIMESTAMP:
            return new DataTypeDescriptor(TypeId.TIMESTAMP_ID, true);
        case VARCHAR:
            return new DataTypeDescriptor(TypeId.VARCHAR_ID, true, 
                                          resultType.getPrecision());
        case DECIMAL:
            {
                int precision = resultType.getPrecision();
                int scale = resultType.getScale();
                return new DataTypeDescriptor(TypeId.DECIMAL_ID, precision, scale, true,
                                              DataTypeDescriptor.computeMaxWidth(precision, scale));
            }
        case TEXT:
            return new DataTypeDescriptor(TypeId.LONGVARCHAR_ID, true);
        case VARBINARY:
            return new DataTypeDescriptor(TypeId.LONGVARBIT_ID, true);
        case NULL:
            return null;
        case DATETIME:
        case YEAR:
        default:
            try {
                return new DataTypeDescriptor(TypeId.getUserDefinedTypeId(null,
                                                                          resultType.getType().name(),
                                                                          null),
                                              true);
            }
            catch (StandardException ex) {
                throw new AkibanInternalException("Cannot make type for " + resultType,
                                                  ex);
            }
        }
    }

    protected ExpressionType castType(ExpressionType fromType, AkType toType,
                                      DataTypeDescriptor sqlType) {
        switch (toType) {
        case BOOL:
            return ExpressionTypes.BOOL;
        case INT:
            return ExpressionTypes.INT;
        case YEAR:
            return ExpressionTypes.YEAR;
        case LONG:
            return ExpressionTypes.LONG;
        case DOUBLE:
            return ExpressionTypes.DOUBLE;
        case FLOAT:
            return ExpressionTypes.FLOAT;
        case U_INT:
            return ExpressionTypes.U_INT;
        case U_BIGINT:
            return ExpressionTypes.U_BIGINT;
        case U_FLOAT:
            return ExpressionTypes.U_FLOAT;
        case U_DOUBLE:
            return ExpressionTypes.U_DOUBLE;
        case DATE:
            return ExpressionTypes.DATE;
        case TIME:
            return ExpressionTypes.TIME;
        case DATETIME:
            return ExpressionTypes.DATETIME;
        case TIMESTAMP:
            return ExpressionTypes.TIMESTAMP;
        case TEXT:
            return ExpressionTypes.TEXT;
        case VARCHAR:
            if (sqlType != null)
                return ExpressionTypes.varchar(sqlType.getMaximumWidth());
            else
                return ExpressionTypes.varchar(TypeId.VARCHAR_ID.getMaximumMaximumWidth());
        case VARBINARY:
            if (sqlType != null)
                return ExpressionTypes.varbinary(sqlType.getMaximumWidth());
            else
                return ExpressionTypes.varbinary(TypeId.VARBIT_ID.getMaximumMaximumWidth());
        case DECIMAL:
            if (sqlType != null) {
                TypeId typeId = sqlType.getTypeId();
                if (typeId.isNumericTypeId())
                    return ExpressionTypes.decimal(sqlType.getPrecision(),
                                                   sqlType.getScale());
                else
                    return ExpressionTypes.decimal(typeId.getMaximumPrecision(),
                                                   typeId.getMaximumScale());
            }
            else
                return ExpressionTypes.decimal(TypeId.DECIMAL_ID.getMaximumPrecision(),
                                               TypeId.DECIMAL_ID.getMaximumScale());
        default:
            return ExpressionTypes.newType(toType, 0, 0);
        }
    }

}<|MERGE_RESOLUTION|>--- conflicted
+++ resolved
@@ -195,12 +195,6 @@
             ValueNode value = argNode(index);
             ExpressionType castType = castType(argType, requiredType, value.getType());
             DataTypeDescriptor sqlType = fromExpressionType(castType);
-<<<<<<< HEAD
-            value = (ValueNode)value.getNodeFactory()
-                .getNode(NodeTypes.CAST_NODE, 
-                         value, sqlType, value.getParserContext());
-            setArgNode(index, value);
-=======
             if (value instanceof ParameterNode) {
                 value.setType(sqlType);
             }
@@ -210,7 +204,6 @@
                              value, sqlType, value.getParserContext());
                 setArgNode(index, value);
             }
->>>>>>> 7298d905
             return castType;
         }
     }
