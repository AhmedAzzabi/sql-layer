package com.akiban.cserver.api;
import com.akiban.cserver.RowData;
import com.akiban.cserver.RowDefCache;
import com.akiban.cserver.service.session.Session;

import java.nio.ByteBuffer;
import java.util.List;

public interface HapiProcessor {
<<<<<<< HEAD
	public String processRequest(Session session, String request ) throws HapiRequestException;
=======
    public interface Outputter<T> {
        T output(RowDefCache rowDefCache, List<RowData> rows);
        @Deprecated // TODO remove once ~yshavit/akiban-server/memcache-tests-2 is in
        T error(String message);
    }
	public <T> T processRequest(Session session, String request, Outputter<T> outputter);
>>>>>>> 1b92255b
}<|MERGE_RESOLUTION|>--- conflicted
+++ resolved
@@ -7,14 +7,10 @@
 import java.util.List;
 
 public interface HapiProcessor {
-<<<<<<< HEAD
-	public String processRequest(Session session, String request ) throws HapiRequestException;
-=======
     public interface Outputter<T> {
         T output(RowDefCache rowDefCache, List<RowData> rows);
         @Deprecated // TODO remove once ~yshavit/akiban-server/memcache-tests-2 is in
         T error(String message);
     }
-	public <T> T processRequest(Session session, String request, Outputter<T> outputter);
->>>>>>> 1b92255b
+	public <T> T processRequest(Session session, String request, Outputter<T> outputter) throws HapiRequestException;
 }