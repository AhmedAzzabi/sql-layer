/**
 * Copyright (C) 2011 Akiban Technologies Inc.
 * This program is free software: you can redistribute it and/or modify
 * it under the terms of the GNU Affero General Public License, version 3,
 * as published by the Free Software Foundation.
 *
 * This program is distributed in the hope that it will be useful,
 * but WITHOUT ANY WARRANTY; without even the implied warranty of
 * MERCHANTABILITY or FITNESS FOR A PARTICULAR PURPOSE.  See the
 * GNU Affero General Public License for more details.
 *
 * You should have received a copy of the GNU Affero General Public License
 * along with this program.  If not, see http://www.gnu.org/licenses.
 */

package com.akiban.cserver.api;

import java.util.Collection;

import com.akiban.ais.model.AkibaInformationSchema;
import com.akiban.ais.model.Index;
import com.akiban.ais.model.Table;
import com.akiban.ais.model.TableName;
import com.akiban.cserver.InvalidOperationException;
import com.akiban.cserver.api.common.NoSuchTableException;
import com.akiban.cserver.api.ddl.DuplicateColumnNameException;
import com.akiban.cserver.api.ddl.DuplicateTableNameException;
import com.akiban.cserver.api.ddl.ForeignConstraintDDLException;
import com.akiban.cserver.api.ddl.GroupWithProtectedTableException;
import com.akiban.cserver.api.ddl.IndexAlterException;
import com.akiban.cserver.api.ddl.JoinToUnknownTableException;
import com.akiban.cserver.api.ddl.JoinToWrongColumnsException;
import com.akiban.cserver.api.ddl.NoPrimaryKeyException;
import com.akiban.cserver.api.ddl.ParseException;
import com.akiban.cserver.api.ddl.ProtectedTableDDLException;
import com.akiban.cserver.api.ddl.UnsupportedCharsetException;
import com.akiban.cserver.service.session.Session;
import com.akiban.cserver.store.SchemaId;

public interface DDLFunctions {
    /**
     * Creates a table in a given schema with the given ddl.
     * @param schema may be null; if it is, and the schema must be provided in the DDL text
     * @param ddlText the DDL text: <tt>CREATE TABLE....</tt>
     * @throws ParseException if the given schema is <tt>null</tt> and no schema is provided in the DDL;
     *  or if there is some other parse error
     * @throws UnsupportedCharsetException if the DDL mentions any unsupported charset
     * @throws ProtectedTableDDLException if this would create a protected table, such as any table in the
     *  <tt>akiban_information_schema</tt> schema
     * @throws DuplicateTableNameException if a table by this (schema,name) already exists
     * @throws GroupWithProtectedTableException if the table's DDL would put it in the same group as a protected
     *  table, such as an <tt>akiban_information_schema</tt> table or a group table.
     * @throws JoinToUnknownTableException if the DDL defines foreign keys referring an unknown table
     * @throws JoinToWrongColumnsException if the DDL defines foreign keys referring to the wrong columns on the
     *  parent table (such as columns with different types). In the case of a group join, this exception will
     * also be thrown if the parent FK columns are not exactly equal to the parent's PK columns.
     * @throws NoPrimaryKeyException if the table does not have a PK defined
     * @throws DuplicateColumnNameException if the table defines a (table_name, column_name) pair that already
     * @throws GenericInvalidOperationException if some other exception occurred
     * exists
     */
    void createTable(Session session, String schema, String ddlText)
    throws ParseException,
            UnsupportedCharsetException,
            ProtectedTableDDLException,
            DuplicateTableNameException,
            GroupWithProtectedTableException,
            JoinToUnknownTableException,
            JoinToWrongColumnsException,
            NoPrimaryKeyException,
            DuplicateColumnNameException,
            GenericInvalidOperationException;

    /**
     * Drops a table if it exists, and possibly its children.
     * @param tableName the table to drop
     * @throws NullPointerException if tableName is null
     * @throws ProtectedTableDDLException if the given table is protected
     * @throws ForeignConstraintDDLException if dropping this table would create a foreign key violation
     * @throws GenericInvalidOperationException if some other exception occurred
     */
    void dropTable(Session session, TableName tableName)
    throws  ProtectedTableDDLException,
            ForeignConstraintDDLException,
            GenericInvalidOperationException;

    /**
     * Drops a table if it exists, and possibly its children.
     * @param schemaName the schema to drop
     * @throws NullPointerException if tableId is null
     * @throws ProtectedTableDDLException if the given schema contains protected tables
     * @throws ForeignConstraintDDLException if dropping this schema would create a foreign key violation
     * @throws GenericInvalidOperationException if some other exception occurred
     */
    void dropSchema(Session session, String schemaName)
            throws  ProtectedTableDDLException,
            ForeignConstraintDDLException,
            GenericInvalidOperationException;

    /**
     * Gets the AIS from the Store.
     * @return returns the store's AIS.
     */
    AkibaInformationSchema getAIS(Session session);

    /**
     * Resolves the given table ID to its table's name.
     * @param session the session
     * @param tableId the table to look up
     * @return the table's name
     * @throws NoSuchTableException if the given table doesn't exist
     * @throws NullPointerException if the tableId is null
     */
    TableName getTableName(Session session, int tableId) throws NoSuchTableException;

    /**
     * Resolves the given table name to its table's id.
     * @param session the session
     * @param tableName the table to look up
     * @return the table's id
     * @throws NoSuchTableException if the given table doesn't exist
     * @throws NullPointerException if the tableName is null
     */
    int getTableId(Session session, TableName tableName) throws NoSuchTableException;

    /**
     * Resolves the given table to its Table
     * @param session the session
     * @param tableId the table to look up
     * @return the Table
     * @throws NoSuchTableException if the given table doesn't exist
     */
    public Table getTable(Session session, int tableId) throws NoSuchTableException;

    /**
     * Retrieves the "CREATE" DDLs for all Akiban tables, including group tables and tables in the
     * <tt>akiban_information_schema</tt> schema. The DDLs will be arranged such that it should be safe to call them
     * in order, but they will not contain any DROP commands; it is up to the caller to drop all conflicting
     * tables. Schemas will be created with <tt>IF EXISTS</tt>, so the caller does not need to drop conflicting
     * schemas.
     * @throws InvalidOperationException if an exception occurred
     * @return the list of CREATE SCHEMA and CREATE TABLE statements that correspond to the chunkserver's known tables
     */
    String getDDLs(Session session) throws InvalidOperationException;

    SchemaId getSchemaID() throws InvalidOperationException;

    /**
     * Forces an increment to the chunkserver's AIS generation ID. This can be useful for debugging.
     * @throws InvalidOperationException if an exception occurred
     */
    @SuppressWarnings("unused") // meant to be used from JMX
    void forceGenerationUpdate() throws InvalidOperationException;
    
    /**
     * Create new indexes on an existing table. All indexes must exist on the same table. Primary
     * keys can not be created through this interface. Specified index IDs will not be used as they
     * are recalculated later. Blocks until the actual index data has been created.
     * @param indexesToAdd a list of indexes to add to the existing AIS
     * @throws IndexAlterException, InvalidOperationException
     */
    void createIndexes(Session session, Collection<Index> indexesToAdd) throws IndexAlterException,
            InvalidOperationException;

    /**
<<<<<<< HEAD
     * Drop indexes on an existing table. The indexes to drop are identified by their names. All 
     * indexes must exist on the given table for any of them to be dropped. Primary keys can not be
     * dropped through this interface. Blocks until the actual data has been deleted.
     * @param tableId the table containing the indexes to drop
     * @param indexesToDrop list of indexes to drop
     * @throws InvalidOperationException
     */
    void dropIndexes(Session session, TableId tableId, Collection<String> indexesToDrop)
=======
     * Drop indexes on an existing table.
     * 
     * @param tableName the table containing the indexes to drop
     * @param indexesToDrop list of indexes to drop
     * @throws InvalidOperationException
     */
    void dropIndexes(Session session, TableName tableName, List<Integer> indexesToDrop)
>>>>>>> b06c29c2
            throws InvalidOperationException;
}<|MERGE_RESOLUTION|>--- conflicted
+++ resolved
@@ -163,23 +163,12 @@
             InvalidOperationException;
 
     /**
-<<<<<<< HEAD
-     * Drop indexes on an existing table. The indexes to drop are identified by their names. All 
-     * indexes must exist on the given table for any of them to be dropped. Primary keys can not be
-     * dropped through this interface. Blocks until the actual data has been deleted.
-     * @param tableId the table containing the indexes to drop
-     * @param indexesToDrop list of indexes to drop
-     * @throws InvalidOperationException
-     */
-    void dropIndexes(Session session, TableId tableId, Collection<String> indexesToDrop)
-=======
      * Drop indexes on an existing table.
      * 
      * @param tableName the table containing the indexes to drop
      * @param indexesToDrop list of indexes to drop
      * @throws InvalidOperationException
      */
-    void dropIndexes(Session session, TableName tableName, List<Integer> indexesToDrop)
->>>>>>> b06c29c2
+    void dropIndexes(Session session, TableName tableName, Collection<String> indexesToDrop)
             throws InvalidOperationException;
 }