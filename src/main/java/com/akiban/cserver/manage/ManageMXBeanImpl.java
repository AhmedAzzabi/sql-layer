--- conflicted
+++ resolved
@@ -1,211 +1,200 @@
-/**
- * Copyright (C) 2011 Akiban Technologies Inc.
- * This program is free software: you can redistribute it and/or modify
- * it under the terms of the GNU Affero General Public License, version 3,
- * as published by the Free Software Foundation.
- *
- * This program is distributed in the hope that it will be useful,
- * but WITHOUT ANY WARRANTY; without even the implied warranty of
- * MERCHANTABILITY or FITNESS FOR A PARTICULAR PURPOSE.  See the
- * GNU Affero General Public License for more details.
- *
- * You should have received a copy of the GNU Affero General Public License
- * along with this program.  If not, see http://www.gnu.org/licenses.
- */
-
-package com.akiban.cserver.manage;
-
-import java.io.IOException;
-import java.net.URL;
-import java.net.URLClassLoader;
-import java.util.concurrent.atomic.AtomicReference;
-
-import com.akiban.cserver.CServer;
-import com.akiban.cserver.CustomQuery;
-import com.akiban.cserver.service.session.SessionImpl;
-import com.akiban.cserver.store.Store;
-import com.akiban.util.Strings;
-import org.slf4j.Logger;
-import org.slf4j.LoggerFactory;
-
-public class ManageMXBeanImpl implements ManageMXBean {
-<<<<<<< HEAD
-    private static final Logger LOG = Logger.getLogger(ManageMXBeanImpl.class);
-=======
-    private static final Logger LOG = LoggerFactory.getLogger(ManageMXBeanImpl.class);
-    private static final String VERSION_STRING_FILE = "version/akserver_version";
-    private final String versionString;
->>>>>>> 94d264d0
-    private final CServer cserver;
-
-    private Class<?> customClass;
-    private AtomicReference<CustomQuery> runningQuery = new AtomicReference<CustomQuery>();
-
-    public ManageMXBeanImpl(final CServer cserver) {
-        this.cserver = cserver;
-    }
-
-    @Override
-    public void ping() {
-        return;
-    }
-
-    @Override
-    public void shutdown() {
-        new Thread() {
-            @Override
-            public void run() {
-                try {
-                    Thread.sleep(1000);
-                } catch (InterruptedException e) {
-                    e.printStackTrace();
-                }
-                System.exit(0);
-            }
-        }.start();
-    }
-
-    @Override
-    public int getNetworkPort() {
-        return cserver.port();
-    }
-
-    @Override
-    public int getJmxPort() {
-        int jmxPort = Integer
-                .getInteger("com.sun.management.jmxremote.port", 0);
-        return jmxPort;
-    }
-
-    @Override
-    public boolean isVerboseLoggingEnabled() {
-        return cserver.getServiceManager().getStore().isVerbose();
-    }
-
-    @Override
-    public void disableVerboseLogging() {
-        cserver.getServiceManager().getStore().setVerbose(false);
-    }
-
-    @Override
-    public void enableVerboseLogging() {
-        cserver.getServiceManager().getStore().setVerbose(true);
-    }
-
-    @Override
-    public boolean isDeferIndexesEnabled() {
-        return cserver.getServiceManager().getStore().isDeferIndexes();
-    }
-
-    @Override
-    public void setDeferIndexes(final boolean defer) {
-        getStore().setDeferIndexes(defer);
-    }
-
-    @Override
-    public void buildIndexes(final String arg) {
-        getStore().buildIndexes(new SessionImpl(), arg);
-    }
-
-    @Override
-    public void deleteIndexes(final String arg) {
-        getStore().deleteIndexes(new SessionImpl(), arg);
-    }
-
-    @Override
-    public void flushIndexes() {
-        getStore().flushIndexes(new SessionImpl());
-    }
-
-    @Override
-    public String loadCustomQuery(final String className, String path) {
-        try {
-            customClass = null;
-            URL[] urls;
-            if (path == null) {
-                urls = new URL[] { new URL("file:///tmp/custom-classes/") };
-            } else {
-                String[] pathElements = path.split(":");
-                urls = new URL[pathElements.length];
-                for (int i = 0; i < pathElements.length; i++) {
-                    urls[i] = new URL("file://" + pathElements[i]);
-                }
-            }
-            final ClassLoader cl = new URLClassLoader(urls);
-            final Class<?> c = cl.loadClass(className);
-            if (CustomQuery.class.isAssignableFrom(c)) {
-                customClass = c;
-                return "OK";
-            } else {
-                return c.getSimpleName() + " does not implement CustomQuery";
-            }
-        } catch (Exception e) {
-            e.printStackTrace();
-            return e.toString();
-        }
-    }
-
-    @Override
-    public String runCustomQuery(final String params) {
-        if (runningQuery.get() == null) {
-            try {
-                final CustomQuery cq = (CustomQuery) (customClass.newInstance());
-                cq.setServiceManager(cserver.getServiceManager());
-                cq.setParameters(params.split(" "));
-                runningQuery.set(cq);
-                new Thread(new Runnable() {
-                    public void run() {
-                        try {
-                            cq.runQuery();
-                        } catch (Exception e) {
-                            e.printStackTrace();
-                        }
-                    }
-                }, "Run " + customClass.getSimpleName()).start();
-                return "Running - use showCustomQueryResult to view status";
-            } catch (Exception e) {
-                runningQuery.set(null);
-                e.printStackTrace();
-                return e.toString();
-            }
-        } else {
-            return "Already running - use stopCustomQuery to stop";
-        }
-    }
-
-    @Override
-    public String stopCustomQuery() {
-        CustomQuery cq = runningQuery.get();
-        if (cq == null) {
-            return "No running query";
-        } else {
-            try {
-                cq.stopQuery();
-                runningQuery.set(null);
-                return cq.getResult();
-            } catch (Exception e) {
-                e.printStackTrace();
-                return e.toString();
-            }
-        }
-    }
-    
-    @Override
-    public String showCustomQueryResult() {
-        CustomQuery cq = runningQuery.get();
-        if (cq == null) {
-            return "No running query";
-        } else {
-            return cq.getResult();
-        }
-    }
-
-    private Store getStore() {
-        return cserver.getServiceManager().getStore();
-    }
-
-    @Override
-    public String getVersionString() {
-        return CServer.VERSION_STRING;
-    }
-}
+/**
+ * Copyright (C) 2011 Akiban Technologies Inc.
+ * This program is free software: you can redistribute it and/or modify
+ * it under the terms of the GNU Affero General Public License, version 3,
+ * as published by the Free Software Foundation.
+ *
+ * This program is distributed in the hope that it will be useful,
+ * but WITHOUT ANY WARRANTY; without even the implied warranty of
+ * MERCHANTABILITY or FITNESS FOR A PARTICULAR PURPOSE.  See the
+ * GNU Affero General Public License for more details.
+ *
+ * You should have received a copy of the GNU Affero General Public License
+ * along with this program.  If not, see http://www.gnu.org/licenses.
+ */
+
+package com.akiban.cserver.manage;
+
+import java.net.URL;
+import java.net.URLClassLoader;
+import java.util.concurrent.atomic.AtomicReference;
+
+import com.akiban.cserver.CServer;
+import com.akiban.cserver.CustomQuery;
+import com.akiban.cserver.service.session.SessionImpl;
+import com.akiban.cserver.store.Store;
+
+public class ManageMXBeanImpl implements ManageMXBean {
+    private final CServer cserver;
+
+    private Class<?> customClass;
+    private AtomicReference<CustomQuery> runningQuery = new AtomicReference<CustomQuery>();
+
+    public ManageMXBeanImpl(final CServer cserver) {
+        this.cserver = cserver;
+    }
+
+    @Override
+    public void ping() {
+        return;
+    }
+
+    @Override
+    public void shutdown() {
+        new Thread() {
+            @Override
+            public void run() {
+                try {
+                    Thread.sleep(1000);
+                } catch (InterruptedException e) {
+                    e.printStackTrace();
+                }
+                System.exit(0);
+            }
+        }.start();
+    }
+
+    @Override
+    public int getNetworkPort() {
+        return cserver.port();
+    }
+
+    @Override
+    public int getJmxPort() {
+        int jmxPort = Integer
+                .getInteger("com.sun.management.jmxremote.port", 0);
+        return jmxPort;
+    }
+
+    @Override
+    public boolean isVerboseLoggingEnabled() {
+        return cserver.getServiceManager().getStore().isVerbose();
+    }
+
+    @Override
+    public void disableVerboseLogging() {
+        cserver.getServiceManager().getStore().setVerbose(false);
+    }
+
+    @Override
+    public void enableVerboseLogging() {
+        cserver.getServiceManager().getStore().setVerbose(true);
+    }
+
+    @Override
+    public boolean isDeferIndexesEnabled() {
+        return cserver.getServiceManager().getStore().isDeferIndexes();
+    }
+
+    @Override
+    public void setDeferIndexes(final boolean defer) {
+        getStore().setDeferIndexes(defer);
+    }
+
+    @Override
+    public void buildIndexes(final String arg) {
+        getStore().buildIndexes(new SessionImpl(), arg);
+    }
+
+    @Override
+    public void deleteIndexes(final String arg) {
+        getStore().deleteIndexes(new SessionImpl(), arg);
+    }
+
+    @Override
+    public void flushIndexes() {
+        getStore().flushIndexes(new SessionImpl());
+    }
+
+    @Override
+    public String loadCustomQuery(final String className, String path) {
+        try {
+            customClass = null;
+            URL[] urls;
+            if (path == null) {
+                urls = new URL[] { new URL("file:///tmp/custom-classes/") };
+            } else {
+                String[] pathElements = path.split(":");
+                urls = new URL[pathElements.length];
+                for (int i = 0; i < pathElements.length; i++) {
+                    urls[i] = new URL("file://" + pathElements[i]);
+                }
+            }
+            final ClassLoader cl = new URLClassLoader(urls);
+            final Class<?> c = cl.loadClass(className);
+            if (CustomQuery.class.isAssignableFrom(c)) {
+                customClass = c;
+                return "OK";
+            } else {
+                return c.getSimpleName() + " does not implement CustomQuery";
+            }
+        } catch (Exception e) {
+            e.printStackTrace();
+            return e.toString();
+        }
+    }
+
+    @Override
+    public String runCustomQuery(final String params) {
+        if (runningQuery.get() == null) {
+            try {
+                final CustomQuery cq = (CustomQuery) (customClass.newInstance());
+                cq.setServiceManager(cserver.getServiceManager());
+                cq.setParameters(params.split(" "));
+                runningQuery.set(cq);
+                new Thread(new Runnable() {
+                    public void run() {
+                        try {
+                            cq.runQuery();
+                        } catch (Exception e) {
+                            e.printStackTrace();
+                        }
+                    }
+                }, "Run " + customClass.getSimpleName()).start();
+                return "Running - use showCustomQueryResult to view status";
+            } catch (Exception e) {
+                runningQuery.set(null);
+                e.printStackTrace();
+                return e.toString();
+            }
+        } else {
+            return "Already running - use stopCustomQuery to stop";
+        }
+    }
+
+    @Override
+    public String stopCustomQuery() {
+        CustomQuery cq = runningQuery.get();
+        if (cq == null) {
+            return "No running query";
+        } else {
+            try {
+                cq.stopQuery();
+                runningQuery.set(null);
+                return cq.getResult();
+            } catch (Exception e) {
+                e.printStackTrace();
+                return e.toString();
+            }
+        }
+    }
+    
+    @Override
+    public String showCustomQueryResult() {
+        CustomQuery cq = runningQuery.get();
+        if (cq == null) {
+            return "No running query";
+        } else {
+            return cq.getResult();
+        }
+    }
+
+    private Store getStore() {
+        return cserver.getServiceManager().getStore();
+    }
+
+    @Override
+    public String getVersionString() {
+        return CServer.VERSION_STRING;
+    }
+}