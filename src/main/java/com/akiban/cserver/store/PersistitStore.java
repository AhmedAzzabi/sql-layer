--- conflicted
+++ resolved
@@ -178,15 +178,9 @@
      * @throws PersistitException
      * @throws InvalidOperationException
      */
-<<<<<<< HEAD
     void constructHKey(final Session session, Exchange hEx, RowDef rowDef,
-            RowData rowData) throws PersistitException,
+            RowData rowData, boolean insertingRow) throws PersistitException,
             InvalidOperationException {
-=======
-    void constructHKey(Exchange hEx, RowDef rowDef, RowData rowData, boolean insertingRow)
-        throws PersistitException, InvalidOperationException
-    {
->>>>>>> 9db60e40
         Key hKey = hEx.getKey();
         hKey.clear();
         UserTable table = rowDef.userTable();
@@ -227,23 +221,13 @@
                 FieldDef fieldDef = fieldDefs[column.getPosition()];
                 if (insertingRow && column.isAkibanPKColumn()) {
                     // Must be a PK-less table. Use unique id from TableStatus.
-<<<<<<< HEAD
-                    assert segmentColumn.pkLessTable().getTableId() == segmentRowDef
-                            .getRowDefId();
                     TableStatus tableStatus = segmentRowDef.getTableStatus();
-                    hKey.append(tableStatus.newUniqueId());
-                } else {
-                    appendKeyField(hKey, fieldDefs[column.getPosition()],
-                            rowData);
-=======
-                    TableStatus tableStatus = tableManager.getTableStatus(segmentRowDef.getRowDefId());
                     long rowId = tableStatus.newUniqueId();
                     hKey.append(rowId);
                     // Write rowId into the value part of the row also.
                     rowData.updateNonNullLong(fieldDef, rowId);
                 } else {
                     appendKeyField(hKey, fieldDef, rowData);
->>>>>>> 9db60e40
                 }
             }
         }
@@ -438,12 +422,7 @@
                     // Does the heavy lifting of looking up the full hkey in
                     // parent's primary index if necessary.
                     //
-<<<<<<< HEAD
-                    constructHKey(session, hEx, rowDef, rowData);
-=======
-                    constructHKey(hEx, rowDef, rowData, true);
->>>>>>> 9db60e40
-
+                    constructHKey(session, hEx, rowDef, rowData, true);
                     if (hEx.isValueDefined()) {
                         throw new InvalidOperationException(
                                 ErrorCode.DUPLICATE_KEY, "Non-unique key: %s",
@@ -563,11 +542,7 @@
                 try {
                     final TableStatus ts = rowDef.getTableStatus();
 
-<<<<<<< HEAD
-                    constructHKey(session, hEx, rowDef, rowData);
-=======
-                    constructHKey(hEx, rowDef, rowData, false);
->>>>>>> 9db60e40
+                    constructHKey(session, hEx, rowDef, rowData, false);
                     hEx.fetch();
                     //
                     // Verify that the row exists
@@ -667,13 +642,8 @@
             for (;;) {
                 transaction.begin();
                 try {
-<<<<<<< HEAD
                     final TableStatus ts = rowDef.getTableStatus();
-                    constructHKey(session, hEx, rowDef, oldRowData);
-=======
-                    final TableStatus ts = checkTableStatus(rowDefId);
-                    constructHKey(hEx, rowDef, oldRowData, false);
->>>>>>> 9db60e40
+                    constructHKey(session, hEx, rowDef, oldRowData, false);
                     hEx.fetch();
                     //
                     // Verify that the row exists
