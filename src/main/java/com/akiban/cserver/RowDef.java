--- conflicted
+++ resolved
@@ -408,15 +408,6 @@
         return parentJoin == null ? 0 : parentJoin.getParent().getTableId();
     }
 
-<<<<<<< HEAD
-    // NOT the entire PK. Just the fields of the PK that do not participate in
-    // join with parent.
-    public int[] getPkFields() {
-        return pkFields;
-    }
-
-=======
->>>>>>> 196a956a
     public String getPkTreeName() {
         final IndexDef pkIndexDef = getPKIndexDef();
         return pkIndexDef != null ? pkIndexDef.getTreeName() : null;
