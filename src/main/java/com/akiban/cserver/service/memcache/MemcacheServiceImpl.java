package com.akiban.cserver.service.memcache;

import java.net.InetSocketAddress;
import java.nio.ByteBuffer;
import java.util.concurrent.Executors;
import java.util.concurrent.atomic.AtomicReference;

import com.akiban.cserver.service.ServiceStartupException;
<<<<<<< HEAD
import com.akiban.cserver.service.session.SessionImpl;
=======
import com.akiban.cserver.service.session.Session;
>>>>>>> cb03ab89
import org.apache.commons.logging.Log;
import org.apache.commons.logging.LogFactory;
import org.jboss.netty.bootstrap.ServerBootstrap;
import org.jboss.netty.channel.Channel;
import org.jboss.netty.channel.ChannelPipeline;
import org.jboss.netty.channel.ChannelPipelineFactory;
import org.jboss.netty.channel.Channels;
import org.jboss.netty.channel.group.ChannelGroupFuture;
import org.jboss.netty.channel.group.DefaultChannelGroup;
import org.jboss.netty.channel.socket.ServerSocketChannelFactory;
import org.jboss.netty.channel.socket.nio.NioServerSocketChannelFactory;

import com.akiban.cserver.service.Service;
import com.akiban.cserver.service.ServiceManager;
import com.akiban.cserver.service.ServiceManagerImpl;
import com.akiban.cserver.store.Store;
import com.thimbleware.jmemcached.protocol.SessionStatus;
import com.thimbleware.jmemcached.protocol.binary.MemcachedBinaryCommandDecoder;
import com.thimbleware.jmemcached.protocol.binary.MemcachedBinaryResponseEncoder;
import com.thimbleware.jmemcached.protocol.text.MemcachedCommandDecoder;
import com.thimbleware.jmemcached.protocol.text.MemcachedFrameDecoder;
import com.thimbleware.jmemcached.protocol.text.MemcachedResponseEncoder;

public class MemcacheServiceImpl implements MemcacheService,
        Service<MemcacheService> {
    
    // Service vars
    private final ServiceManager serviceManager;
    private static final Log log = LogFactory.getLog(MemcacheServiceImpl.class);
    private final Object MONITOR = new Object();

    // Daemon vars
    private final int text_frame_size = 32768 * 1024;
<<<<<<< HEAD
    private Store __store; // do not use this directly, even within this class. Always use the get/set/unset methods
=======
    private final AtomicReference<Store> store = new AtomicReference<Store>();
>>>>>>> cb03ab89
    private DefaultChannelGroup allChannels;
    private ServerSocketChannelFactory channelFactory;
    int port;

    public MemcacheServiceImpl() {
        this.serviceManager = ServiceManagerImpl.get();
    }

<<<<<<< HEAD
    /**
     * Gets the current Store. If this is non-null, it means the service is running
     * @return the current Store
     */
    private Store getStore() {
        synchronized (MONITOR) {
            return __store;
        }
    }

    /**
     * Sets the current store from the service manager, unless the current store is already set.
     * @return whether the Store has been set (that is, whether it was coming in)
     */
    private boolean setStore() {
        synchronized (MONITOR) {
            if (__store != null) {
                return false;
            }
            __store = serviceManager.getStore();
            return true;
        }
    }

    /**
     * Un-sets the current store; nulls it.
     */
    private void unsetStore() {
        synchronized (MONITOR) {
            __store = null;
        }
    }

    @Override
    public String processRequest(String request) {
        ByteBuffer buffer = ByteBuffer.allocate(65536);
        Store storeLocal = getStore();
        if (storeLocal == null) {
            storeLocal = serviceManager.getStore(); // We should be able to run this even without the service started
        }
        return HapiProcessorImpl.processRequest(getStore(), new SessionImpl(), request, buffer);
=======
    @Override
    public String processRequest(Session session, String request) {
        ByteBuffer buffer = ByteBuffer.allocate(65536);
        Store storeLocal = store.get();
        if (storeLocal == null) {
            storeLocal = serviceManager.getStore(); // We should be able to run this even without the service started
        }
        return HapiProcessorImpl.processRequest(storeLocal, session, request, buffer);
>>>>>>> cb03ab89
    }

    @Override
    public void start() throws ServiceStartupException {
<<<<<<< HEAD
        try {
            if (!setStore()) {
                throw new ServiceStartupException("already started");
            }
=======
        if (!store.compareAndSet(null, serviceManager.getStore())) {
            throw new ServiceStartupException("already started");
        }
        try {
>>>>>>> cb03ab89
            final String portString = serviceManager.getConfigurationService()
                    .getProperty("cserver", "memcached.port");

            log.info("Starting memcache service on port " + portString);

            this.port = Integer.parseInt(portString);
            final InetSocketAddress addr = new InetSocketAddress(port);
            final int idle_timeout = -1;
            final boolean binary = false;
            final boolean verbose = false;

            startDaemon(addr, idle_timeout, binary, verbose);
        } catch (RuntimeException e) {
<<<<<<< HEAD
            assert !ServiceStartupException.class.isInstance(e)
                    : "ServiceStartupException has been chnaged to a RuntimeException";
            unsetStore();
=======
            store.set(null);
>>>>>>> cb03ab89
            throw e;
        }
    }

    @Override
    public void stop() {
        log.info("Stopping memcache service");
        stopDaemon();
<<<<<<< HEAD
        unsetStore();
=======
        store.set(null);
>>>>>>> cb03ab89
    }

    //
    // start/stopDaemon inspired by com.thimbleware.jmemcached.MemCacheDaemon
    //
    private void startDaemon(final InetSocketAddress addr, final int idle_time,
            final boolean binary, final boolean verbose) {
        channelFactory = new NioServerSocketChannelFactory(
                Executors.newCachedThreadPool(),
                Executors.newCachedThreadPool());

        allChannels = new DefaultChannelGroup("memcacheServiceChannelGroup");
        ServerBootstrap bootstrap = new ServerBootstrap(channelFactory);

        final ChannelPipelineFactory pipelineFactory;

        if (binary) {
<<<<<<< HEAD
            pipelineFactory = new BinaryPipelineFactory(getStore(), verbose,
                    idle_time, allChannels);
        } else {
            pipelineFactory = new TextPipelineFactory(getStore(), verbose,
=======
            pipelineFactory = new BinaryPipelineFactory(store.get(), verbose,
                    idle_time, allChannels);
        } else {
            pipelineFactory = new TextPipelineFactory(store.get(), verbose,
>>>>>>> cb03ab89
                    idle_time, text_frame_size, allChannels);
        }

        bootstrap.setPipelineFactory(pipelineFactory);
        bootstrap.setOption("sendBufferSize", 65536);
        bootstrap.setOption("receiveBufferSize", 65536);

        Channel serverChannel = bootstrap.bind(addr);
        allChannels.add(serverChannel);

        log.info("Listening on " + addr);
    }

    private void stopDaemon() {
        log.info("Shutting down daemon");

        ChannelGroupFuture future = allChannels.close();
        future.awaitUninterruptibly();

        if (!future.isCompleteSuccess()) {
            log.error("Failed to close all network channels");
        }

        channelFactory.releaseExternalResources();
    }

    public MemcacheServiceImpl cast() {
        return this;
    }

    public Class<MemcacheService> castClass() {
        return MemcacheService.class;
    }

    private final static class TextPipelineFactory implements ChannelPipelineFactory {
        private int frameSize;
        private final AkibanCommandHandler commandHandler;
        private final MemcachedResponseEncoder responseEncoder;

        public TextPipelineFactory(Store store, boolean verbose, int idleTime,
                int frameSize, DefaultChannelGroup channelGroup) {
            this.frameSize = frameSize;
            responseEncoder = new MemcachedResponseEncoder();
            commandHandler = new AkibanCommandHandler(store, channelGroup);
        }

        public final ChannelPipeline getPipeline() throws Exception {
            SessionStatus status = new SessionStatus().ready();
            MemcachedFrameDecoder frameDecoder = new MemcachedFrameDecoder(
                    status, frameSize);
            MemcachedCommandDecoder commandDecoder = new MemcachedCommandDecoder(
                    status);
            return Channels.pipeline(frameDecoder, commandDecoder,
                    commandHandler, responseEncoder);
        }
    }

    private final static class BinaryPipelineFactory implements ChannelPipelineFactory {
        private final AkibanCommandHandler commandHandler;
        private final MemcachedBinaryCommandDecoder commandDecoder;
        private final MemcachedBinaryResponseEncoder responseEncoder;

        public BinaryPipelineFactory(Store store, boolean verbose,
                int idleTime, DefaultChannelGroup channelGroup) {
            commandDecoder = new MemcachedBinaryCommandDecoder();
            responseEncoder = new MemcachedBinaryResponseEncoder();
            commandHandler = new AkibanCommandHandler(store, channelGroup);
        }

        public ChannelPipeline getPipeline() throws Exception {
            return Channels.pipeline(commandDecoder, commandHandler,
                    responseEncoder);
        }
    }
}<|MERGE_RESOLUTION|>--- conflicted
+++ resolved
@@ -6,11 +6,7 @@
 import java.util.concurrent.atomic.AtomicReference;
 
 import com.akiban.cserver.service.ServiceStartupException;
-<<<<<<< HEAD
-import com.akiban.cserver.service.session.SessionImpl;
-=======
 import com.akiban.cserver.service.session.Session;
->>>>>>> cb03ab89
 import org.apache.commons.logging.Log;
 import org.apache.commons.logging.LogFactory;
 import org.jboss.netty.bootstrap.ServerBootstrap;
@@ -40,15 +36,10 @@
     // Service vars
     private final ServiceManager serviceManager;
     private static final Log log = LogFactory.getLog(MemcacheServiceImpl.class);
-    private final Object MONITOR = new Object();
 
     // Daemon vars
     private final int text_frame_size = 32768 * 1024;
-<<<<<<< HEAD
-    private Store __store; // do not use this directly, even within this class. Always use the get/set/unset methods
-=======
     private final AtomicReference<Store> store = new AtomicReference<Store>();
->>>>>>> cb03ab89
     private DefaultChannelGroup allChannels;
     private ServerSocketChannelFactory channelFactory;
     int port;
@@ -57,49 +48,6 @@
         this.serviceManager = ServiceManagerImpl.get();
     }
 
-<<<<<<< HEAD
-    /**
-     * Gets the current Store. If this is non-null, it means the service is running
-     * @return the current Store
-     */
-    private Store getStore() {
-        synchronized (MONITOR) {
-            return __store;
-        }
-    }
-
-    /**
-     * Sets the current store from the service manager, unless the current store is already set.
-     * @return whether the Store has been set (that is, whether it was coming in)
-     */
-    private boolean setStore() {
-        synchronized (MONITOR) {
-            if (__store != null) {
-                return false;
-            }
-            __store = serviceManager.getStore();
-            return true;
-        }
-    }
-
-    /**
-     * Un-sets the current store; nulls it.
-     */
-    private void unsetStore() {
-        synchronized (MONITOR) {
-            __store = null;
-        }
-    }
-
-    @Override
-    public String processRequest(String request) {
-        ByteBuffer buffer = ByteBuffer.allocate(65536);
-        Store storeLocal = getStore();
-        if (storeLocal == null) {
-            storeLocal = serviceManager.getStore(); // We should be able to run this even without the service started
-        }
-        return HapiProcessorImpl.processRequest(getStore(), new SessionImpl(), request, buffer);
-=======
     @Override
     public String processRequest(Session session, String request) {
         ByteBuffer buffer = ByteBuffer.allocate(65536);
@@ -108,22 +56,14 @@
             storeLocal = serviceManager.getStore(); // We should be able to run this even without the service started
         }
         return HapiProcessorImpl.processRequest(storeLocal, session, request, buffer);
->>>>>>> cb03ab89
     }
 
     @Override
     public void start() throws ServiceStartupException {
-<<<<<<< HEAD
-        try {
-            if (!setStore()) {
-                throw new ServiceStartupException("already started");
-            }
-=======
         if (!store.compareAndSet(null, serviceManager.getStore())) {
             throw new ServiceStartupException("already started");
         }
         try {
->>>>>>> cb03ab89
             final String portString = serviceManager.getConfigurationService()
                     .getProperty("cserver", "memcached.port");
 
@@ -137,13 +77,7 @@
 
             startDaemon(addr, idle_timeout, binary, verbose);
         } catch (RuntimeException e) {
-<<<<<<< HEAD
-            assert !ServiceStartupException.class.isInstance(e)
-                    : "ServiceStartupException has been chnaged to a RuntimeException";
-            unsetStore();
-=======
             store.set(null);
->>>>>>> cb03ab89
             throw e;
         }
     }
@@ -152,11 +86,7 @@
     public void stop() {
         log.info("Stopping memcache service");
         stopDaemon();
-<<<<<<< HEAD
-        unsetStore();
-=======
         store.set(null);
->>>>>>> cb03ab89
     }
 
     //
@@ -174,17 +104,10 @@
         final ChannelPipelineFactory pipelineFactory;
 
         if (binary) {
-<<<<<<< HEAD
-            pipelineFactory = new BinaryPipelineFactory(getStore(), verbose,
-                    idle_time, allChannels);
-        } else {
-            pipelineFactory = new TextPipelineFactory(getStore(), verbose,
-=======
             pipelineFactory = new BinaryPipelineFactory(store.get(), verbose,
                     idle_time, allChannels);
         } else {
             pipelineFactory = new TextPipelineFactory(store.get(), verbose,
->>>>>>> cb03ab89
                     idle_time, text_frame_size, allChannels);
         }
 
