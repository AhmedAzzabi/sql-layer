/**
 * Copyright (C) 2011 Akiban Technologies Inc.
 * This program is free software: you can redistribute it and/or modify
 * it under the terms of the GNU Affero General Public License, version 3,
 * as published by the Free Software Foundation.
 *
 * This program is distributed in the hope that it will be useful,
 * but WITHOUT ANY WARRANTY; without even the implied warranty of
 * MERCHANTABILITY or FITNESS FOR A PARTICULAR PURPOSE.  See the
 * GNU Affero General Public License for more details.
 *
 * You should have received a copy of the GNU Affero General Public License
 * along with this program.  If not, see http://www.gnu.org/licenses.
 */

package com.akiban.qp.physicaloperator;

import com.akiban.ais.model.GroupTable;
import com.akiban.ais.model.UserTable;
import com.akiban.qp.row.HKey;
import com.akiban.qp.row.Row;
import com.akiban.qp.row.RowHolder;
import com.akiban.qp.rowtype.IndexRowType;
import com.akiban.qp.rowtype.RowType;
import com.akiban.qp.rowtype.UserTableRowType;
import org.slf4j.Logger;
import org.slf4j.LoggerFactory;

import java.util.ArrayList;
import java.util.Collections;
import java.util.Comparator;
import java.util.List;

import static java.lang.Math.max;

class AncestorLookup_Default extends PhysicalOperator
{
    // Object interface

    @Override
    public String toString()
    {
        return String.format("%s(%s -> %s", getClass().getSimpleName(), rowType, ancestorTypes);
    }

    // PhysicalOperator interface

    @Override
    protected Cursor cursor(StoreAdapter adapter)
    {
        return new Execution(adapter, inputOperator.cursor(adapter));
    }

    @Override
    public List<PhysicalOperator> getInputOperators()
    {
        List<PhysicalOperator> result = new ArrayList<PhysicalOperator>(1);
        result.add(inputOperator);
        return result;
    }

    @Override
    public String describePlan()
    {
        return describePlan(inputOperator);
    }

    // AncestorLookup_Default interface

    public AncestorLookup_Default(PhysicalOperator inputOperator,
                                  GroupTable groupTable,
                                  RowType rowType,
                                  List<RowType> ancestorTypes,
                                  boolean keepInput)
    {
        checkArguments(rowType, ancestorTypes, keepInput);
        this.inputOperator = inputOperator;
        this.groupTable = groupTable;
        this.rowType = rowType;
        this.keepInput = keepInput;
        // Sort ancestor types by depth
        this.ancestorTypes = new ArrayList<RowType>(ancestorTypes);
        if (this.ancestorTypes.size() > 1) {
            Collections.sort(this.ancestorTypes,
                             new Comparator<RowType>()
                             {
                                 @Override
                                 public int compare(RowType x, RowType y)
                                 {
                                     UserTable xTable = x.userTable();
                                     UserTable yTable = y.userTable();
                                     return xTable.getDepth() - yTable.getDepth();
                                 }
                             });
        }
        this.ancestorTypeDepth = new int[ancestorTypes.size()];
        int a = 0;
        for (RowType ancestorType : this.ancestorTypes) {
            UserTable userTable = ((UserTableRowType) ancestorType).userTable();
            this.ancestorTypeDepth[a++] = userTable.getDepth() + 1;
        }
    }

    // For use by this class

    private static void checkArguments(RowType rowType, List<RowType> ancestorTypes, boolean keepInput)
    {
        if (ancestorTypes.isEmpty()) {
            throw new IllegalArgumentException();
        }
        // Keeping index rows not currently supported
        boolean inputFromIndex = rowType instanceof IndexRowType;
        if (keepInput && inputFromIndex) {
            throw new IllegalArgumentException();
        }
        RowType tableRowType =
            inputFromIndex
            ? ((IndexRowType)rowType).tableType()
            : rowType;
        // Each ancestorType must be an ancestor of rowType. ancestorType = tableRowType is OK only if the input
        // is from an index. I.e., this operator can be used for an index lookup.
        for (RowType ancestorType : ancestorTypes) {
            if (!inputFromIndex && ancestorType == tableRowType) {
                throw new IllegalArgumentException(ancestorType.toString());
            }
            if (!ancestorType.ancestorOf(tableRowType)) {
                throw new IllegalArgumentException(ancestorType.toString());
            }
            if (ancestorType.userTable().getGroup() != tableRowType.userTable().getGroup()) {
                throw new IllegalArgumentException(ancestorType.toString());
            }
        }
    }

    // Class state

    private static final Logger LOG = LoggerFactory.getLogger(AncestorLookup_Default.class);

    // Object state

    private final PhysicalOperator inputOperator;
    private final GroupTable groupTable;
    private final RowType rowType;
    private final List<RowType> ancestorTypes;
    private final int[] ancestorTypeDepth;
    private final boolean keepInput;

    // Inner classes

    private class Execution extends SingleRowCachingCursor
    {
        // Cursor interface

        @Override
        public void open(Bindings bindings)
        {
            input.open(bindings);
            advance();
        }

        @Override
        public boolean next()
        {
            while (pending.isEmpty() && inputRow.isNotNull()) {
                advance();
            }
            Row row = pending.take();
            outputRow(row);
<<<<<<< HEAD
            if (LOG.isDebugEnabled()) {
                LOG.debug("AncestorLookup: {}", row == null ? null : row);
=======
            if (LOG.isInfoEnabled()) {
                LOG.info("AncestorLookup: {}", row == null ? null : row);
>>>>>>> 8f28b238
            }
            return row != null;
        }

        @Override
        public void close()
        {
            outputRow(null);
            input.close();
            ancestorRow.set(null);
            pending.clear();
        }

        // For use by this class

        private void advance()
        {
            if (input.next()) {
                Row currentRow = input.currentRow();
                if (currentRow.rowType() == rowType) {
                    findAncestors(currentRow);
                }
                if (keepInput) {
                    pending.add(currentRow);
                }
                inputRow.set(currentRow);
            } else {
                inputRow.set(null);
            }
        }

        private void findAncestors(Row row)
        {
            assert pending.isEmpty();
            HKey hKey = row.hKey();
            int nSegments = hKey.segments();
            for (int i = 0; i < ancestorTypeDepth.length; i++) {
                int depth = ancestorTypeDepth[i];
                hKey.useSegments(depth);
                readAncestorRow(hKey);
                if (ancestorRow.isNotNull()) {
                    pending.add(ancestorRow.get());
                }
            }
            // Restore the hkey to its original state
            hKey.useSegments(nSegments);
        }

        // Execution interface

        Execution(StoreAdapter adapter, Cursor input)
        {
            this.input = input;
            // Why + 1: Because the input row (whose ancestors get discovered) also goes into pending.
            this.pending = new PendingRows(ancestorTypeDepth.length + 1);
            this.ancestorCursor = adapter.newGroupCursor(groupTable);
        }

        // For use by this class

        private void readAncestorRow(HKey hKey)
        {
            try {
                ancestorCursor.rebind(hKey, false);
                ancestorCursor.open(UndefBindings.only());
                if (ancestorCursor.next()) {
                    Row retrievedRow = ancestorCursor.currentRow();
                    // Retrieved row might not actually be what we were looking for -- not all ancestors are present,
                    // (there are orphan rows).
                    ancestorRow.set(hKey.equals(retrievedRow.hKey()) ? retrievedRow : null);
                } else {
                    ancestorRow.set(null);
                }
            } finally {
                ancestorCursor.close();
            }
        }

        // Object state

        private final Cursor input;
        private final RowHolder<Row> inputRow = new RowHolder<Row>();
        private final GroupCursor ancestorCursor;
        private final RowHolder<Row> ancestorRow = new RowHolder<Row>();
        private final PendingRows pending;
    }
}<|MERGE_RESOLUTION|>--- conflicted
+++ resolved
@@ -166,13 +166,8 @@
             }
             Row row = pending.take();
             outputRow(row);
-<<<<<<< HEAD
             if (LOG.isDebugEnabled()) {
                 LOG.debug("AncestorLookup: {}", row == null ? null : row);
-=======
-            if (LOG.isInfoEnabled()) {
-                LOG.info("AncestorLookup: {}", row == null ? null : row);
->>>>>>> 8f28b238
             }
             return row != null;
         }
