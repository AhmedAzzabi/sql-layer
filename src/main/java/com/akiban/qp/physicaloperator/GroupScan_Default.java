--- conflicted
+++ resolved
@@ -17,7 +17,6 @@
 
 import com.akiban.ais.model.GroupTable;
 import com.akiban.qp.expression.IndexKeyRange;
-import com.akiban.qp.row.HKey;
 import com.akiban.qp.row.Row;
 
 class GroupScan_Default extends PhysicalOperator
@@ -25,12 +24,6 @@
     // Object interface
 
     @Override
-<<<<<<< HEAD
-    public Cursor cursor(StoreAdapter adapter, Bindings bindings) {
-        Cursor cursor = new Execution(adapter, indexKeyRangeBindable.bindTo(bindings));
-        assert cursor.cursorAbilitiesInclude(CursorAbility.MODIFY) : "cursor must be modifiable";
-        return cursor;
-=======
     public String toString()
     {
         StringBuilder buffer = new StringBuilder();
@@ -47,25 +40,22 @@
         buffer.append(limit);
         buffer.append(')');
         return buffer.toString();
->>>>>>> daa0bad3
     }
 
     // PhysicalOperator interface
 
-    @Override
     public Cursor cursor(StoreAdapter adapter, Bindings bindings)
     {
-        return new Execution(adapter, indexKeyRangeBindable.bindTo(bindings));
+        Cursor cursor = new Execution(adapter, indexKeyRangeBindable.bindTo(bindings));
+        assert cursor.cursorAbilitiesInclude(CursorAbility.MODIFY) : "cursor must be modifiable";
+        return cursor;
     }
 
-<<<<<<< HEAD
     @Override
     public boolean cursorAbilitiesInclude(CursorAbility ability) {
         return CursorAbility.MODIFY.equals(ability) || super.cursorAbilitiesInclude(ability);
     }
 
-=======
->>>>>>> daa0bad3
     // GroupScan_Default interface
 
     public GroupScan_Default(GroupTable groupTable,
