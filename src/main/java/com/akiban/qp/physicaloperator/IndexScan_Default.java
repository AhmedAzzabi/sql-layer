--- conflicted
+++ resolved
@@ -15,7 +15,6 @@
 
 package com.akiban.qp.physicaloperator;
 
-import com.akiban.ais.model.Index;
 import com.akiban.ais.model.TableIndex;
 import com.akiban.qp.expression.IndexKeyRange;
 import com.akiban.qp.rowtype.IndexRowType;
@@ -42,11 +41,7 @@
 
     // IndexScan_Default interface
 
-<<<<<<< HEAD
-    public IndexScan_Default(TableIndex index, boolean reverse, IndexKeyRange indexKeyRange)
-=======
     public IndexScan_Default(IndexRowType indexType, boolean reverse, IndexKeyRange indexKeyRange)
->>>>>>> c44e0fc3
     {
         this.index = indexType.index();
         this.reverse = reverse;
