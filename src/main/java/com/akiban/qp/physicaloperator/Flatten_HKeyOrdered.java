/**
 * Copyright (C) 2011 Akiban Technologies Inc.
 * This program is free software: you can redistribute it and/or modify
 * it under the terms of the GNU Affero General Public License, version 3,
 * as published by the Free Software Foundation.
 *
 * This program is distributed in the hope that it will be useful,
 * but WITHOUT ANY WARRANTY; without even the implied warranty of
 * MERCHANTABILITY or FITNESS FOR A PARTICULAR PURPOSE.  See the
 * GNU Affero General Public License for more details.
 *
 * You should have received a copy of the GNU Affero General Public License
 * along with this program.  If not, see http://www.gnu.org/licenses.
 */

package com.akiban.qp.physicaloperator;

import com.akiban.ais.model.HKeySegment;
import com.akiban.qp.row.FlattenedRow;
import com.akiban.qp.row.HKey;
import com.akiban.qp.row.Row;
import com.akiban.qp.row.RowHolder;
import com.akiban.qp.rowtype.FlattenedRowType;
import com.akiban.qp.rowtype.RowType;
import com.akiban.server.RowDef;
import com.akiban.util.ArgumentValidation;

import java.util.ArrayList;
import java.util.EnumSet;
import java.util.List;

import static com.akiban.qp.physicaloperator.API.FlattenOption.*;

class Flatten_HKeyOrdered extends PhysicalOperator
{
    // Object interface

    @Override
    public String toString()
    {
        StringBuilder buffer = new StringBuilder(getClass().getSimpleName());
        buffer.append("(");
        buffer.append(parentType);
        if (keepParent) {
            buffer.append(" KEEP");
        }
        if (leftJoin && rightJoin) {
            buffer.append(" FULL ");
        } else if (leftJoin) {
            buffer.append(" LEFT ");
        } else if (rightJoin) {
            buffer.append(" RIGHT ");
        } else {
            buffer.append(" INNER ");
        }
        buffer.append(childType);
        if (keepChild) {
            buffer.append(" KEEP");
        }
        buffer.append(")");
        return buffer.toString();
    }

    // PhysicalOperator interface

    @Override
    protected Cursor cursor(StoreAdapter adapter)
    {
        return new Execution(adapter, inputOperator.cursor(adapter));
    }

    public FlattenedRowType rowType()
    {
        return flattenType;
    }

    @Override
    public List<PhysicalOperator> getInputOperators() 
    {
        List<PhysicalOperator> result = new ArrayList<PhysicalOperator>(1);
        result.add(inputOperator);
        return result;
    }

    @Override
    public String describePlan()
    {
        return describePlan(inputOperator);
    }

    // Flatten_HKeyOrdered interface

    public Flatten_HKeyOrdered(PhysicalOperator inputOperator, RowType parentType, RowType childType,
                               API.JoinType joinType, EnumSet<API.FlattenOption> options)
    {
        ArgumentValidation.notNull("parentType", parentType);
        ArgumentValidation.notNull("childType", childType);
        ArgumentValidation.notNull("flattenType", joinType);
        assert parentType != null;
        assert childType != null;
        this.inputOperator = inputOperator;
        this.parentType = parentType;
        this.childType = childType;
<<<<<<< HEAD
        this.flattenType = parentType.schema().newFlattenType(parentType, childType);
        this.leftJoin = (flags & LEFT_JOIN) != 0;
        this.rightJoin = (flags & RIGHT_JOIN) != 0;
        this.keepParent = (flags & KEEP_PARENT) != 0;
        this.keepChild = (flags & KEEP_CHILD) != 0;
        this.leftJoinShortensHKey = (flags & LEFT_JOIN_SHORTENS_HKEY) != 0;
        if (this.leftJoinShortensHKey) {
            ArgumentValidation.isTrue("flags contains LEFT_JOIN_SHORTENS_HKEY but not LEFT_JOIN", leftJoin);
=======
        flattenType = parentType.schema().newFlattenType(parentType, childType);
        boolean fullJoin = joinType.equals(API.JoinType.FULL_JOIN);
        leftJoin = fullJoin || joinType.equals(API.JoinType.LEFT_JOIN) ;
        rightJoin = fullJoin || joinType.equals(API.JoinType.RIGHT_JOIN);
        keepParent = options.contains(KEEP_PARENT);
        keepChild = options.contains(KEEP_CHILD);
        leftJoinShortensHKey = options.contains(LEFT_JOIN_SHORTENS_HKEY);
        if (leftJoinShortensHKey) {
            ArgumentValidation.isTrue("flags contains OUTER_JOIN_EXTENDS_HKEY but not LEFT_JOIN", leftJoin);
>>>>>>> c6ec2568
        }
        List<HKeySegment> childHKeySegments = childType.hKey().segments();
        HKeySegment lastChildHKeySegment = childHKeySegments.get(childHKeySegments.size() - 1);
        RowDef childRowDef = (RowDef) lastChildHKeySegment.table().rowDef();
        this.childOrdinal = childRowDef.getOrdinal();
        this.nChildHKeySegmentFields = lastChildHKeySegment.columns().size();
        this.parentHKeySegments = parentType.hKey().segments().size();
    }

    // Class state
    private static final int MAX_PENDING = 2;

    // Object state

    private final PhysicalOperator inputOperator;
    private final RowType parentType;
    private final RowType childType;
    private final FlattenedRowType flattenType;
    private final boolean leftJoin;
    private final boolean rightJoin;
    private final boolean keepParent;
    private final boolean keepChild;
    private final boolean leftJoinShortensHKey;
    // For constructing a left-join hkey
    private final int childOrdinal;
    private final int nChildHKeySegmentFields;
    private final int parentHKeySegments;

    // Inner classes

    private class Execution extends SingleRowCachingCursor
    {
        // Cursor interface

        @Override
        public void open(Bindings bindings)
        {
            input.open(bindings);
        }

        @Override
        public boolean next()
        {
            outputRow(pending.take());
            boolean moreInput;
            while (outputRow() == null && ((moreInput = input.next()) || parent.isNotNull())) {
                if (!moreInput) {
                    // child rows are processed immediately. parent rows are not,
                    // because when seen, we don't know if the next row will be another
                    // parent, a child, a row of child type that is not actually a child,
                    // a row of type other than parent or child, or end of stream. If we get
                    // here, then input is exhausted, and the only possibly remaining row would
                    // be due to a childless parent waiting to be processed.
                    if (childlessParent) {
                        generateLeftJoinRow(parent.get());
                    }
                    parent.set(null);
                } else {
                    Row inputRow = input.currentRow();
                    RowType inputRowType = inputRow.rowType();
                    if (inputRowType == parentType) {
                        if (parent.isNotNull() && childlessParent) {
                            // current parent row is childless, so it is left-join fodder.
                            generateLeftJoinRow(parent.get());
                        }
                        if (keepParent) {
                            addToPending(inputRow);
                        }
                        parent.set(inputRow);
                        childlessParent = true;
                    } else if (inputRowType == childType) {
                        if (keepChild) {
                            addToPending(inputRow);
                        }
                        if (parent.isNotNull() && parent.get().ancestorOf(inputRow)) {
                            // child is not an orphan
                            generateInnerJoinRow(parent.get(), inputRow);
                            childlessParent = false;
                        } else {
                            // child is an orphan
                            parent.set(null);
                            generateRightJoinRow(inputRow);
                        }
                    } else {
                        addToPending(inputRow);
                        if (parent.isNotNull() && !parent.get().ancestorOf(inputRow)) {
                            // We're past all descendants of the current parent
                            if (childlessParent) {
                                generateLeftJoinRow(parent.get());
                            }
                            parent.set(null);
                        }
                    }
                }
                outputRow(pending.take());
            }
            return outputRow() != null;
        }

        @Override
        public void close()
        {
            parent.set(null);
            pending.clear();
            input.close();
        }

        // Execution interface

        Execution(StoreAdapter adapter, Cursor input)
        {
            this.adapter = adapter;
            this.input = input;
        }

        // For use by this class

        private void generateInnerJoinRow(Row parent, Row child)
        {
            assert parent != null;
            assert child != null;
            pending.add(new FlattenedRow(flattenType, parent, child, child.hKey()));
        }

        private void generateLeftJoinRow(Row parent)
        {
            assert parent != null;
            if (leftJoin) {
                HKey hKey = leftJoinShortensHKey ? parent.hKey() : leftJoinHKey(parent.hKey());
                pending.add(new FlattenedRow(flattenType, parent, null, hKey));
            }
        }

        private void generateRightJoinRow(Row child)
        {
            assert child != null;
            if (rightJoin) {
                pending.add(new FlattenedRow(flattenType, null, child, child.hKey()));
            }
        }

        private void addToPending(Row row)
        {
            pending.add(row);
        }

        private HKey leftJoinHKey(HKey parentHKey)
        {
            if (parentHKey.segments() < parentHKeySegments) {
                throw new IncompatibleRowException(
                    String.format("%s: parent hkey %s has been shortened by an earlier Flatten, " +
                                  "so this Flatten should specify LEFT_JOIN_SHORTENS_HKEY also",
                                  this, parentHKey));
            }
            HKey childHKey = adapter.newHKey(childType);
            parentHKey.copyTo(childHKey);
            childHKey.extendWithOrdinal(childOrdinal);
            for (int i = 0; i < nChildHKeySegmentFields; i++) {
                childHKey.extendWithNull();
            }
            return childHKey;
        }

        // Object state

        private final StoreAdapter adapter;
        private final Cursor input;
        private final RowHolder<Row> parent = new RowHolder<Row>();
        private final PendingRows pending = new PendingRows(MAX_PENDING);
        private boolean childlessParent;
    }
}<|MERGE_RESOLUTION|>--- conflicted
+++ resolved
@@ -101,26 +101,15 @@
         this.inputOperator = inputOperator;
         this.parentType = parentType;
         this.childType = childType;
-<<<<<<< HEAD
         this.flattenType = parentType.schema().newFlattenType(parentType, childType);
-        this.leftJoin = (flags & LEFT_JOIN) != 0;
-        this.rightJoin = (flags & RIGHT_JOIN) != 0;
-        this.keepParent = (flags & KEEP_PARENT) != 0;
-        this.keepChild = (flags & KEEP_CHILD) != 0;
-        this.leftJoinShortensHKey = (flags & LEFT_JOIN_SHORTENS_HKEY) != 0;
+        boolean fullJoin = joinType.equals(API.JoinType.FULL_JOIN);
+        this.leftJoin = fullJoin || joinType.equals(API.JoinType.LEFT_JOIN) ;
+        this.rightJoin = fullJoin || joinType.equals(API.JoinType.RIGHT_JOIN);
+        this.keepParent = options.contains(KEEP_PARENT);
+        this.keepChild = options.contains(KEEP_CHILD);
+        this.leftJoinShortensHKey = options.contains(LEFT_JOIN_SHORTENS_HKEY);
         if (this.leftJoinShortensHKey) {
             ArgumentValidation.isTrue("flags contains LEFT_JOIN_SHORTENS_HKEY but not LEFT_JOIN", leftJoin);
-=======
-        flattenType = parentType.schema().newFlattenType(parentType, childType);
-        boolean fullJoin = joinType.equals(API.JoinType.FULL_JOIN);
-        leftJoin = fullJoin || joinType.equals(API.JoinType.LEFT_JOIN) ;
-        rightJoin = fullJoin || joinType.equals(API.JoinType.RIGHT_JOIN);
-        keepParent = options.contains(KEEP_PARENT);
-        keepChild = options.contains(KEEP_CHILD);
-        leftJoinShortensHKey = options.contains(LEFT_JOIN_SHORTENS_HKEY);
-        if (leftJoinShortensHKey) {
-            ArgumentValidation.isTrue("flags contains OUTER_JOIN_EXTENDS_HKEY but not LEFT_JOIN", leftJoin);
->>>>>>> c6ec2568
         }
         List<HKeySegment> childHKeySegments = childType.hKey().segments();
         HKeySegment lastChildHKeySegment = childHKeySegments.get(childHKeySegments.size() - 1);
@@ -131,6 +120,7 @@
     }
 
     // Class state
+
     private static final int MAX_PENDING = 2;
 
     // Object state
