--- conflicted
+++ resolved
@@ -238,27 +238,14 @@
         GroupTable groupTable = queryRootTable.getGroup().getGroupTable();
         PhysicalOperator rootOperator;
         if (useIndex) {
-<<<<<<< HEAD
-            PhysicalOperator indexScan =
-                indexScan_Default(predicateIndex, descending, indexKeyRange);
-            rootOperator = indexLookup_Default(indexScan, groupTable, limit);
-        } else {
-            rootOperator = groupScan_Default(groupTable, descending, limit, indexKeyRange);
-=======
-            PhysicalOperator indexScan = indexScan_Default(predicateIndex,
-                                                           descending,
-                                                           ConstantValueBindable.of(indexKeyRange));
+            PhysicalOperator indexScan = indexScan_Default(predicateIndex, descending, indexKeyRange);
             rootOperator = lookup_Default(indexScan,
                                           groupTable,
                                           predicateType.indexRowType(predicateIndex),
                                           predicateType,
                                           limit);
         } else {
-            rootOperator = groupScan_Default(groupTable,
-                                             descending,
-                                             limit,
-                                             ConstantValueBindable.of(indexKeyRange));
->>>>>>> 4343c72e
+            rootOperator = groupScan_Default(groupTable, descending, limit, indexKeyRange);
         }
         // Fill in ancestors above predicate
         if (queryRootType != predicateType) {
