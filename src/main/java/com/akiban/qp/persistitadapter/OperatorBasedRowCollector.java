/**
 * Copyright (C) 2011 Akiban Technologies Inc.
 * This program is free software: you can redistribute it and/or modify
 * it under the terms of the GNU Affero General Public License, version 3,
 * as published by the Free Software Foundation.
 *
 * This program is distributed in the hope that it will be useful,
 * but WITHOUT ANY WARRANTY; without even the implied warranty of
 * MERCHANTABILITY or FITNESS FOR A PARTICULAR PURPOSE.  See the
 * GNU Affero General Public License for more details.
 *
 * You should have received a copy of the GNU Affero General Public License
 * along with this program.  If not, see http://www.gnu.org/licenses.
 */

package com.akiban.qp.persistitadapter;

import com.akiban.ais.model.*;
import com.akiban.qp.expression.IndexKeyRange;
import com.akiban.qp.physicaloperator.Cursor;
import com.akiban.qp.physicaloperator.Limit;
import com.akiban.qp.physicaloperator.PhysicalOperator;
import com.akiban.qp.physicaloperator.UndefBindings;
import com.akiban.qp.physicaloperator.UsablePhysicalOperator;
import com.akiban.qp.row.Row;
import com.akiban.qp.row.RowHolder;
import com.akiban.qp.rowtype.RowType;
import com.akiban.qp.rowtype.Schema;
import com.akiban.qp.rowtype.UserTableRowType;
import com.akiban.qp.util.SchemaCache;
import com.akiban.server.IndexDef;
import com.akiban.server.RowData;
import com.akiban.server.RowDef;
import com.akiban.server.api.dml.ColumnSelector;
import com.akiban.server.api.dml.scan.ScanLimit;
import com.akiban.server.service.memcache.hprocessor.PredicateLimit;
import com.akiban.server.service.session.Session;
import com.akiban.server.store.PersistitStore;
import com.akiban.server.store.RowCollector;
import org.slf4j.Logger;
import org.slf4j.LoggerFactory;

import java.nio.BufferOverflowException;
import java.nio.ByteBuffer;
import java.util.*;
import java.util.concurrent.atomic.AtomicLong;

import static com.akiban.qp.physicaloperator.API.*;

public abstract class OperatorBasedRowCollector implements RowCollector
{
    // RowCollector interface


    @Override
    public void open() {
        cursor = operator.cursor(adapter);
        cursor.open(UndefBindings.only());
        closed = !cursor.next();
    }

    @Override
    public boolean collectNextRow(ByteBuffer payload) throws Exception
    {
        boolean wroteToPayload = false;
        if (!closed) {
            currentRow.set(cursor.currentRow());
            PersistitGroupRow row = (PersistitGroupRow) currentRow.get();
            if (row == null) {
                close();
            } else {
                RowData rowData = row.rowData();
                try {
                    payload.put(rowData.getBytes(), rowData.getRowStart(), rowData.getRowSize());
                    wroteToPayload = true;
                    rowCount++;
                    if (!cursor.next()) {
                        close();
                    }
                } catch (BufferOverflowException e) {
                    assert !wroteToPayload;
                }
            }
        }
        return wroteToPayload;
    }

    @Override
    public RowData collectNextRow() throws Exception
    {
        RowData rowData = null;
        if (!closed) {
            currentRow.set(cursor.currentRow());
            PersistitGroupRow row = (PersistitGroupRow) currentRow.get();
            if (row == null) {
                close();
            } else {
                rowData = row.rowData();
                rowCount++;
                if (!cursor.next()) {
                    close();
                }
            }
        }
        return rowData;
    }

    @Override
    public boolean hasMore() throws Exception
    {
        return !closed;
    }

    @Override
    public void close()
    {
        if (!closed) {
            currentRow.set(null);
            cursor.close();
            closed = true;
        }
    }

    @Override
    public int getDeliveredRows()
    {
        return rowCount;
    }

    @Override
    public int getDeliveredBuffers()
    {
        throw new UnsupportedOperationException();
    }

    @Override
    public long getDeliveredBytes()
    {
        throw new UnsupportedOperationException();
    }

    @Override
    public int getTableId()
    {
        return predicateType.userTable().getTableId();
    }

    @Override
    public IndexDef getIndexDef()
    {
        return (IndexDef) predicateIndex.indexDef();
    }

    @Override
    public long getId()
    {
        return rowCollectorId;
    }

    @Override
    public void outputToMessage(boolean outputToMessage)
    {
    }

    @Override
    public boolean checksLimit()
    {
        return true;
    }

    // OperatorBasedRowCollector interface

    public static OperatorBasedRowCollector newCollector(Session session,
                                                         PersistitStore store,
                                                         int scanFlags,
                                                         RowDef rowDef,
                                                         int indexId,
                                                         byte[] columnBitMap,
                                                         RowData start,
                                                         ColumnSelector startColumns,
                                                         RowData end,
                                                         ColumnSelector endColumns,
                                                         ScanLimit scanLimit)
    {
        if ((scanFlags & SCAN_FLAGS_PREFIX) != 0) {
            throw new IllegalArgumentException("SCAN_FLAGS_PREFIX is unsupported");
        }
        if (start != null && end != null && start.getRowDefId() != end.getRowDefId()) {
            throw new IllegalArgumentException(String.format("start row def id: %s, end row def id: %s",
                                                             start.getRowDefId(), end.getRowDefId()));
        }
        OperatorBasedRowCollector rowCollector =
            rowDef.isUserTable()
            // HAPI query root table = predicate table
            ? new OneTableRowCollector(session,
                                       store,
                                       rowDef,
                                       indexId,
                                       scanFlags,
                                       start,
                                       startColumns,
                                       end,
                                       endColumns)
            // HAPI query root table != predicate table
            : new TwoTableRowCollector(session,
                                       store,
                                       rowDef,
                                       indexId,
                                       scanFlags,
                                       start,
                                       startColumns,
                                       end,
                                       endColumns,
                                       columnBitMap);
        boolean singleRow = (scanFlags & SCAN_FLAGS_SINGLE_ROW) != 0;
        boolean descending = (scanFlags & SCAN_FLAGS_DESCENDING) != 0;
        boolean deep = (scanFlags & SCAN_FLAGS_DEEP) != 0;
        rowCollector.createPlan(scanLimit, singleRow, descending, deep);
        return rowCollector;
    }
    
    protected OperatorBasedRowCollector(PersistitStore store, Session session)
    {
        this.schema = SchemaCache.globalSchema(store.getRowDefCache().ais());
        this.adapter = new PersistitAdapter(schema, store, session);
        this.rowCollectorId = idCounter.getAndIncrement();
    }

    private void createPlan(ScanLimit scanLimit, boolean singleRow, boolean descending, boolean deep)
    {
        // Plan and query
        Limit limit = new PersistitRowLimit(scanLimit(scanLimit, singleRow));
        boolean useIndex =
            predicateIndex != null && !((IndexDef) predicateIndex.indexDef()).isHKeyEquivalent();
        GroupTable groupTable = queryRootTable.getGroup().getGroupTable();
        PhysicalOperator rootOperator;
        if (useIndex) {
            PhysicalOperator indexScan =
                indexScan_Default(predicateIndex, descending, indexKeyRange);
            rootOperator = indexLookup_Default(indexScan, groupTable, limit);
        } else {
            rootOperator = groupScan_Default(groupTable, descending, limit, indexKeyRange);
        }
        // Fill in ancestors above predicate
        if (queryRootType != predicateType) {
            rootOperator = ancestorLookup_Default(rootOperator, groupTable, predicateType, ancestorTypes());
        }
        // Get rid of everything above query root table.
        rootOperator = extract_Default(schema, rootOperator, Arrays.<RowType>asList(queryRootType));
        // Get rid of selected types below query root table.
        Set<RowType> cutTypes = cutTypes(deep);
        if (!cutTypes.isEmpty()) {
            rootOperator = cut_Default(schema, rootOperator, cutTypes);
        }
        LOG.info("Execution plan:\n{}", rootOperator.describePlan());
        // Executable stuff
<<<<<<< HEAD
        cursor = UsablePhysicalOperator.wrappedCursor(rootOperator, adapter);
        cursor.open(UndefBindings.only());
        closed = !cursor.next();
=======
        this.operator = rootOperator;
>>>>>>> 664d8be1
    }

    private List<RowType> ancestorTypes()
    {
        UserTableRowType queryRootType = schema.userTableRowType(queryRootTable);
        List<RowType> ancestorTypes = new ArrayList<RowType>();
        if (predicateType != null && queryRootType != predicateType) {
            UserTable ancestor = predicateType.userTable();
            do {
                ancestor = ancestor.parentTable();
                ancestorTypes.add(schema.userTableRowType(ancestor));
            } while (ancestor != queryRootType.userTable());
        }
        return ancestorTypes;
    }

    private Set<RowType> cutTypes(boolean deep)
    {
        Set<RowType> cutTypes = new HashSet<RowType>();
        if (!deep) {
            // Find the leafmost tables in requiredUserTables and cut everything below those. It is possible
            // that a column bit map includes, for example, customer and item but not order. This case is NOT
            // handled -- we'll just include (i.e. not cut) customer, order and item.
            Set<UserTable> leafmostRequiredUserTables = new HashSet<UserTable>(requiredUserTables);
            for (UserTable requiredUserTable : requiredUserTables) {
                UserTable ancestor = requiredUserTable.parentTable();
                while (ancestor != null) {
                    leafmostRequiredUserTables.remove(ancestor);
                    ancestor = ancestor.parentTable();
                }
            }
            // Cut below each leafmost required table
            for (UserTable leafmostRequiredUserTable : leafmostRequiredUserTables) {
                for (Join join : leafmostRequiredUserTable.getChildJoins()) {
                    cutTypes.add(schema.userTableRowType(join.getChild()));
                }
            }
        }
        if (predicateType != null) {
            UserTable predicateTable = predicateType.userTable();
            if (predicateTable != queryRootTable) {
                // Cut tables not on the path from the predicate table up to query table
                UserTable table = predicateTable;
                UserTable childOnPath;
                while (table != queryRootTable) {
                    childOnPath = table;
                    table = table.parentTable();
                    for (Join join : table.getChildJoins()) {
                        UserTable child = join.getChild();
                        if (child != childOnPath) {
                            cutTypes.add(schema.userTableRowType(child));
                        }
                    }
                }
            }
        }
        return cutTypes;
    }

    private ScanLimit scanLimit(ScanLimit requestLimit, boolean singleRow)
    {
        ScanLimit limit = requestLimit == null ? ScanLimit.NONE : requestLimit;
        if (limit != ScanLimit.NONE && singleRow) {
            throw new IllegalArgumentException
                ("Cannot specify limit along with SCAN_FLAGS_SINGLE_ROW");
        }
        if (singleRow) {
            limit = new PredicateLimit(predicateType.userTable().getTableId(), 1);
        }
        return limit;
    }

    // Class state

    private static final AtomicLong idCounter = new AtomicLong(0);
    private static final Logger LOG = LoggerFactory.getLogger(OperatorBasedRowCollector.class);

    // Object state

    private long rowCollectorId;
    protected final Schema schema;
    protected PersistitAdapter adapter;
    protected UserTable queryRootTable;
    protected UserTableRowType queryRootType;
    protected Index predicateIndex;
    protected UserTableRowType predicateType;
    // If we're querying a user table, then requiredUserTables contains just queryRootTable
    // If we're querying a group table, it contains those user tables containing columns in the
    // columnBitMap.
    private PhysicalOperator operator;
    protected final Set<UserTable> requiredUserTables = new HashSet<UserTable>();
    protected IndexKeyRange indexKeyRange;
    private Cursor cursor;
    private boolean closed;
    private int rowCount = 0;
    private RowHolder<Row> currentRow = new RowHolder<Row>();

//    // inner class
//    static class OpenInfoStruct {
//        final ScanLimit scanLimit;
//        final boolean singleRow;
//        final boolean descending;
//        final boolean deep;
//
//        private OpenInfoStruct(ScanLimit scanLimit, boolean singleRow, boolean descending, boolean deep) {
//            this.scanLimit = scanLimit;
//            this.singleRow = singleRow;
//            this.descending = descending;
//            this.deep = deep;
//        }
//    }
}<|MERGE_RESOLUTION|>--- conflicted
+++ resolved
@@ -254,13 +254,7 @@
         }
         LOG.info("Execution plan:\n{}", rootOperator.describePlan());
         // Executable stuff
-<<<<<<< HEAD
-        cursor = UsablePhysicalOperator.wrappedCursor(rootOperator, adapter);
-        cursor.open(UndefBindings.only());
-        closed = !cursor.next();
-=======
         this.operator = rootOperator;
->>>>>>> 664d8be1
     }
 
     private List<RowType> ancestorTypes()
