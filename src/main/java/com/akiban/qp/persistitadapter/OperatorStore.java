/**
 * Copyright (C) 2011 Akiban Technologies Inc.
 * This program is free software: you can redistribute it and/or modify
 * it under the terms of the GNU Affero General Public License, version 3,
 * as published by the Free Software Foundation.
 *
 * This program is distributed in the hope that it will be useful,
 * but WITHOUT ANY WARRANTY; without even the implied warranty of
 * MERCHANTABILITY or FITNESS FOR A PARTICULAR PURPOSE.  See the
 * GNU Affero General Public License for more details.
 *
 * You should have received a copy of the GNU Affero General Public License
 * along with this program.  If not, see http://www.gnu.org/licenses.
 */

package com.akiban.qp.persistitadapter;

import com.akiban.ais.model.AkibanInformationSchema;
import com.akiban.ais.model.GroupIndex;
import com.akiban.ais.model.GroupTable;
import com.akiban.ais.model.Index;
import com.akiban.ais.model.TableIndex;
import com.akiban.ais.model.UserTable;
import com.akiban.qp.exec.UpdatePlannable;
import com.akiban.qp.exec.UpdateResult;
import com.akiban.qp.expression.IndexBound;
import com.akiban.qp.expression.IndexKeyRange;
import com.akiban.qp.physicaloperator.API;
import com.akiban.qp.physicaloperator.ArrayBindings;
import com.akiban.qp.physicaloperator.Bindings;
import com.akiban.qp.physicaloperator.Cursor;
import com.akiban.qp.physicaloperator.PhysicalOperator;
import com.akiban.qp.physicaloperator.UndefBindings;
import com.akiban.qp.physicaloperator.UpdateFunction;
import com.akiban.qp.physicaloperator.Update_Default;
import com.akiban.qp.row.Row;
import com.akiban.qp.rowtype.IndexRowType;
import com.akiban.qp.rowtype.RowType;
import com.akiban.qp.rowtype.Schema;
import com.akiban.qp.rowtype.UserTableRowType;
import com.akiban.qp.util.SchemaCache;
<<<<<<< HEAD
import com.akiban.server.RowData;
import com.akiban.server.RowDef;
=======
import com.akiban.server.InvalidOperationException;
import com.akiban.server.KeyConversionTarget;
import com.akiban.server.rowdata.RowData;
import com.akiban.server.rowdata.RowDef;
>>>>>>> e26c0355
import com.akiban.server.api.dml.ColumnSelector;
import com.akiban.server.api.dml.ConstantColumnSelector;
import com.akiban.server.api.dml.scan.LegacyRowWrapper;
import com.akiban.server.api.dml.scan.NewRow;
import com.akiban.server.api.dml.scan.NiceRow;
<<<<<<< HEAD
import com.akiban.server.error.InvalidOperationException;
import com.akiban.server.error.NoRowsUpdatedException;
import com.akiban.server.error.RowDefNotFoundException;
import com.akiban.server.error.TooManyRowsUpdatedException;
import com.akiban.server.service.ServiceManagerImpl;
=======
>>>>>>> e26c0355
import com.akiban.server.service.session.Session;
import com.akiban.server.service.tree.TreeService;
import com.akiban.server.store.AisHolder;
import com.akiban.server.store.DelegatingStore;
import com.akiban.server.store.PersistitStore;
import com.google.inject.Inject;
import com.persistit.Exchange;
import com.persistit.Transaction;
import com.persistit.exception.PersistitException;
import com.persistit.exception.RollbackException;

import java.util.ArrayList;
import java.util.Collection;
import java.util.Collections;
import java.util.List;

import static com.akiban.qp.physicaloperator.API.ancestorLookup_Default;
import static com.akiban.qp.physicaloperator.API.indexScan_Default;

public class OperatorStore extends DelegatingStore<PersistitStore> {

    // Store interface

    @Override
    public void updateRow(Session session, RowData oldRowData, RowData newRowData, ColumnSelector columnSelector) throws PersistitException
    {
        PersistitStore persistitStore = getPersistitStore();
        AkibanInformationSchema ais = persistitStore.getRowDefCache().ais();

        RowDef rowDef = persistitStore.getRowDefCache().rowDef(oldRowData.getRowDefId());
        if ((columnSelector != null) && !rowDef.table().getGroupIndexes().isEmpty()) {
            throw new RuntimeException("group index maintence won't work with partial rows");
        }

        PersistitAdapter adapter = new PersistitAdapter(SchemaCache.globalSchema(ais), persistitStore, session);
        Schema schema = adapter.schema();

        UpdateFunction updateFunction = new InternalUpdateFunction(adapter, rowDef, newRowData, columnSelector);

        UserTable userTable = ais.getUserTable(oldRowData.getRowDefId());
        GroupTable groupTable = userTable.getGroup().getGroupTable();

        TableIndex index = userTable.getPrimaryKeyIncludingInternal().getIndex();
        assert index != null : userTable;
        UserTableRowType tableType = schema.userTableRowType(userTable);
        IndexRowType indexType = tableType.indexRowType(index);
        IndexBound bound = new IndexBound(new NewRowBackedIndexRow(tableType, new LegacyRowWrapper(oldRowData), index),
                                          ConstantColumnSelector.ALL_ON);
        IndexKeyRange range = new IndexKeyRange(bound, true, bound, true);

        PhysicalOperator indexScan = indexScan_Default(indexType, false, range);
        PhysicalOperator scanOp;
        scanOp = ancestorLookup_Default(indexScan, groupTable, indexType, Collections.singletonList(tableType), false);

        // MVCC will render this useless, but for now, a limit of 1 ensures we won't see the row we just updated,
        // and therefore scan through two rows -- once to update old -> new, then to update new -> copy of new
        scanOp = com.akiban.qp.physicaloperator.API.limit_Default(scanOp, 1);

        Update_Default updateOp = new Update_Default(scanOp, updateFunction);

        Transaction transaction = treeService.getTransaction(session);
        for(int retryCount=0; ; ++retryCount) {
            try {
                transaction.begin();

                maintainGroupIndexes(
                        session, ais, adapter,
                        oldRowData, OperatorStoreGIHandler.forTable(adapter, userTable),
                        OperatorStoreGIHandler.Action.DELETE
                );

                runCursor(oldRowData, rowDef, updateOp, adapter);

                maintainGroupIndexes(
                        session, ais, adapter,
                        newRowData, OperatorStoreGIHandler.forTable(adapter, userTable),
                        OperatorStoreGIHandler.Action.STORE
                );

                transaction.commit();
                break;
            } catch (RollbackException e) {
                if (retryCount >= MAX_RETRIES) {
                    throw e;
                }
            } finally {
                transaction.end();
            }
        }
    }

    @Override
<<<<<<< HEAD
    public void writeRow(Session session, RowData rowData) throws PersistitException {
        Transaction transaction = ServiceManagerImpl.get().getTreeService().getTransaction(session);
=======
    public void writeRow(Session session, RowData rowData) throws Exception {
        Transaction transaction = treeService.getTransaction(session);
>>>>>>> e26c0355
        for(int retryCount=0; ; ++retryCount) {
            try {
                transaction.begin();
                super.writeRow(session, rowData);

                AkibanInformationSchema ais = aisHolder.getAis();
                PersistitAdapter adapter = new PersistitAdapter(SchemaCache.globalSchema(ais), getPersistitStore(), session);
                UserTable uTable = ais.getUserTable(rowData.getRowDefId());
                maintainGroupIndexes(
                        session, ais, adapter,
                        rowData, OperatorStoreGIHandler.forTable(adapter, uTable),
                        OperatorStoreGIHandler.Action.STORE
                );

                transaction.commit();
                break;
            } catch (RollbackException e) {
                if (retryCount >= MAX_RETRIES) {
                    throw e;
                }
            } finally {
                transaction.end();
            }
        }
    }

    @Override
<<<<<<< HEAD
    public void deleteRow(Session session, RowData rowData) throws PersistitException {
        Transaction transaction = ServiceManagerImpl.get().getTreeService().getTransaction(session);
=======
    public void deleteRow(Session session, RowData rowData) throws Exception {
        Transaction transaction = treeService.getTransaction(session);
>>>>>>> e26c0355
        for(int retryCount=0; ; ++retryCount) {
            try {
                transaction.begin();
                AkibanInformationSchema ais = aisHolder.getAis();
                PersistitAdapter adapter = new PersistitAdapter(SchemaCache.globalSchema(ais), getPersistitStore(), session);
                UserTable uTable = ais.getUserTable(rowData.getRowDefId());
                maintainGroupIndexes(
                        session, ais, adapter,
                        rowData, OperatorStoreGIHandler.forTable(adapter, uTable),
                        OperatorStoreGIHandler.Action.DELETE
                );
                super.deleteRow(session, rowData);
                transaction.commit();
                break;
            } catch (RollbackException e) {
                if (retryCount >= MAX_RETRIES) {
                    throw e;
                }
            } finally {
                transaction.end();
            }
        }
    }

    @Override
    public void buildIndexes(Session session, Collection<? extends Index> indexes, boolean defer) throws RowDefNotFoundException, InvalidOperationException, PersistitException {
        List<TableIndex> tableIndexes = new ArrayList<TableIndex>();
        List<GroupIndex> groupIndexes = new ArrayList<GroupIndex>();
        for(Index index : indexes) {
            if(index.isTableIndex()) {
                tableIndexes.add((TableIndex)index);
            }
            else if(index.isGroupIndex()) {
                groupIndexes.add((GroupIndex)index);
            }
            else {
                throw new IllegalArgumentException("Unknown index type: " + index);
            }
        }

        if(!tableIndexes.isEmpty()) {
            super.buildIndexes(session, tableIndexes, defer);
        }

        AkibanInformationSchema ais = aisHolder.getAis();
        PersistitAdapter adapter = new PersistitAdapter(SchemaCache.globalSchema(ais), getPersistitStore(), session);
        for(GroupIndex groupIndex : groupIndexes) {
            PhysicalOperator plan = OperatorStoreMaintenancePlans.groupIndexCreationPlan(adapter.schema(), groupIndex);
            runMaintenancePlan(
                    adapter,
                    groupIndex,
                    plan,
                    UndefBindings.only(),
                    OperatorStoreGIHandler.forBuilding(adapter),
                    OperatorStoreGIHandler.Action.BULK_ADD,
                    null
            );
        }
    }

    // OperatorStore interface

    @Inject
    public OperatorStore(AisHolder aisHolder, TreeService treeService) {
        super(new PersistitStore(false, treeService));
        this.aisHolder = aisHolder;
        this.treeService = treeService;
    }

    public PersistitStore getPersistitStore() {
        return super.getDelegate();
    }

    // for use by subclasses

    protected Collection<GroupIndex> optionallyOrderGroupIndexes(Collection<GroupIndex> groupIndexes) {
        return groupIndexes;
    }

    // private methods

    private void maintainGroupIndexes(
            Session session,
            AkibanInformationSchema ais, PersistitAdapter adapter,
            RowData rowData,
            OperatorStoreGIHandler handler,
            OperatorStoreGIHandler.Action action
    )
    throws PersistitException
    {
        UserTable userTable = ais.getUserTable(rowData.getRowDefId());

        Exchange hEx = adapter.takeExchange(userTable.getGroup().getGroupTable());
        try {
            // the "false" at the end of constructHKey toggles whether the RowData should be modified to increment
            // the hidden PK field, if there is one. For PK-less rows, this field have already been incremented by now,
            // so we don't want to increment it again
            getPersistitStore().constructHKey(session, hEx, (RowDef) userTable.rowDef(), rowData, false);
            PersistitHKey persistitHKey = new PersistitHKey(adapter, userTable.hKey());
            persistitHKey.copyFrom(hEx.getKey());

            ArrayBindings bindings = new ArrayBindings(1);
            bindings.set(OperatorStoreMaintenancePlan.HKEY_BINDING_POSITION, persistitHKey);

            Collection<GroupIndex> branchIndexes = new ArrayList<GroupIndex>();
            for (GroupIndex groupIndex : userTable.getGroup().getIndexes()) {
                if (groupIndex.leafMostTable().isDescendantOf(userTable)) {
                    branchIndexes.add(groupIndex);
                }
            }

            for (GroupIndex groupIndex : optionallyOrderGroupIndexes(branchIndexes)) {
                if (groupIndex.isUnique()) {
                    throw new UniqueIndexUnsupportedException();
                }
                OperatorStoreMaintenancePlan plan = groupIndexCreationPlan(
                        ais,
                        groupIndex,
                        adapter.schema().userTableRowType(userTable)
                );
                runMaintenancePlan(adapter,
                        groupIndex,
                        plan.rootOperator(),
                        bindings,
                        handler,
                        action,
                        plan
                );
            }
        } finally {
            adapter.returnExchange(hEx);
        }
    }

    private void runMaintenancePlan(
            PersistitAdapter adapter,
            GroupIndex groupIndex,
            PhysicalOperator rootOperator,
            Bindings bindings,
            OperatorStoreGIHandler handler,
            OperatorStoreGIHandler.Action action,
            OperatorStoreMaintenancePlan maintenancePlan
    )
    throws PersistitException
    {
        RowType invertActionRowType = maintenancePlan == null ? null : maintenancePlan.flattenedAncestorRowType();
        Cursor cursor = API.cursor(rootOperator, adapter);
        cursor.open(bindings);
        try {
            Row row;
            while ((row = cursor.next()) != null) {
                if (row.rowType().equals(rootOperator.rowType())) {
                    handler.handleRow(groupIndex, row, action);
                } else if (row.rowType().equals(invertActionRowType)) {
                    assert maintenancePlan != null;
                    final boolean handleRow;
                    switch (action) {
                    case STORE:
                        // for removing the placeholder, it's cheaper to just assume it's there and try to remove it
                        handleRow = true;
                        break;
                    case DELETE:
                        int siblings = countSiblings(maintenancePlan, adapter, bindings);
                        assert siblings >= 1 : siblings;
                        handleRow = (siblings == 1);
                        break;
                    default:
                        throw new AssertionError(action.name());
                    }
                    if (handleRow) {
                        handler.handleRow(groupIndex, maintenancePlan.flattenLeft(row), invert(action));
                    }
                }
            }
        } finally {
            cursor.close();
        }
    }

    private int countSiblings(OperatorStoreMaintenancePlan plan, PersistitAdapter adapter, Bindings bindings) {
        Cursor cursor = API.cursor(plan.siblingsLookup(), adapter);
        cursor.open(bindings);
        int count = 0;
        try {
            while (cursor.next() != null) {
                ++count;
            }
        } finally {
            cursor.close();
        }
        return count;
    }

    private OperatorStoreMaintenancePlan groupIndexCreationPlan(
            AkibanInformationSchema ais, GroupIndex groupIndex, UserTableRowType rowType
    ) {

        return OperatorStoreMaintenancePlans.forAis(ais).forRowType(groupIndex, rowType);
    }

    // private static methods

    private static OperatorStoreGIHandler.Action invert(OperatorStoreGIHandler.Action action) {
        switch (action) {
        case DELETE: return OperatorStoreGIHandler.Action.STORE;
        case STORE: return OperatorStoreGIHandler.Action.DELETE;
        default: throw new UnsupportedOperationException(action.name());
        }
    }

    private static void runCursor(RowData oldRowData, RowDef rowDef, UpdatePlannable plannable, PersistitAdapter adapter)
    {
        final UpdateResult result;
        //try {
            result = plannable.run(UndefBindings.only(), adapter);
        // Currently CursorUpdateException isn't thrown from anywhere. TODO: implement or remove    
        //} catch (CursorUpdateException e) {
        //    Throwable cause = e.getCause();
        //    if ( (cause instanceof InvalidOperationException)
        //            && ErrorCode.DUPLICATE_KEY.equals(((InvalidOperationException) cause).getCode()))
        //    {
        //        throw new DuplicateKeyException((InvalidOperationException)cause);
        //    }
        //    throw e;
        //}

        if (result.rowsModified() == 0 || result.rowsTouched() == 0) {
            throw new NoRowsUpdatedException (oldRowData, rowDef);
        }
        else if(result.rowsModified() != 1 || result.rowsTouched() != 1) {
            throw new TooManyRowsUpdatedException (oldRowData, rowDef, result);
        }
    }

    // object state
    private final TreeService treeService;
    private final AisHolder aisHolder;

    // consts

    private static final int MAX_RETRIES = 10;

    // nested classes

    private static class InternalUpdateFunction implements UpdateFunction {
        private final PersistitAdapter adapter;
        private final RowData newRowData;
        private final ColumnSelector columnSelector;
        private final RowDef rowDef;

        private InternalUpdateFunction(PersistitAdapter adapter, RowDef rowDef, RowData newRowData, ColumnSelector columnSelector) {
            this.newRowData = newRowData;
            this.columnSelector = columnSelector;
            this.rowDef = rowDef;
            this.adapter = adapter;
        }

        @Override
        public boolean rowIsSelected(Row row) {
            return row.rowType().typeId() == rowDef.getRowDefId();
        }

        @Override
        public Row evaluate(Row original, Bindings bindings) {
            // TODO
            // ideally we'd like to use an OverlayingRow, but ModifiablePersistitGroupCursor requires
            // a PersistitGroupRow if an hkey changes
//            OverlayingRow overlay = new OverlayingRow(original);
//            for (int i=0; i < rowDef.getFieldCount(); ++i) {
//                if (columnSelector == null || columnSelector.includesColumn(i)) {
//                    overlay.overlay(i, newRowData.toObject(rowDef, i));
//                }
//            }
//            return overlay;
            // null selector means all cols, so we can skip the merging and just return the new row data
            if (columnSelector == null) {
                return PersistitGroupRow.newPersistitGroupRow(adapter, newRowData);
            }
            // Note: some encodings are untested except as necessary for mtr
            NewRow newRow = new NiceRow(rowDef.getRowDefId());
            for (int i=0; i < original.rowType().nFields(); ++i) {
                if (columnSelector.includesColumn(i)) {
                    newRow.put(i, newRowData.toObject(rowDef, i));
                }
                else {
                    newRow.put(i, original.field(i, bindings));
                }
            }
            return PersistitGroupRow.newPersistitGroupRow(adapter, newRow.toRowData());
        }
    }

    public class UniqueIndexUnsupportedException extends UnsupportedOperationException {
        public UniqueIndexUnsupportedException() {
            super("unique indexes not supported");
        }
    }
}<|MERGE_RESOLUTION|>--- conflicted
+++ resolved
@@ -39,28 +39,15 @@
 import com.akiban.qp.rowtype.Schema;
 import com.akiban.qp.rowtype.UserTableRowType;
 import com.akiban.qp.util.SchemaCache;
-<<<<<<< HEAD
-import com.akiban.server.RowData;
-import com.akiban.server.RowDef;
-=======
-import com.akiban.server.InvalidOperationException;
-import com.akiban.server.KeyConversionTarget;
 import com.akiban.server.rowdata.RowData;
 import com.akiban.server.rowdata.RowDef;
->>>>>>> e26c0355
 import com.akiban.server.api.dml.ColumnSelector;
 import com.akiban.server.api.dml.ConstantColumnSelector;
 import com.akiban.server.api.dml.scan.LegacyRowWrapper;
 import com.akiban.server.api.dml.scan.NewRow;
 import com.akiban.server.api.dml.scan.NiceRow;
-<<<<<<< HEAD
-import com.akiban.server.error.InvalidOperationException;
 import com.akiban.server.error.NoRowsUpdatedException;
-import com.akiban.server.error.RowDefNotFoundException;
 import com.akiban.server.error.TooManyRowsUpdatedException;
-import com.akiban.server.service.ServiceManagerImpl;
-=======
->>>>>>> e26c0355
 import com.akiban.server.service.session.Session;
 import com.akiban.server.service.tree.TreeService;
 import com.akiban.server.store.AisHolder;
@@ -153,13 +140,8 @@
     }
 
     @Override
-<<<<<<< HEAD
     public void writeRow(Session session, RowData rowData) throws PersistitException {
-        Transaction transaction = ServiceManagerImpl.get().getTreeService().getTransaction(session);
-=======
-    public void writeRow(Session session, RowData rowData) throws Exception {
         Transaction transaction = treeService.getTransaction(session);
->>>>>>> e26c0355
         for(int retryCount=0; ; ++retryCount) {
             try {
                 transaction.begin();
@@ -187,13 +169,8 @@
     }
 
     @Override
-<<<<<<< HEAD
     public void deleteRow(Session session, RowData rowData) throws PersistitException {
-        Transaction transaction = ServiceManagerImpl.get().getTreeService().getTransaction(session);
-=======
-    public void deleteRow(Session session, RowData rowData) throws Exception {
         Transaction transaction = treeService.getTransaction(session);
->>>>>>> e26c0355
         for(int retryCount=0; ; ++retryCount) {
             try {
                 transaction.begin();
@@ -219,7 +196,7 @@
     }
 
     @Override
-    public void buildIndexes(Session session, Collection<? extends Index> indexes, boolean defer) throws RowDefNotFoundException, InvalidOperationException, PersistitException {
+    public void buildIndexes(Session session, Collection<? extends Index> indexes, boolean defer) {
         List<TableIndex> tableIndexes = new ArrayList<TableIndex>();
         List<GroupIndex> groupIndexes = new ArrayList<GroupIndex>();
         for(Index index : indexes) {
@@ -337,7 +314,6 @@
             OperatorStoreGIHandler.Action action,
             OperatorStoreMaintenancePlan maintenancePlan
     )
-    throws PersistitException
     {
         RowType invertActionRowType = maintenancePlan == null ? null : maintenancePlan.flattenedAncestorRowType();
         Cursor cursor = API.cursor(rootOperator, adapter);
