/**
 * Copyright (C) 2009-2013 Akiban Technologies, Inc.
 *
 * This program is free software: you can redistribute it and/or modify
 * it under the terms of the GNU Affero General Public License as published by
 * the Free Software Foundation, either version 3 of the License, or
 * (at your option) any later version.
 *
 * This program is distributed in the hope that it will be useful,
 * but WITHOUT ANY WARRANTY; without even the implied warranty of
 * MERCHANTABILITY or FITNESS FOR A PARTICULAR PURPOSE.  See the
 * GNU Affero General Public License for more details.
 *
 * You should have received a copy of the GNU Affero General Public License
 * along with this program.  If not, see <http://www.gnu.org/licenses/>.
 */

package com.akiban.qp.persistitadapter;

import com.akiban.ais.model.*;
import com.akiban.qp.exec.UpdatePlannable;
import com.akiban.qp.exec.UpdateResult;
import com.akiban.qp.expression.IndexBound;
import com.akiban.qp.expression.IndexKeyRange;
import com.akiban.qp.operator.*;
import com.akiban.qp.row.Row;
import com.akiban.qp.row.RowBase;
import com.akiban.qp.rowtype.IndexRowType;
import com.akiban.qp.rowtype.UserTableRowType;
import com.akiban.qp.util.SchemaCache;
import com.akiban.server.api.dml.ColumnSelector;
import com.akiban.server.api.dml.ConstantColumnSelector;
import com.akiban.server.api.dml.scan.LegacyRowWrapper;
import com.akiban.server.api.dml.scan.NewRow;
import com.akiban.server.error.NoRowsUpdatedException;
import com.akiban.server.error.TooManyRowsUpdatedException;
import com.akiban.server.rowdata.RowData;
import com.akiban.server.rowdata.RowDataExtractor;
import com.akiban.server.rowdata.RowDataPValueSource;
import com.akiban.server.rowdata.RowDef;
import com.akiban.server.service.config.ConfigurationService;
import com.akiban.server.service.lock.LockService;
import com.akiban.server.service.session.Session;
import com.akiban.server.service.transaction.TransactionService;
import com.akiban.server.service.tree.TreeService;
import com.akiban.server.store.DelegatingStore;
import com.akiban.server.store.PersistitStore;
import com.akiban.server.store.SchemaManager;
import com.akiban.server.types.ToObjectValueTarget;
import com.akiban.server.types.ValueSource;
import com.akiban.sql.optimizer.rule.PlanGenerator;
import com.akiban.util.tap.InOutTap;
import com.akiban.util.tap.PointTap;
import com.akiban.util.tap.Tap;
import com.google.inject.Inject;
import com.persistit.Exchange;
import com.persistit.exception.PersistitException;

import java.util.*;

import static com.akiban.qp.operator.API.*;

public class OperatorStore extends DelegatingStore<PersistitStore> {
    /*
     * We instantiate another PersistitAdapter for doing scans/changes with the raw
     * PersistitStore explicitly passed. We don't want step management in this sub-adapter
     * or we'll get a double increment for each row (if we are already being called with it).
     */
    private static final boolean WITH_STEPS = false;


    private PersistitAdapter createAdapterNoSteps(AkibanInformationSchema ais, Session session) {
        PersistitAdapter adapter =
            new PersistitAdapter(SchemaCache.globalSchema(ais),
                                 getPersistitStore(),
                                 treeService,
                                 session,
                                 config,
                                 WITH_STEPS);
        session.put(StoreAdapter.STORE_ADAPTER_KEY, adapter);
        return adapter;
    }

    // Store interface

    @Override
    public void updateRow(Session session, RowData oldRowData, RowData newRowData, ColumnSelector columnSelector, Index[] indexes)
    {
        if(indexes != null) {
            throw new IllegalStateException("Unexpected indexes: " + Arrays.toString(indexes));
        }
        UPDATE_TOTAL.in();
        try {
            AkibanInformationSchema ais = schemaManager.getAis(session);
            RowDef rowDef = ais.getUserTable(oldRowData.getRowDefId()).rowDef();
            UserTable userTable = rowDef.userTable();
            PersistitAdapter adapter = createAdapterNoSteps(ais, session);

            if(canSkipMaintenance(userTable)) {
                // PersistitStore needs full rows and OperatorStore will look them up (unspecified behavior),
                // so keep that behavior for the places that use it (tests only?)
                if(columnSelector == null || columnSelector == ConstantColumnSelector.ALL_ON) {
                    super.updateRow(session, oldRowData, newRowData, columnSelector, indexes);
                    return;
                }
            } else if (columnSelector != null) {
                throw new RuntimeException("group index maintenance won't work with partial rows");
            }

            BitSet changedColumnPositions = changedColumnPositions(rowDef, oldRowData, newRowData);
            UpdateFunction updateFunction = new InternalUpdateFunction(adapter, rowDef, newRowData, columnSelector);

            Group group = userTable.getGroup();
            final TableIndex index = userTable.getPrimaryKeyIncludingInternal().getIndex();
            assert index != null : userTable;
            UserTableRowType tableType = adapter.schema().userTableRowType(userTable);
            IndexRowType indexType = tableType.indexRowType(index);
            ColumnSelector indexColumnSelector =
                new ColumnSelector()
                {
                    public boolean includesColumn(int columnPosition)
                    {
                        return columnPosition < index.getKeyColumns().size();
                    }
                };
            IndexBound bound =
                new IndexBound(new NewRowBackedIndexRow(tableType, new LegacyRowWrapper(userTable.rowDef(), oldRowData), index),
                               indexColumnSelector);
            IndexKeyRange range = IndexKeyRange.bounded(indexType, bound, true, bound, true);

            Operator indexScan = indexScan_Default(indexType, false, range);
            Operator scanOp;
            scanOp = ancestorLookup_Default(indexScan, group, indexType, Collections.singletonList(tableType), API.InputPreservationOption.DISCARD_INPUT);

            // MVCC will render this useless, but for now, a limit of 1 ensures we won't see the row we just updated,
            // and therefore scan through two rows -- once to update old -> new, then to update new -> copy of new
            scanOp = limit_Default(scanOp, 1);

            UpdatePlannable updateOp = update_Default(scanOp, updateFunction);

            QueryContext context = new SimpleQueryContext(adapter);
            UPDATE_MAINTENANCE.in();
            try {
                maintainGroupIndexes(session,
                                     ais,
                                     adapter,
                                     oldRowData,
                                     changedColumnPositions,
                                     OperatorStoreGIHandler.forTable(adapter, userTable),
                                     OperatorStoreGIHandler.Action.DELETE);

                runCursor(oldRowData, rowDef, updateOp, context);

                maintainGroupIndexes(session,
                                     ais,
                                     adapter,
                                     newRowData,
                                     changedColumnPositions,
                                     OperatorStoreGIHandler.forTable(adapter, userTable),
                                     OperatorStoreGIHandler.Action.STORE);
            } finally {
                UPDATE_MAINTENANCE.out();
            }
        } finally {
            UPDATE_TOTAL.out();
        }
    }

    @Override
    public void writeRow(Session session, RowData rowData) {
        INSERT_TOTAL.in();
        INSERT_MAINTENANCE.in();
        try {
            AkibanInformationSchema ais = schemaManager.getAis(session);
            PersistitAdapter adapter = createAdapterNoSteps(ais, session);
            UserTable uTable = ais.getUserTable(rowData.getRowDefId());
            super.writeRow(session, rowData);
            maintainGroupIndexes(session,
                                 ais,
                                 adapter,
                                 rowData, null,
                                 OperatorStoreGIHandler.forTable(adapter, uTable),
                                 OperatorStoreGIHandler.Action.STORE);
        } finally {
            INSERT_MAINTENANCE.out();
            INSERT_TOTAL.out();
        }
    }

    @Override
    public void deleteRow(Session session, RowData rowData, boolean deleteIndexes, boolean cascadeDelete) {
        DELETE_TOTAL.in();
        DELETE_MAINTENANCE.in();
        try {
            AkibanInformationSchema ais = schemaManager.getAis(session);
            PersistitAdapter adapter = createAdapterNoSteps(ais, session);
            UserTable uTable = ais.getUserTable(rowData.getRowDefId());

            if (cascadeDelete) {
                cascadeDeleteMaintainGroupIndex (session, ais, adapter, rowData);
            } else { // one row, one update to group indexes
                maintainGroupIndexes(session,
                                     ais,
                                     adapter,
                                     rowData,
                                     null,
                                     OperatorStoreGIHandler.forTable(adapter, uTable),
                                     OperatorStoreGIHandler.Action.DELETE);
                super.deleteRow(session, rowData, deleteIndexes, cascadeDelete);
            }
        } finally {
            DELETE_MAINTENANCE.out();
            DELETE_TOTAL.out();
        }
    }

    @Override
    public void buildIndexes(Session session, Collection<? extends Index> indexes, boolean defer) {
        List<TableIndex> tableIndexes = new ArrayList<>();
        List<GroupIndex> groupIndexes = new ArrayList<>();
        for(Index index : indexes) {
            if(index.isTableIndex()) {
                tableIndexes.add((TableIndex)index);
            }
            else if(index.isGroupIndex()) {
                groupIndexes.add((GroupIndex)index);
            }
            else {
                throw new IllegalArgumentException("Unknown index type: " + index);
            }
        }

        AkibanInformationSchema ais = schemaManager.getAis(session);
        PersistitAdapter adapter = createAdapterNoSteps(ais, session);

        if(!tableIndexes.isEmpty()) {
            super.buildIndexes(session, tableIndexes, defer);
        }

        QueryContext context = new SimpleQueryContext(adapter);
        for(GroupIndex groupIndex : groupIndexes) {
            Operator plan = OperatorStoreMaintenancePlans.groupIndexCreationPlan(adapter.schema(), groupIndex);
            runMaintenancePlan(
                    context,
                    groupIndex,
                    plan,
                    OperatorStoreGIHandler.forBuilding(adapter),
                    OperatorStoreGIHandler.Action.STORE
            );
        }
    }

    @Override
    public StoreAdapter createAdapter(Session session, com.akiban.qp.rowtype.Schema schema) {
        return new PersistitAdapter(schema, this, treeService, session, config);
    }

    // OperatorStore interface

    @Inject
    public OperatorStore(TreeService treeService, ConfigurationService config, SchemaManager schemaManager,
                         LockService lockService) {
        super(new PersistitStore(treeService, config, schemaManager, lockService));
        this.treeService = treeService;
        this.config = config;
        this.schemaManager = schemaManager;
    }

    @Override
    public PersistitStore getPersistitStore() {
        return super.getDelegate();
    }

    // for use by subclasses

    protected Collection<GroupIndex> optionallyOrderGroupIndexes(Collection<GroupIndex> groupIndexes) {
        return groupIndexes;
    }

    // private methods

    private void maintainGroupIndexes(
            Session session,
            AkibanInformationSchema ais,
            PersistitAdapter adapter,
            RowData rowData,
            BitSet columnDifferences,
            OperatorStoreGIHandler handler,
            OperatorStoreGIHandler.Action action)
    {
        UserTable userTable = ais.getUserTable(rowData.getRowDefId());
        if(canSkipMaintenance(userTable)) {
            return;
        }
        Exchange hEx = null;
        try {
            hEx = adapter.takeExchange(userTable.getGroup());
            // the "false" at the end of constructHKey toggles whether the RowData should be modified to increment
            // the hidden PK field, if there is one. For PK-less rows, this field have already been incremented by now,
            // so we don't want to increment it again
<<<<<<< HEAD
            getPersistitStore().constructHKey(session, hEx, userTable.rowDef(), rowData, false);
            PersistitHKey persistitHKey = new PersistitHKey(adapter.createKey(), userTable.hKey());
=======
            getPersistitStore().constructHKey(session, userTable.rowDef(), rowData, false, hEx.getKey());
            PersistitHKey persistitHKey = new PersistitHKey(adapter, userTable.hKey());
>>>>>>> 7fb9aa54
            persistitHKey.copyFrom(hEx.getKey());

            Collection<GroupIndex> branchIndexes = userTable.getGroupIndexes();
            for (GroupIndex groupIndex : optionallyOrderGroupIndexes(branchIndexes)) {
                assert !groupIndex.isUnique() : "unique GI: " + groupIndex;
                if (columnDifferences == null || groupIndex.columnsOverlap(userTable, columnDifferences)) {
                    OperatorStoreMaintenance plan = groupIndexCreationPlan(
                            ais,
                            groupIndex,
                            adapter.schema().userTableRowType(userTable));
                    plan.run(action, persistitHKey, rowData, adapter, handler);
                } else {
                    SKIP_MAINTENANCE.hit();
                }
            }
        } catch(PersistitException e) {
            throw PersistitAdapter.wrapPersistitException(session, e);
        } finally {
            if(hEx != null) {
                adapter.returnExchange(hEx);
            }
        }
    }

    private void runMaintenancePlan(
            QueryContext context,
            GroupIndex groupIndex,
            Operator rootOperator,
            OperatorStoreGIHandler handler,
            OperatorStoreGIHandler.Action action)
    {
        Cursor cursor = API.cursor(rootOperator, context);
        cursor.open();
        try {
            Row row;
            while ((row = cursor.next()) != null) {
                if (row.rowType().equals(rootOperator.rowType())) {
                    handler.handleRow(groupIndex, row, action);
                }
            }
        } finally {
            cursor.destroy();
        }
    }
    
    private OperatorStoreMaintenance groupIndexCreationPlan(
            AkibanInformationSchema ais, GroupIndex groupIndex, UserTableRowType rowType
    ) {
        return OperatorStoreMaintenancePlans.forAis(ais).forRowType(groupIndex, rowType);
    }
    
    /*
     * This does the full cascading delete, updating both the group indexes for
     * each table affected and removing the rows.  
     * It does this root to leaf order. 
     */
    private void cascadeDeleteMaintainGroupIndex (Session session,
            AkibanInformationSchema ais, 
            PersistitAdapter adapter, 
            RowData rowData)
    {
        UserTable uTable = ais.getUserTable(rowData.getRowDefId());

        Operator plan = PlanGenerator.generateBranchPlan(ais, uTable);
        
        QueryContext queryContext = new SimpleQueryContext(adapter);
        Cursor cursor = API.cursor(plan, queryContext);

        List<Column> lookupCols = uTable.getPrimaryKeyIncludingInternal().getColumns();
        RowDataPValueSource pSource = new RowDataPValueSource();
        for (int i=0; i < lookupCols.size(); ++i) {
            Column col = lookupCols.get(i);
            pSource.bind(col.getFieldDef(), rowData);
            queryContext.setPValue(i, pSource);
        }
        try {
            Row row;
            cursor.open();
            while ((row = cursor.next()) != null) {
                UserTable table = row.rowType().userTable();
                RowData data = rowData(adapter, table.rowDef(), row, new PValueRowDataCreator());
                maintainGroupIndexes(session,
                        ais,
                        adapter,
                        data,
                        null,
                        OperatorStoreGIHandler.forTable(adapter, uTable),
                        OperatorStoreGIHandler.Action.CASCADE);
            }
            cursor.close();
        } finally {
            cursor.destroy();
        }
        super.deleteRow(session, rowData, true, true);
    }

    private <S> RowData rowData (PersistitAdapter adapter, RowDef rowDef, RowBase row, RowDataCreator<S> creator) {
        if (row instanceof PersistitGroupRow) {
            return ((PersistitGroupRow) row).rowData();
        }
        NewRow niceRow = adapter.newRow(rowDef);
        for(int i = 0; i < row.rowType().nFields(); ++i) {
            S source = creator.eval(row, i);
            creator.put(source, niceRow, rowDef.getFieldDef(i), i);
        }
        return niceRow.toRowData();
    }
        


    // private static methods

    private static void runCursor(RowData oldRowData, RowDef rowDef, UpdatePlannable plannable, QueryContext context)
    {
        final UpdateResult result  = plannable.run(context);
        if (result.rowsModified() == 0 || result.rowsTouched() == 0) {
            throw new NoRowsUpdatedException (oldRowData, rowDef);
        }
        else if(result.rowsModified() != 1 || result.rowsTouched() != 1) {
            throw new TooManyRowsUpdatedException (oldRowData, rowDef, result);
        }
    }

    private static BitSet changedColumnPositions(RowDef rowDef, RowData a, RowData b)
    {
        int fields = rowDef.getFieldCount();
        BitSet differences = new BitSet(fields);
        for (int f = 0; f < fields; f++) {
            long aloc = rowDef.fieldLocation(a, f);
            long bloc = rowDef.fieldLocation(b, f);
            differences.set(f,
                            !bytesEqual(a.getBytes(),
                                        (int) aloc,
                                        (int) (aloc >>> 32),
                                        b.getBytes(),
                                        (int) bloc,
                                        (int) (bloc >>> 32)));
        }
        return differences;
    }

    static boolean bytesEqual(byte[] a, int aoffset, int asize, byte[] b, int boffset, int bsize)
    {
        if (asize != bsize) {
            return false;
        }
        for (int i = 0; i < asize; i++) {
            if (a[i + aoffset] != b[i + boffset]) {
                return false;
            }
        }
        return true;
    }

    private static boolean canSkipMaintenance(UserTable userTable) {
       return userTable.getGroupIndexes().isEmpty();
    }

    
    // object state
    private final ConfigurationService config;
    private final TreeService treeService;
    private final SchemaManager schemaManager;


    // consts

    private static final InOutTap INSERT_TOTAL = Tap.createTimer("write: write_total");
    private static final InOutTap UPDATE_TOTAL = Tap.createTimer("write: update_total");
    private static final InOutTap DELETE_TOTAL = Tap.createTimer("write: delete_total");
    private static final InOutTap INSERT_MAINTENANCE = Tap.createTimer("write: write_maintenance");
    private static final InOutTap UPDATE_MAINTENANCE = Tap.createTimer("write: update_maintenance");
    private static final InOutTap DELETE_MAINTENANCE = Tap.createTimer("write: delete_maintenance");
    private static final PointTap SKIP_MAINTENANCE = Tap.createCount("write: skip_maintenance");


    // nested classes

    private static class InternalUpdateFunction implements UpdateFunction {
        private final PersistitAdapter adapter;
        private final RowData newRowData;
        private final ColumnSelector columnSelector;
        private final RowDef rowDef;
        private final RowDataExtractor extractor;

        private InternalUpdateFunction(PersistitAdapter adapter, RowDef rowDef, RowData newRowData, ColumnSelector columnSelector) {
            this.newRowData = newRowData;
            this.columnSelector = columnSelector;
            this.rowDef = rowDef;
            this.adapter = adapter;
            this.extractor = new RowDataExtractor(newRowData, rowDef);
        }

        @Override
        public boolean rowIsSelected(Row row) {
            return row.rowType().typeId() == rowDef.getRowDefId();
        }

        @Override
        public Row evaluate(Row original, QueryContext context) {
            // TODO
            // ideally we'd like to use an OverlayingRow, but ModifiablePersistitGroupCursor requires
            // a PersistitGroupRow if an hkey changes
//            OverlayingRow overlay = new OverlayingRow(original);
//            for (int i=0; i < rowDef.getFieldCount(); ++i) {
//                if (columnSelector == null || columnSelector.includesColumn(i)) {
//                    overlay.overlay(i, newRowData.toObject(rowDef, i));
//                }
//            }
//            return overlay;
            // null selector means all cols, so we can skip the merging and just return the new row data
            if (columnSelector == null) {
                return PersistitGroupRow.newPersistitGroupRow(adapter, newRowData);
            }
            // Note: some encodings are untested except as necessary for mtr
            NewRow newRow = adapter.newRow(rowDef);
            ToObjectValueTarget target = new ToObjectValueTarget();
            for (int i=0; i < original.rowType().nFields(); ++i) {
                if (columnSelector.includesColumn(i)) {
                    Object value = extractor.get(rowDef.getFieldDef(i));
                    newRow.put(i, value);
                }
                else {
                    ValueSource source = original.eval(i);
                    newRow.put(i, target.convertFromSource(source));
                }
            }
            return PersistitGroupRow.newPersistitGroupRow(adapter, newRow.toRowData());
        }

        @Override
        public boolean usePValues() {
            return false;
        }
    }
}<|MERGE_RESOLUTION|>--- conflicted
+++ resolved
@@ -298,13 +298,8 @@
             // the "false" at the end of constructHKey toggles whether the RowData should be modified to increment
             // the hidden PK field, if there is one. For PK-less rows, this field have already been incremented by now,
             // so we don't want to increment it again
-<<<<<<< HEAD
-            getPersistitStore().constructHKey(session, hEx, userTable.rowDef(), rowData, false);
+            getPersistitStore().constructHKey(session, userTable.rowDef(), rowData, false, hEx.getKey());
             PersistitHKey persistitHKey = new PersistitHKey(adapter.createKey(), userTable.hKey());
-=======
-            getPersistitStore().constructHKey(session, userTable.rowDef(), rowData, false, hEx.getKey());
-            PersistitHKey persistitHKey = new PersistitHKey(adapter, userTable.hKey());
->>>>>>> 7fb9aa54
             persistitHKey.copyFrom(hEx.getKey());
 
             Collection<GroupIndex> branchIndexes = userTable.getGroupIndexes();
