--- conflicted
+++ resolved
@@ -90,17 +90,6 @@
                 // row found by exchange.traverse may actually not qualify -- those values may be lower than
                 // startKey. This can happen at most once per scan. pastStart indicates whether we have gotten
                 // past the startKey.
-<<<<<<< HEAD
-                if (!pastStart && beforeStart(next)) {
-                    next = null;
-                    advance(scanStates.size() - 1);
-                    if (more) {
-                        next = row();
-                        pastStart = true;
-                    } else {
-                        close();
-                    }
-=======
                 if (!pastStart) {
                     while (beforeStart(next)) {
                         next = null;
@@ -112,7 +101,6 @@
                         }
                     }
                     pastStart = true;
->>>>>>> 14df32fc
                 }
                 if (next != null && pastEnd(next)) {
                     next = null;
@@ -242,8 +230,6 @@
             scanStates.add(scanState);
             f++;
         }
-<<<<<<< HEAD
-=======
         if (keyRange != null && index().isUniqueAndMayContainNulls() && f == maxSegments) {
             // Add a segment to deal with the null separator. The ordering is that of the next segment (or ascending
             // if there is none).
@@ -252,7 +238,6 @@
                 new MixedOrderScanStateSingleSegment<S, E>(this, f, ascending, sortKeyAdapter);
             scanStates.add(scanState);
         }
->>>>>>> 14df32fc
         if (f < min(keyColumns(), maxSegments)) {
             MixedOrderScanStateRemainingSegments<S> scanState =
                 new MixedOrderScanStateRemainingSegments<S>(this, orderingColumns());
@@ -356,11 +341,7 @@
 
     private void setBoundaries()
     {
-<<<<<<< HEAD
-        if (keyRange != null && index().isUnique()) {
-=======
         if (keyRange != null && !unbounded() && index().isUnique()) {
->>>>>>> 14df32fc
             assert startKey != null : index();
             assert endKey != null : index();
             IndexBound lo = keyRange.lo();
@@ -395,11 +376,7 @@
     private boolean beforeStart(Row row)
     {
         boolean beforeStart;
-<<<<<<< HEAD
-        if (startKey == null) {
-=======
         if (startKey == null || row == null || unbounded()) {
->>>>>>> 14df32fc
             beforeStart = false;
         } else {
             PersistitIndexRow current = (PersistitIndexRow) row;
@@ -410,18 +387,6 @@
     }
 
     private boolean pastEnd(Row row)
-<<<<<<< HEAD
-    {
-        boolean pastEnd;
-        if (endKey == null) {
-            pastEnd = false;
-        } else {
-            PersistitIndexRow current = (PersistitIndexRow) row;
-            int c = current.compareTo(endKey, ascending);
-            pastEnd = c > 0 || c == 0 && !keyRange.hiInclusive();
-        }
-        return pastEnd;
-=======
     {
         boolean pastEnd;
         if (endKey == null || unbounded()) {
@@ -437,7 +402,6 @@
     private boolean unbounded()
     {
         return boundColumns == 0;
->>>>>>> 14df32fc
     }
 
     public AkCollator collatorAt(int field) {
