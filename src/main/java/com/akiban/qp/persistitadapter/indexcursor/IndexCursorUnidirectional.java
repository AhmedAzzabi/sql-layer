--- conflicted
+++ resolved
@@ -73,16 +73,6 @@
                     // row found by exchange.traverse may actually not qualify -- those values may be lower than
                     // startKey. This can happen at most once per scan. pastStart indicates whether we have gotten
                     // past the startKey.
-<<<<<<< HEAD
-                    if (!pastStart && beforeStart(next)) {
-                        next = null;
-                        if (exchange.traverse(subsequentKeyComparison, true)) {
-                            next = row();
-                            pastStart = true;
-                        } else {
-                            close();
-                        }
-=======
                     if (!pastStart) {
                         while (beforeStart(next)) {
                             next = null;
@@ -93,7 +83,6 @@
                             }
                         }
                         pastStart = true;
->>>>>>> 14df32fc
                     }
                     if (next != null && pastEnd(next)) {
                         next = null;
@@ -319,15 +308,8 @@
 
     protected boolean beforeStart(Row row)
     {
-<<<<<<< HEAD
-        boolean beforeStart;
-        if (startKey == null) {
-            beforeStart = false;
-        } else {
-=======
         boolean beforeStart = false;
         if (startKey != null && row != null) {
->>>>>>> 14df32fc
             PersistitIndexRow current = (PersistitIndexRow) row;
             int c = current.compareTo(startKey) * direction;
             beforeStart = c < 0 || c == 0 && !startInclusive;
@@ -399,15 +381,6 @@
             assert false : ordering;
         }
         this.startKey = PersistitIndexRow.newIndexRow(adapter, keyRange.indexRowType());
-<<<<<<< HEAD
-        this.types = sortKeyAdapter.createAkTypes(startBoundColumns);
-        this.collators = sortKeyAdapter.createAkCollators(startBoundColumns);
-        this.tInstances = sortKeyAdapter.createTInstances(startBoundColumns);
-        List<IndexColumn> indexColumns = index().getAllColumns();
-        for (int f = 0; f < startBoundColumns; f++) {
-            Column column = indexColumns.get(f).getColumn();
-            sortKeyAdapter.setColumnMetadata(column, f, types, collators, tInstances);
-=======
         this.startBoundColumns = keyRange.boundColumns();
         this.types = sortKeyAdapter.createAkTypes(startBoundColumns);
         this.collators = sortKeyAdapter.createAkCollators(startBoundColumns);
@@ -429,17 +402,12 @@
                 Column column = indexColumns.get(f).getColumn();
                 sortKeyAdapter.setColumnMetadata(column, f, types, collators, tInstances);
             }
->>>>>>> 14df32fc
         }
     }
 
     private void initializeForOpen()
     {
-<<<<<<< HEAD
-        exchange.clear();
-=======
         exchange().clear();
->>>>>>> 14df32fc
         if (startKey != null) {
             // boundColumns > 0 means that startKey has some values other than BEFORE or AFTER. start == null
             // could happen in a lexicographic scan, and indicates no lower bound (so we're starting at BEFORE or AFTER).
@@ -457,11 +425,7 @@
             // E.g., if we have a PK index for a non-root table, the index row is [childPK, parentPK], and an index
             // scan may specify a value for both. But the persistit search can only deal with the [childPK] part of
             // the traversal.
-<<<<<<< HEAD
-            startKey.copyPersistitKeyTo(exchange.getKey());
-=======
             startKey.copyPersistitKeyTo(exchange().getKey());
->>>>>>> 14df32fc
             pastStart = false;
         }
     }
