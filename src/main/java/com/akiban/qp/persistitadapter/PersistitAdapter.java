/**
 * END USER LICENSE AGREEMENT (“EULA”)
 *
 * READ THIS AGREEMENT CAREFULLY (date: 9/13/2011):
 * http://www.akiban.com/licensing/20110913
 *
 * BY INSTALLING OR USING ALL OR ANY PORTION OF THE SOFTWARE, YOU ARE ACCEPTING
 * ALL OF THE TERMS AND CONDITIONS OF THIS AGREEMENT. YOU AGREE THAT THIS
 * AGREEMENT IS ENFORCEABLE LIKE ANY WRITTEN AGREEMENT SIGNED BY YOU.
 *
 * IF YOU HAVE PAID A LICENSE FEE FOR USE OF THE SOFTWARE AND DO NOT AGREE TO
 * THESE TERMS, YOU MAY RETURN THE SOFTWARE FOR A FULL REFUND PROVIDED YOU (A) DO
 * NOT USE THE SOFTWARE AND (B) RETURN THE SOFTWARE WITHIN THIRTY (30) DAYS OF
 * YOUR INITIAL PURCHASE.
 *
 * IF YOU WISH TO USE THE SOFTWARE AS AN EMPLOYEE, CONTRACTOR, OR AGENT OF A
 * CORPORATION, PARTNERSHIP OR SIMILAR ENTITY, THEN YOU MUST BE AUTHORIZED TO SIGN
 * FOR AND BIND THE ENTITY IN ORDER TO ACCEPT THE TERMS OF THIS AGREEMENT. THE
 * LICENSES GRANTED UNDER THIS AGREEMENT ARE EXPRESSLY CONDITIONED UPON ACCEPTANCE
 * BY SUCH AUTHORIZED PERSONNEL.
 *
 * IF YOU HAVE ENTERED INTO A SEPARATE WRITTEN LICENSE AGREEMENT WITH AKIBAN FOR
 * USE OF THE SOFTWARE, THE TERMS AND CONDITIONS OF SUCH OTHER AGREEMENT SHALL
 * PREVAIL OVER ANY CONFLICTING TERMS OR CONDITIONS IN THIS AGREEMENT.
 */

package com.akiban.qp.persistitadapter;

import com.akiban.ais.model.GroupTable;
import com.akiban.ais.model.Index;
import com.akiban.ais.model.PrimaryKey;
import com.akiban.ais.model.UserTable;
import com.akiban.qp.expression.IndexKeyRange;
import com.akiban.qp.operator.*;
import com.akiban.qp.row.HKey;
import com.akiban.qp.row.Row;
import com.akiban.qp.row.RowBase;
import com.akiban.qp.rowtype.IndexRowType;
import com.akiban.qp.rowtype.RowType;
import com.akiban.qp.rowtype.Schema;
import com.akiban.server.api.dml.scan.NewRow;
import com.akiban.server.api.dml.scan.NiceRow;
import com.akiban.server.error.PersistitAdapterException;
import com.akiban.server.error.QueryCanceledException;
import com.akiban.server.rowdata.RowData;
import com.akiban.server.rowdata.RowDef;
import com.akiban.server.service.config.ConfigurationService;
import com.akiban.server.service.session.Session;
import com.akiban.server.service.tree.TreeService;
import com.akiban.server.store.PersistitStore;
import com.akiban.server.types.ToObjectValueTarget;
import com.akiban.server.types.ValueSource;
import com.akiban.util.tap.InOutTap;
import com.persistit.Exchange;
import com.persistit.Key;
import com.persistit.Transaction;
import com.persistit.exception.PersistitException;
import com.persistit.exception.PersistitInterruptedException;

import java.io.InterruptedIOException;

public class PersistitAdapter extends StoreAdapter
{
    // StoreAdapter interface

    @Override
    public GroupCursor newGroupCursor(GroupTable groupTable)
    {
        GroupCursor cursor;
        try {
            cursor = new PersistitGroupCursor(this, groupTable);
        } catch (PersistitException e) {
            handlePersistitException(e);
            throw new AssertionError();
        }
        return cursor;
    }

    @Override
    public Cursor newIndexCursor(QueryContext context, Index index, IndexKeyRange keyRange, API.Ordering ordering, IndexScanSelector selector)
    {
        Cursor cursor;
        try {
            cursor = new PersistitIndexCursor(context, schema.indexRowType(index), keyRange, ordering, selector);
        } catch (PersistitException e) {
            handlePersistitException(e);
            throw new AssertionError();
        }
        return cursor;
    }

    @Override
    public Cursor sort(QueryContext context,
                       Cursor input,
                       RowType rowType,
                       API.Ordering ordering,
                       API.SortOption sortOption,
                       InOutTap loadTap)
    {
        return new SorterToCursorAdapter(this, context, input, rowType, ordering, sortOption, loadTap);
    }

    @Override
<<<<<<< HEAD
    public HKey newHKey(RowType rowType)
=======
    public long getQueryTimeoutSec() {
        return config.queryTimeoutSec();
    }

    @Override
    public HKey newHKey(com.akiban.ais.model.HKey hKeyMetadata)
>>>>>>> ae151830
    {
        return new PersistitHKey(this, hKeyMetadata);
    }

    @Override
    public void updateRow(Row oldRow, Row newRow) {
        RowDef rowDef = oldRow.rowType().userTable().rowDef();
        RowDef rowDefNewRow = newRow.rowType().userTable().rowDef();
        if (rowDef != rowDefNewRow) {
            throw new IllegalArgumentException(String.format("%s != %s", rowDef, rowDefNewRow));
        }

        RowData oldRowData = rowData(rowDef, oldRow);
        RowData newRowData = rowData(rowDef, newRow);
        int oldStep = enterUpdateStep();
        try {
            persistit.updateRow(getSession(), oldRowData, newRowData, null);
        } catch (PersistitException e) {
            handlePersistitException(e);
            assert false;
        }
        finally {
            leaveUpdateStep(oldStep);
        }
    }
    @Override
    public void writeRow (Row newRow) {
        RowDef rowDef = newRow.rowType().userTable().rowDef();
        RowData newRowData = rowData (rowDef, newRow);
        int oldStep = enterUpdateStep();
        try {
            persistit.writeRow(getSession(), newRowData);
        } catch (PersistitException e) {
            handlePersistitException(e);
            assert false;
        }
        finally {
            leaveUpdateStep(oldStep);
        }
    }
    
    @Override
    public void deleteRow (Row oldRow) {
        RowDef rowDef = oldRow.rowType().userTable().rowDef();
        RowData oldRowData = rowData(rowDef, oldRow);
        int oldStep = enterUpdateStep();
        try {
            persistit.deleteRow(getSession(), oldRowData);
        } catch (PersistitException e) {
            handlePersistitException(e);
            assert false;
        }
        finally {
            leaveUpdateStep(oldStep);
        }
    }

    @Override
    public long rowCount(RowType tableType) {
        RowDef rowDef = tableType.userTable().rowDef();
        try {
            return rowDef.getTableStatus().getRowCount();
        } catch(PersistitInterruptedException e) {
            throw new QueryCanceledException(getSession());
        }
    }

    // PersistitAdapter interface

    public PersistitStore persistit()
    {
        return persistit;
    }

    public RowDef rowDef(int tableId)
    {
        return persistit.getRowDefCache().getRowDef(tableId);
    }

    public NewRow newRow(RowDef rowDef)
    {
        NiceRow row = new NiceRow(rowDef.getRowDefId(), rowDef);
        UserTable table = rowDef.userTable();
        PrimaryKey primaryKey = table.getPrimaryKeyIncludingInternal();
        if (primaryKey != null && table.getPrimaryKey() == null) {
            // Akiban-generated PK. Initialize its value to a dummy value, which will be replaced later. The
            // important thing is that the value be non-null.
            row.put(table.getColumnsIncludingInternal().size() - 1, -1L);
        }
        return row;
    }

    public RowData rowData(RowDef rowDef, RowBase row)
    {
        if (row instanceof PersistitGroupRow) {
            return ((PersistitGroupRow) row).rowData();
        }
        ToObjectValueTarget target = new ToObjectValueTarget();
        NewRow niceRow = newRow(rowDef);
        for(int i = 0; i < row.rowType().nFields(); ++i) {
            ValueSource source = row.eval(i);
            niceRow.put(i, target.convertFromSource(source));
        }
        return niceRow.toRowData();
    }

    public PersistitGroupRow newGroupRow()
    {
        return PersistitGroupRow.newPersistitGroupRow(this);
    }

    public PersistitIndexRow newIndexRow(IndexRowType indexRowType) throws PersistitException
    {
        return
            indexRowType.index().isTableIndex()
            ? PersistitIndexRow.tableIndexRow(this, indexRowType)
            : PersistitIndexRow.groupIndexRow(this, indexRowType);
    }


    public Exchange takeExchange(GroupTable table) throws PersistitException
    {
        return persistit.getExchange(getSession(), table.rowDef());
    }

    public Exchange takeExchange(Index index)
    {
        return persistit.getExchange(getSession(), index);
    }

    public Key newKey()
    {
        return new Key(persistit.getDb());
    }

    public void handlePersistitException(PersistitException e)
    {
        handlePersistitException(getSession(), e);
    }

    public static void handlePersistitException(Session session, PersistitException e)
    {
        assert e != null;
        Throwable cause = e.getCause();
        if (e instanceof PersistitInterruptedException ||
            cause != null && (cause instanceof InterruptedIOException || cause instanceof InterruptedException)) {
            throw new QueryCanceledException(session);
        } else {
            throw new PersistitAdapterException(e);
        }
    }

    public void returnExchange(Exchange exchange)
    {
        persistit.releaseExchange(getSession(), exchange);
    }
    
    public Transaction transaction() {
        return treeService.getTransaction(getSession());
    }

    public int enterUpdateStep()
    {
        Transaction transaction = transaction();
        int step = transaction.getStep();
        if (step > 0)
            transaction.incrementStep();
        return step;
    }

    public void leaveUpdateStep(int step) {
        transaction().setStep(step);
    }

    public PersistitAdapter(Schema schema,
                            PersistitStore persistit,
                            TreeService treeService,
                            Session session,
                            ConfigurationService config)
    {
        super(schema, session, config);
        this.persistit = persistit;
        this.treeService = treeService;
    }
    
    // Object state

    private final TreeService treeService;
    private final PersistitStore persistit;
}<|MERGE_RESOLUTION|>--- conflicted
+++ resolved
@@ -101,16 +101,7 @@
     }
 
     @Override
-<<<<<<< HEAD
-    public HKey newHKey(RowType rowType)
-=======
-    public long getQueryTimeoutSec() {
-        return config.queryTimeoutSec();
-    }
-
-    @Override
     public HKey newHKey(com.akiban.ais.model.HKey hKeyMetadata)
->>>>>>> ae151830
     {
         return new PersistitHKey(this, hKeyMetadata);
     }
