--- conflicted
+++ resolved
@@ -260,29 +260,14 @@
             // row
             if (rowDef.table().getColumn(i).getDefaultIdentity() != null &&
                     rowDef.table().getColumn(i).getDefaultIdentity().booleanValue() == false) {
-<<<<<<< HEAD
                 long value = sequenceValue (rowDef.table().getColumn(i).getIdentityGenerator()); 
-                FromObjectValueSource objectSource = new FromObjectValueSource();
-                objectSource.setExplicitly(value, AkType.LONG);
-                source = objectSource;
-=======
-                long value = rowDef.table().getColumn(i).getIdentityGenerator().nextValue(treeService);
                 source = creator.createId(value);
->>>>>>> 9418cba0
             }
 
             if (creator.isNull(source)) {
                 if (rowDef.table().getColumn(i).getIdentityGenerator() != null) {
-<<<<<<< HEAD
                     long value = sequenceValue(rowDef.table().getColumn(i).getIdentityGenerator());
-                    FromObjectValueSource objectSource = new FromObjectValueSource();
-                    objectSource.setExplicitly(value, AkType.LONG);
-                    source = objectSource;
-=======
-                    Sequence sequence= rowDef.table().getColumn(i).getIdentityGenerator();
-                    long value = sequence.nextValue(treeService);
                     source = creator.createId(value);
->>>>>>> 9418cba0
                 }
                 // TODO: If not an identityGenerator, insert the column default value.
             }
