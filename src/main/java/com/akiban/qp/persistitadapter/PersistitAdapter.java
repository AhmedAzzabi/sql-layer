/**
 * Copyright (C) 2011 Akiban Technologies Inc.
 * This program is free software: you can redistribute it and/or modify
 * it under the terms of the GNU Affero General Public License, version 3,
 * as published by the Free Software Foundation.
 *
 * This program is distributed in the hope that it will be useful,
 * but WITHOUT ANY WARRANTY; without even the implied warranty of
 * MERCHANTABILITY or FITNESS FOR A PARTICULAR PURPOSE.  See the
 * GNU Affero General Public License for more details.
 *
 * You should have received a copy of the GNU Affero General Public License
 * along with this program.  If not, see http://www.gnu.org/licenses.
 */

package com.akiban.qp.persistitadapter;

import com.akiban.ais.model.GroupTable;
import com.akiban.ais.model.Index;
import com.akiban.ais.model.UserTable;
import com.akiban.qp.expression.IndexKeyRange;
import com.akiban.qp.physicaloperator.Bindings;
import com.akiban.qp.physicaloperator.Cursor;
import com.akiban.qp.physicaloperator.GroupCursor;
import com.akiban.qp.physicaloperator.StoreAdapter;
import com.akiban.qp.physicaloperator.StoreAdapterRuntimeException;
import com.akiban.qp.row.HKey;
import com.akiban.qp.row.Row;
import com.akiban.qp.row.RowBase;
import com.akiban.qp.rowtype.IndexRowType;
import com.akiban.qp.rowtype.RowType;
import com.akiban.qp.rowtype.Schema;
import com.akiban.qp.rowtype.UserTableRowType;
<<<<<<< HEAD
import com.akiban.server.RowData;
import com.akiban.server.RowDef;
=======
import com.akiban.server.rowdata.RowData;
import com.akiban.server.rowdata.RowDef;
import com.akiban.server.api.GenericInvalidOperationException;
>>>>>>> e26c0355
import com.akiban.server.api.dml.scan.NewRow;
import com.akiban.server.api.dml.scan.NiceRow;
import com.akiban.server.error.PersistItErrorException;
import com.akiban.server.service.session.Session;
import com.akiban.server.store.PersistitStore;
import com.persistit.Exchange;
import com.persistit.Transaction;
import com.persistit.exception.PersistitException;

import java.util.*;
import java.util.concurrent.atomic.AtomicBoolean;

public class PersistitAdapter extends StoreAdapter
{
    // StoreAdapter interface

    @Override
    public GroupCursor newGroupCursor(GroupTable groupTable)
    {
        GroupCursor cursor;
        try {
            cursor = new PersistitGroupCursor(this, groupTable);
        } catch (PersistitException e) {
            throw new StoreAdapterRuntimeException(e);
        }
        return cursor;
    }

    @Override
    public Cursor newIndexCursor(Index index, boolean reverse, IndexKeyRange keyRange, UserTable innerJoinUntil)
    {
        Cursor cursor;
        try {
            cursor = new PersistitIndexCursor(this, schema.indexRowType(index), reverse, keyRange, innerJoinUntil);
        } catch (PersistitException e) {
            throw new StoreAdapterRuntimeException(e);
        }
        return cursor;
    }

    @Override
    public HKey newHKey(RowType rowType)
    {
        assert rowType instanceof UserTableRowType : rowType;
        return new PersistitHKey(this, ((UserTableRowType) rowType).userTable().hKey());
    }

    public void setTransactional(boolean transactional)
    {
        this.transactional.set(transactional);
    }

    // PersistitAdapter interface

    public RowDef rowDef(int tableId)
    {
        return persistit.getRowDefCache().getRowDef(tableId);
    }

    public PersistitGroupRow newGroupRow()
    {
        return PersistitGroupRow.newPersistitGroupRow(this);
    }

    public PersistitIndexRow newIndexRow(IndexRowType indexRowType) throws PersistitException
    {
        return new PersistitIndexRow(this, indexRowType);
    }

    public RowData rowData(RowDef rowDef, RowBase row, Bindings bindings) {
        if (row instanceof PersistitGroupRow) {
            return ((PersistitGroupRow)row).rowData();
        }
        
        NewRow niceRow = new NiceRow(rowDef.getRowDefId(), rowDef);

        for(int i=0; i < row.rowType().nFields(); ++i) {
            niceRow.put(i, row.field(i, bindings));
        }
        return niceRow.toRowData();
    }

    public Exchange takeExchange(GroupTable table) throws PersistitException
    {
        return transact(persistit.getExchange(session, (RowDef) table.rowDef()));
    }

    public Exchange takeExchange(Index index) throws PersistitException
    {
        return transact(persistit.getExchange(session, index));
    }

    @Override
    public void updateRow(Row oldRow, Row newRow, Bindings bindings) {
        RowDef rowDef = (RowDef) oldRow.rowType().userTable().rowDef();
        Object rowDefNewRow = newRow.rowType().userTable().rowDef();
        if (rowDef != rowDefNewRow) {
            throw new IllegalArgumentException(String.format("%s != %s", rowDef, rowDefNewRow));
        }

        RowData oldRowData = rowData(rowDef, oldRow, bindings);
        RowData newRowData = rowData(rowDef, newRow, bindings);
        try {
            persistit.updateRow(session, oldRowData, newRowData, null);
        } catch (PersistitException e) {
            throw new PersistItErrorException(e);
        }
    }

    private Exchange transact(Exchange exchange) {
        if (transactional.get()) {
            synchronized (transactionsMap) {
                if (!transactionsMap.containsKey(exchange)) {
                    Transaction transaction = exchange.getTransaction();
                    try {
                        transaction.begin();
                    } catch (PersistitException e) {
                        throw new RuntimeException(e);
                    }
                    transactionsMap.put(exchange, transaction);
                }
            }
        }
        return exchange;
    }

    public void commitAllTransactions() throws PersistitException {
        Collection<Transaction> transactions = new ArrayList<Transaction>();
        synchronized (transactionsMap) {
            Iterator<Transaction> transactionsIter = transactionsMap.values().iterator();
            while (transactionsIter.hasNext()) {
                transactions.add(transactionsIter.next());
                transactionsIter.remove();
            }
        }
        for (Transaction transaction : transactions) {
            transaction.commit();
            transaction.end();
        }
    }

    public void returnExchange(Exchange exchange)
    {
        persistit.releaseExchange(session, exchange);
    }

    public PersistitAdapter(Schema schema, PersistitStore persistit, Session session)
    {
        this(schema, persistit, session, null);
    }

    PersistitAdapter(Schema schema, PersistitStore persistit, Session session, PersistitFilterFactory.InternalHook hook)
    {
        super(schema);
        this.persistit = persistit;
        this.session = session;
        this.filterFactory = new PersistitFilterFactory(this, hook);
    }

    // Object state

    private final AtomicBoolean transactional = new AtomicBoolean(false);
    private final Map<Exchange,Transaction> transactionsMap = new HashMap<Exchange, Transaction>();
    final PersistitStore persistit;
    final Session session;
    final PersistitFilterFactory filterFactory;
}<|MERGE_RESOLUTION|>--- conflicted
+++ resolved
@@ -31,14 +31,8 @@
 import com.akiban.qp.rowtype.RowType;
 import com.akiban.qp.rowtype.Schema;
 import com.akiban.qp.rowtype.UserTableRowType;
-<<<<<<< HEAD
-import com.akiban.server.RowData;
-import com.akiban.server.RowDef;
-=======
 import com.akiban.server.rowdata.RowData;
 import com.akiban.server.rowdata.RowDef;
-import com.akiban.server.api.GenericInvalidOperationException;
->>>>>>> e26c0355
 import com.akiban.server.api.dml.scan.NewRow;
 import com.akiban.server.api.dml.scan.NiceRow;
 import com.akiban.server.error.PersistItErrorException;
@@ -126,7 +120,7 @@
         return transact(persistit.getExchange(session, (RowDef) table.rowDef()));
     }
 
-    public Exchange takeExchange(Index index) throws PersistitException
+    public Exchange takeExchange(Index index)
     {
         return transact(persistit.getExchange(session, index));
     }
