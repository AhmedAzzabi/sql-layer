--- conflicted
+++ resolved
@@ -57,11 +57,7 @@
         boolean more;
         if (singleValue) {
             // We already know that lo = hi.
-<<<<<<< HEAD
-            more = sortKeyAdapter.areEqual(fieldTInstance, collator, fieldValue, loSource);
-=======
-            more = sortKeyAdapter.areEqual(fieldTInstance, fieldValue, loSource, cursor.context);
->>>>>>> c407e1ac
+            more = sortKeyAdapter.areEqual(fieldTInstance, collator, fieldValue, loSource, cursor.context);
         } else if (bounded()) {
             long compareLo = sortKeyAdapter.compare(fieldTInstance, fieldValue,  loSource);
             long compareHi = sortKeyAdapter.compare(fieldTInstance, fieldValue, hiSource);
@@ -121,11 +117,7 @@
         if (singleValue) {
             assert !loNull;
             assert !hiNull;
-<<<<<<< HEAD
-            boolean loEQHi = sortKeyAdapter.areEqual(fieldTInstance, collator, loSource, hiSource);
-=======
-            boolean loEQHi = sortKeyAdapter.areEqual(fieldTInstance, loSource, hiSource, cursor.context);
->>>>>>> c407e1ac
+            boolean loEQHi = sortKeyAdapter.areEqual(fieldTInstance, collator, loSource, hiSource, cursor.context);
             if (!loEQHi) {
                 throw new IllegalArgumentException();
             }
