/**
 * Copyright (C) 2011 Akiban Technologies Inc.
 * This program is free software: you can redistribute it and/or modify
 * it under the terms of the GNU Affero General Public License, version 3,
 * as published by the Free Software Foundation.
 *
 * This program is distributed in the hope that it will be useful,
 * but WITHOUT ANY WARRANTY; without even the implied warranty of
 * MERCHANTABILITY or FITNESS FOR A PARTICULAR PURPOSE.  See the
 * GNU Affero General Public License for more details.
 *
 * You should have received a copy of the GNU Affero General Public License
 * along with this program.  If not, see http://www.gnu.org/licenses.
 */

package com.akiban.qp.persistitadapter;

import com.akiban.ais.model.Index;
import com.akiban.ais.model.IndexColumn;
import com.akiban.qp.physicaloperator.Bindings;
import com.akiban.qp.physicaloperator.UndefBindings;
import com.akiban.qp.row.HKey;
import com.akiban.qp.row.AbstractRow;
import com.akiban.qp.rowtype.IndexRowType;
import com.akiban.qp.rowtype.RowType;
<<<<<<< HEAD
import com.akiban.server.FieldDef;
import com.akiban.util.Undef;
=======
import com.akiban.server.PersistitKeyValueSource;
import com.akiban.server.store.PersistitKeyAppender;
import com.akiban.server.types.ValueSource;
>>>>>>> fe84de8c
import com.persistit.Exchange;
import com.persistit.Key;
import com.persistit.exception.PersistitException;

import java.util.Iterator;

public class PersistitIndexRow extends AbstractRow
{
    // Object interface

    @Override
    public String toString()
    {
        StringBuilder buffer = new StringBuilder();
        buffer.append('(');
        for (int i = 0; i < indexRowType.nFields(); i++) {
            if (i > 0) {
                buffer.append(", ");
            }
            buffer.append(field(i, UndefBindings.only()).toString());
        }
        buffer.append(")->");
        buffer.append(hKey);
        return buffer.toString();
    }

    // RowBase interface

    @Override
    public RowType rowType()
    {
        return indexRowType;
    }

    @Override
    public ValueSource bindSource(int i, Bindings bindings) {
        IndexColumn column = index().getColumns().get(i);
        valueSource.attach(indexRow, column);
        return valueSource;
    }

    @Override
    public HKey hKey()
    {
        return hKey;
    }

    // For use by PhysicalOperatorIT
    public PersistitIndexRow(PersistitAdapter adapter, IndexRowType indexRowType, Object... values) throws PersistitException
    {
        this(adapter, indexRowType);
        Iterator<IndexColumn> columnIt = index().getColumns().iterator();
        PersistitKeyAppender appender = new PersistitKeyAppender(indexRow);
        for(Object o : values) {
            appender.append(o, columnIt.next().getColumn());
        }
    }

    // PersistitIndexRow interface

    public PersistitIndexRow(PersistitAdapter adapter, IndexRowType indexRowType) throws PersistitException
    {
        this.adapter = adapter;
        this.indexRowType = indexRowType;
        this.indexRow = adapter.persistit.getKey(adapter.session);
        this.hKey = new PersistitHKey(adapter, index().hKey());
        this.valueSource = new PersistitKeyValueSource();
    }

    // For use by this package

    void copyFromExchange(Exchange exchange)
    {
        // Extract the hKey from the exchange, using indexRow as a convenient Key to bridge Exchange
        // and PersistitHKey.
        adapter.persistit.constructHKeyFromIndexKey(indexRow, exchange.getKey(), index());
        hKey.copyFrom(indexRow);
        // Now copy the entire index record into indexRow.
        exchange.getKey().copyTo(indexRow);
    }

    // For use by this class

    private Index index()
    {
        return indexRowType.index();
    }

    // Object state

    private final PersistitAdapter adapter;
    private final IndexRowType indexRowType;
    private final PersistitKeyValueSource valueSource;
    private final Key indexRow;
    private PersistitHKey hKey;
}<|MERGE_RESOLUTION|>--- conflicted
+++ resolved
@@ -23,14 +23,12 @@
 import com.akiban.qp.row.AbstractRow;
 import com.akiban.qp.rowtype.IndexRowType;
 import com.akiban.qp.rowtype.RowType;
-<<<<<<< HEAD
-import com.akiban.server.FieldDef;
-import com.akiban.util.Undef;
-=======
 import com.akiban.server.PersistitKeyValueSource;
 import com.akiban.server.store.PersistitKeyAppender;
 import com.akiban.server.types.ValueSource;
->>>>>>> fe84de8c
+import com.akiban.server.types.ValueTarget;
+import com.akiban.server.types.conversion.Converters;
+import com.akiban.util.AkibanAppender;
 import com.persistit.Exchange;
 import com.persistit.Key;
 import com.persistit.exception.PersistitException;
@@ -44,16 +42,16 @@
     @Override
     public String toString()
     {
-        StringBuilder buffer = new StringBuilder();
-        buffer.append('(');
+        ValueTarget buffer = AkibanAppender.of(new StringBuilder()).asValueTarget();
+        buffer.putString("(");
         for (int i = 0; i < indexRowType.nFields(); i++) {
             if (i > 0) {
-                buffer.append(", ");
+                buffer.putString(", ");
             }
-            buffer.append(field(i, UndefBindings.only()).toString());
+            Converters.convert(bindSource(i, UndefBindings.only()), buffer);
         }
-        buffer.append(")->");
-        buffer.append(hKey);
+        buffer.putString(")->");
+        buffer.putString(hKey.toString());
         return buffer.toString();
     }
 
