/**
 * Copyright (C) 2011 Akiban Technologies Inc.
 * This program is free software: you can redistribute it and/or modify
 * it under the terms of the GNU Affero General Public License, version 3,
 * as published by the Free Software Foundation.
 *
 * This program is distributed in the hope that it will be useful,
 * but WITHOUT ANY WARRANTY; without even the implied warranty of
 * MERCHANTABILITY or FITNESS FOR A PARTICULAR PURPOSE.  See the
 * GNU Affero General Public License for more details.
 *
 * You should have received a copy of the GNU Affero General Public License
 * along with this program.  If not, see http://www.gnu.org/licenses.
 */

package com.akiban.qp.persistitadapter;

import com.akiban.ais.model.Index;
import com.akiban.ais.model.UserTable;
import com.akiban.qp.operator.API;
import com.akiban.qp.operator.Bindings;
import com.akiban.qp.operator.Cursor;
import com.akiban.qp.operator.StoreAdapterRuntimeException;
import com.akiban.qp.expression.IndexKeyRange;
import com.akiban.qp.persistitadapter.sort.RowGenerator;
import com.akiban.qp.persistitadapter.sort.SortCursor;
import com.akiban.qp.persistitadapter.sort.SortCursorAscending;
import com.akiban.qp.persistitadapter.sort.SortCursorDescending;
import com.akiban.qp.row.Row;
import com.akiban.qp.rowtype.IndexRowType;
import com.akiban.server.error.QueryCanceledException;
import com.akiban.util.ShareHolder;
import com.persistit.Exchange;
import com.persistit.Key;
import com.persistit.KeyFilter;
import com.persistit.exception.PersistitException;
<<<<<<< HEAD
import sun.nio.cs.Surrogate;
=======
import com.persistit.exception.PersistitInterruptedException;
>>>>>>> 191ef579

class PersistitIndexCursor implements Cursor
{
    // Cursor interface

    @Override
    public void open(Bindings bindings)
    {
        assert exchange == null;
        exchange = adapter.takeExchange(indexRowType.index());
        sortCursor = SortCursor.create(keyRange, ordering, new IndexScanRowGenerator());
        sortCursor.open(bindings);
    }

    @Override
    public Row next()
    {
        Row next;
        try {
            boolean needAnother;
            do {
                if ((next = sortCursor.next()) != null) {
                    needAnother = !(isTableIndex ||
                                    // The value of a group index is the depth at which it's defined, as an int.
                                    // See OperatorStoreGIHandler, search for "Description of group index entry values"
                                    exchange.fetch().getValue().getInt() >= minimumDepth);
                } else {
                    close();
                    needAnother = false;
                }
            } while (needAnother);
        } catch (PersistitInterruptedException e) {
            throw new QueryCanceledException();
        } catch (PersistitException e) {
            throw new StoreAdapterRuntimeException(e);
        }
<<<<<<< HEAD
=======
        PersistitIndexRow next = exchange == null ? null : row.get();
        assert (next == null) == (exchange == null);
>>>>>>> 191ef579
        return next;
    }

    @Override
    public void close()
    {
        if (exchange != null) {
            adapter.returnExchange(exchange);
            exchange = null;
            row.release();
        }
    }

    // For use by this package

    PersistitIndexCursor(PersistitAdapter adapter,
                         IndexRowType indexRowType,
                         IndexKeyRange keyRange,
                         API.Ordering ordering,
                         UserTable innerJoinUntil)
        throws PersistitException
    {
        this.keyRange = keyRange;
        this.ordering = ordering;
        this.adapter = adapter;
        this.indexRowType = indexRowType;
        this.row = new ShareHolder<PersistitIndexRow>(adapter.newIndexRow(indexRowType));
        this.isTableIndex = indexRowType.index().isTableIndex();
        this.minimumDepth = innerJoinUntil.getDepth();
    }

    // For use by this class

    private ShareHolder<PersistitIndexRow> unsharedRow() throws PersistitException
    {
        if (row.isEmpty() || row.isShared()) {
            row.hold(adapter.newIndexRow(indexRowType));
        }
        return row;
    }

    private Index index()
    {
        return indexRowType.index();
    }

    // Object state

    private final PersistitAdapter adapter;
    private final IndexRowType indexRowType;
    private final ShareHolder<PersistitIndexRow> row;
    private final IndexKeyRange keyRange;
    private final API.Ordering ordering;
    private final boolean isTableIndex;
    private final int minimumDepth;
    private Exchange exchange;
    private SortCursor sortCursor;

    // Inner classes

    private class IndexScanRowGenerator implements RowGenerator
    {
        @Override
        public Row row() throws PersistitException
        {
            unsharedRow().get().copyFromExchange(exchange);
            return row.get();
        }

        @Override
        public void close()
        {
            PersistitIndexCursor.this.close();
        }

        @Override
        public Exchange exchange()
        {
            return PersistitIndexCursor.this.exchange;
        }

        @Override
        public KeyFilter keyFilter(Bindings bindings)
        {
            return
                keyRange.unbounded()
                ? null
                : adapter.filterFactory.computeIndexFilter(exchange.getKey(), index(), keyRange, bindings);
        }
    }
}<|MERGE_RESOLUTION|>--- conflicted
+++ resolved
@@ -34,11 +34,7 @@
 import com.persistit.Key;
 import com.persistit.KeyFilter;
 import com.persistit.exception.PersistitException;
-<<<<<<< HEAD
-import sun.nio.cs.Surrogate;
-=======
 import com.persistit.exception.PersistitInterruptedException;
->>>>>>> 191ef579
 
 class PersistitIndexCursor implements Cursor
 {
@@ -49,7 +45,7 @@
     {
         assert exchange == null;
         exchange = adapter.takeExchange(indexRowType.index());
-        sortCursor = SortCursor.create(keyRange, ordering, new IndexScanRowGenerator());
+        sortCursor = SortCursor.create(adapter, keyRange, ordering, new IndexScanRowGenerator());
         sortCursor.open(bindings);
     }
 
@@ -75,11 +71,7 @@
         } catch (PersistitException e) {
             throw new StoreAdapterRuntimeException(e);
         }
-<<<<<<< HEAD
-=======
-        PersistitIndexRow next = exchange == null ? null : row.get();
         assert (next == null) == (exchange == null);
->>>>>>> 191ef579
         return next;
     }
 
