--- conflicted
+++ resolved
@@ -84,15 +84,8 @@
     @Override
     public void close()
     {
-<<<<<<< HEAD
         CursorLifecycle.checkIdleOrActive(this);
         if (!idle) {
-=======
-        if (exchange != null) {
-            adapter.returnExchange(exchange);
-            exchange = null;
-            sortCursor = null;
->>>>>>> 3335a827
             row.release();
             idle = true;
         }
@@ -103,6 +96,7 @@
     {
         adapter.returnExchange(exchange);
         exchange = null;
+        sortCursor = null;
     }
 
     @Override
