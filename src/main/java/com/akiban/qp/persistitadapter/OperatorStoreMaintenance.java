--- conflicted
+++ resolved
@@ -50,52 +50,27 @@
         Cursor cursor = null;
         boolean runTapEntered = false;
         ALL_TAP.in();
-<<<<<<< HEAD
-=======
-        Operator planOperator = rootOperator();
-        if (planOperator == null)
-            return;
-        QueryContext context = new SimpleQueryContext(adapter);
-        final List<Column> lookupCols = rowType.userTable().getPrimaryKey().getColumns();
-
-        context.setHKey(OperatorStoreMaintenance.HKEY_BINDING_POSITION, hKey);
-
-        // Copy the values into the array bindings
-        RowDataValueSource source = new RowDataValueSource();
-        for (int i=0; i < lookupCols.size(); ++i) {
-            int bindingsIndex = i+1;
-            Column col = lookupCols.get(i);
-            source.bind((FieldDef)col.getFieldDef(), forRow);
-            context.setValue(bindingsIndex, source);
-        }
-
-        Cursor cursor = API.cursor(planOperator, context);
-        RUN_TAP.in();
-        cursor.open();
->>>>>>> 02954c6a
         try {
             Operator planOperator = rootOperator();
             if (planOperator == null)
                 return;
-            Bindings bindings = new ArrayBindings(1);
-            final List<Column> lookupCols = rowType.userTable().getPrimaryKey().getColumns();
-
-            bindings.set(OperatorStoreMaintenance.HKEY_BINDING_POSITION, hKey);
+            QueryContext context = new SimpleQueryContext(adapter);
+            List<Column> lookupCols = rowType.userTable().getPrimaryKey().getColumns();
+
+            context.setHKey(OperatorStoreMaintenance.HKEY_BINDING_POSITION, hKey);
 
             // Copy the values into the array bindings
-            ToObjectValueTarget target = new ToObjectValueTarget();
             RowDataValueSource source = new RowDataValueSource();
             for (int i=0; i < lookupCols.size(); ++i) {
                 int bindingsIndex = i+1;
                 Column col = lookupCols.get(i);
                 source.bind((FieldDef)col.getFieldDef(), forRow);
-                target.expectType(col.getType().akType());
-                bindings.set(bindingsIndex, Converters.convert(source, target).lastConvertedValue());
-            }
-            cursor = API.cursor(planOperator, adapter);
+                context.setValue(bindingsIndex, source);
+            }
+            cursor = API.cursor(planOperator, context);
             RUN_TAP.in();
             runTapEntered = true;
-            cursor.open(bindings);
+            cursor.open();
             Row row;
             while ((row = cursor.next()) != null) {
                 boolean actioned = false;
@@ -159,12 +134,8 @@
                     return false;
                 Cursor siblingsCounter = API.cursor(siblingsLookup, context);
                 SIBLING_ALL_TAP.in();
-<<<<<<< HEAD
-=======
-                siblingsCounter.open();
->>>>>>> 02954c6a
                 try {
-                    siblingsCounter.open(bindings);
+                    siblingsCounter.open();
                     int siblings = 0;
                     while (siblingsCounter.next() != null) {
                         SIBLING_ROW_TAP.hit();
