/**
 * END USER LICENSE AGREEMENT (“EULA”)
 *
 * READ THIS AGREEMENT CAREFULLY (date: 9/13/2011):
 * http://www.akiban.com/licensing/20110913
 *
 * BY INSTALLING OR USING ALL OR ANY PORTION OF THE SOFTWARE, YOU ARE ACCEPTING
 * ALL OF THE TERMS AND CONDITIONS OF THIS AGREEMENT. YOU AGREE THAT THIS
 * AGREEMENT IS ENFORCEABLE LIKE ANY WRITTEN AGREEMENT SIGNED BY YOU.
 *
 * IF YOU HAVE PAID A LICENSE FEE FOR USE OF THE SOFTWARE AND DO NOT AGREE TO
 * THESE TERMS, YOU MAY RETURN THE SOFTWARE FOR A FULL REFUND PROVIDED YOU (A) DO
 * NOT USE THE SOFTWARE AND (B) RETURN THE SOFTWARE WITHIN THIRTY (30) DAYS OF
 * YOUR INITIAL PURCHASE.
 *
 * IF YOU WISH TO USE THE SOFTWARE AS AN EMPLOYEE, CONTRACTOR, OR AGENT OF A
 * CORPORATION, PARTNERSHIP OR SIMILAR ENTITY, THEN YOU MUST BE AUTHORIZED TO SIGN
 * FOR AND BIND THE ENTITY IN ORDER TO ACCEPT THE TERMS OF THIS AGREEMENT. THE
 * LICENSES GRANTED UNDER THIS AGREEMENT ARE EXPRESSLY CONDITIONED UPON ACCEPTANCE
 * BY SUCH AUTHORIZED PERSONNEL.
 *
 * IF YOU HAVE ENTERED INTO A SEPARATE WRITTEN LICENSE AGREEMENT WITH AKIBAN FOR
 * USE OF THE SOFTWARE, THE TERMS AND CONDITIONS OF SUCH OTHER AGREEMENT SHALL
 * PREVAIL OVER ANY CONFLICTING TERMS OR CONDITIONS IN THIS AGREEMENT.
 */

package com.akiban.qp.persistitadapter.indexrow;

import com.akiban.ais.model.Column;
import com.akiban.ais.model.IndexColumn;
import com.akiban.ais.model.IndexToHKey;
import com.akiban.ais.model.UserTable;
import com.akiban.qp.persistitadapter.PersistitAdapter;
import com.akiban.qp.persistitadapter.PersistitHKey;
import com.akiban.qp.row.HKey;
import com.akiban.qp.rowtype.IndexRowType;
import com.akiban.qp.rowtype.RowType;
import com.akiban.qp.util.HKeyCache;
import com.akiban.server.PersistitKeyPValueSource;
import com.akiban.server.PersistitKeyValueSource;
import com.akiban.server.collation.AkCollator;
import com.akiban.server.types.AkType;
import com.akiban.server.types.ValueSource;
import com.akiban.server.types.ValueTarget;
import com.akiban.server.types.conversion.Converters;
import com.akiban.server.types3.pvalue.PUnderlying;
import com.akiban.server.types3.pvalue.PValueSource;
import com.akiban.util.AkibanAppender;
import com.persistit.Exchange;
import com.persistit.exception.PersistitException;

public abstract class PersistitIndexRow extends PersistitIndexRowBuffer
{
    // Object interface

    @Override
    public final String toString()
    {
        ValueTarget buffer = AkibanAppender.of(new StringBuilder()).asValueTarget();
        buffer.putString("(");
        for (int i = 0; i < nIndexFields; i++) {
            if (i > 0) {
                buffer.putString(", ");
            }
            Converters.convert(eval(i), buffer);
        }
        buffer.putString(")->");
        buffer.putString(hKey().toString());
        return buffer.toString();
    }
    
    // RowBase interface

    // TODO: This is not a correct implementation of hKey, because it returns an empty hKey to be filled in
    // TODO: by the caller. Normally, hKey returns the HKey of the row.
    @Override
    public final HKey hKey()
    {
        return hKeyCache.hKey(leafmostTable);
    }

    @Override
    public final RowType rowType()
    {
        return indexRowType;
    }

    @Override
    public final ValueSource eval(int i)
    {
        PersistitKeyValueSource keySource = keySource(i);
        attach(keySource, i, akTypes[i], akCollators[i]);
        return keySource;
    }

    @Override
<<<<<<< HEAD
    public PValueSource pvalue(int i)
    {
        if (index.isSpatial()) {
            throw new UnsupportedOperationException("Spatial indexes don't implement types3 yet");
        }
=======
    public final PValueSource pvalue(int i) {
>>>>>>> 96d0e05a
        PUnderlying underlying = rowType().typeInstanceAt(i).typeClass().underlyingType();
        PersistitKeyPValueSource keySource = keyPSource(i, underlying);
        attach(keySource, i, underlying);
        return keySource;
    }

    // PersistitIndexRow interface

    public abstract IndexToHKey indexToHKey();

    public long tableBitmap()
    {
        throw new UnsupportedOperationException(getClass().toString());
    }

    public void copyFromExchange(Exchange exchange) throws PersistitException
    {
        copyFrom(exchange);
        constructHKeyFromIndexKey(hKeyCache.hKey(leafmostTable).key(), indexToHKey());
    }

    public static PersistitTableIndexRow tableIndexRow(PersistitAdapter adapter, IndexRowType indexRowType)
    {
        return new PersistitTableIndexRow(adapter, indexRowType);
    }

    public static PersistitGroupIndexRow groupIndexRow(PersistitAdapter adapter, IndexRowType indexRowType)
    {
        return new PersistitGroupIndexRow(adapter, indexRowType);
    }

    // For use by subclasses

    protected PersistitIndexRow(PersistitAdapter adapter, IndexRowType indexRowType)
    {
        super(adapter);
        resetForWrite(indexRowType.index(), adapter.persistit().getKey());
        this.indexRowType = indexRowType;
        this.leafmostTable = (UserTable) index.leafMostTable();
        this.hKeyCache = new HKeyCache<PersistitHKey>(adapter);
        this.akTypes = new AkType[nIndexFields];
        this.akCollators = new AkCollator[nIndexFields];
        if (index.isSpatial()) {
            // TODO: Getting the AIS and Schema to know about spatial indexes is a lot of work, and will probably
            // TODO: be done when we support function indexes. Until then, just deal with the differences using
            // TODO: brute force.
            // nPhysicalFields counts the z-value field plus the number of undeclared (hkey) columns.
            this.akTypes[0] = AkType.LONG;
            this.akCollators[0] = null;
            int physicalPosition = 1;
            int logicalPosition = index.getKeyColumns().size();
            while (physicalPosition < nIndexFields) {
                IndexColumn indexColumn = index.getAllColumns().get(logicalPosition);
                Column column = indexColumn.getColumn();
                this.akTypes[physicalPosition] = column.getType().akType();
                this.akCollators[physicalPosition] = column.getCollator();
                logicalPosition++;
                physicalPosition++;
            }
        } else {
            for (IndexColumn indexColumn : index.getAllColumns()) {
                int position = indexColumn.getPosition();
                Column column = indexColumn.getColumn();
                this.akTypes[position] = column.getType().akType();
                this.akCollators[position] = column.getCollator();
            }
        }
    }

    // For use by this class

    private PersistitKeyValueSource keySource(int i)
    {
        if (keySources == null)
            keySources = new PersistitKeyValueSource[nIndexFields];
        if (keySources[i] == null) {
            keySources[i] = new PersistitKeyValueSource();
        }
        return keySources[i];
    }

    private PersistitKeyPValueSource keyPSource(int i, PUnderlying underlying)
    {
        if (keyPSources == null)
            keyPSources = new PersistitKeyPValueSource[nIndexFields];
        if (keyPSources[i] == null) {
            keyPSources[i] = new PersistitKeyPValueSource(underlying);
        }
        return keyPSources[i];
    }



    // Object state

    protected final HKeyCache<PersistitHKey> hKeyCache;
    protected final UserTable leafmostTable;
    private final IndexRowType indexRowType;
    private final AkType[] akTypes;
    private final AkCollator[] akCollators;
    private PersistitKeyValueSource[] keySources;
    private PersistitKeyPValueSource[] keyPSources;
}<|MERGE_RESOLUTION|>--- conflicted
+++ resolved
@@ -94,15 +94,11 @@
     }
 
     @Override
-<<<<<<< HEAD
-    public PValueSource pvalue(int i)
+    public final PValueSource pvalue(int i)
     {
         if (index.isSpatial()) {
             throw new UnsupportedOperationException("Spatial indexes don't implement types3 yet");
         }
-=======
-    public final PValueSource pvalue(int i) {
->>>>>>> 96d0e05a
         PUnderlying underlying = rowType().typeInstanceAt(i).typeClass().underlyingType();
         PersistitKeyPValueSource keySource = keyPSource(i, underlying);
         attach(keySource, i, underlying);
