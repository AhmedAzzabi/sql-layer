/**
 * Copyright (C) 2009-2013 Akiban Technologies, Inc.
 *
 * This program is free software: you can redistribute it and/or modify
 * it under the terms of the GNU Affero General Public License as published by
 * the Free Software Foundation, either version 3 of the License, or
 * (at your option) any later version.
 *
 * This program is distributed in the hope that it will be useful,
 * but WITHOUT ANY WARRANTY; without even the implied warranty of
 * MERCHANTABILITY or FITNESS FOR A PARTICULAR PURPOSE.  See the
 * GNU Affero General Public License for more details.
 *
 * You should have received a copy of the GNU Affero General Public License
 * along with this program.  If not, see <http://www.gnu.org/licenses/>.
 */

package com.akiban.qp.persistitadapter.indexrow;

import com.akiban.ais.model.*;
import com.akiban.qp.persistitadapter.indexcursor.OldExpressionsSortKeyAdapter;
import com.akiban.qp.persistitadapter.indexcursor.PValueSortKeyAdapter;
import com.akiban.qp.persistitadapter.indexcursor.SortKeyAdapter;
import com.akiban.qp.persistitadapter.indexcursor.SortKeyTarget;
import com.akiban.qp.row.RowBase;
import com.akiban.qp.row.IndexRow;
import com.akiban.qp.util.PersistitKey;
import com.akiban.server.PersistitKeyPValueSource;
import com.akiban.server.PersistitKeyValueSource;
import com.akiban.server.collation.AkCollator;
import com.akiban.server.geophile.Space;
import com.akiban.server.geophile.SpaceLatLon;
import com.akiban.server.rowdata.*;
import com.akiban.server.service.session.Session;
import com.akiban.server.service.tree.KeyCreator;
import com.akiban.server.store.Store;
import com.akiban.server.types.AkType;
import com.akiban.server.types3.TClass;
import com.akiban.server.types3.TInstance;
import com.akiban.server.types3.Types3Switch;
import com.akiban.server.types3.common.BigDecimalWrapper;
import com.akiban.server.types3.mcompat.mtypes.MBigDecimal;
import com.akiban.server.types3.mcompat.mtypes.MNumeric;
import com.akiban.util.ArgumentValidation;
import com.persistit.Exchange;
import com.persistit.Key;
import com.persistit.Value;

import static java.lang.Math.min;

/*
 * 
 * Index row formats:
 * 
 * NON-UNIQUE INDEX:
 * 
 * - Persistit key contains all declared and undeclared (hkey) fields.
 * 
 * PRIMARY KEY INDEX:
 * 
 * - Persistit key contains all declared fields
 * 
 * - Persistit value contains all undeclared fields.
 * 
 * UNIQUE INDEX:
 * 
 * - Persistit key contains all declared fields
 * 
 * - Persistit key also contains one more long field, needed to ensure that insertion of an index row that contains
 *   at least one null and matches a row already in the index (including any nulls) is not considered a duplicate.
 *   For an index row with no nulls, this field contains zero. For a field with nulls, this field contains a value
 *   that is unique within the index. This mechanism is not needed for primary keys because primary keys can only
 *   contain NOT NULL columns.
 * 
 * - Persistit value contains all undeclared fields.
 * 
 */

public class PersistitIndexRowBuffer extends IndexRow implements Comparable<PersistitIndexRowBuffer>
{
    // Comparable interface

    @Override
    public int compareTo(PersistitIndexRowBuffer that)
    {
        return compareTo(that, null);
    }

    // RowBase interface

    @Override
    public final int compareTo(RowBase row, int thisStartIndex, int thatStartIndex, int fieldCount)
    {
        // The dependence on field positions and fieldCount is a problem for spatial indexes
        if (index.isSpatial()) {
            throw new UnsupportedOperationException(index.toString());
        }
        if (!(row instanceof PersistitIndexRowBuffer)) {
            return super.compareTo(row, thisStartIndex, thatStartIndex, fieldCount);
        }
        // field and byte indexing is as if the pKey and pValue were one contiguous array of bytes. But we switch
        // from pKey to pValue as needed to avoid having to actually copy the bytes into such an array.
        PersistitIndexRowBuffer that = (PersistitIndexRowBuffer) row;
        Key thisKey;
        Key thatKey;
        if (thisStartIndex < this.pKeyFields) {
            thisKey = this.pKey;
        } else {
            thisKey = this.pValue;
            thisStartIndex -= this.pKeyFields;
        }
        if (thatStartIndex < that.pKeyFields) {
            thatKey = that.pKey;
        } else {
            thatKey = that.pValue;
            thatStartIndex -= that.pKeyFields;
        }
        int thisPosition = thisKey.indexTo(thisStartIndex).getIndex();
        int thatPosition = thatKey.indexTo(thatStartIndex).getIndex();
        byte[] thisBytes = thisKey.getEncodedBytes();
        byte[] thatBytes = thatKey.getEncodedBytes();
        int c = 0;
        int eqSegments = 0;
        while (eqSegments < fieldCount) {
            byte thisByte = thisBytes[thisPosition++];
            byte thatByte = thatBytes[thatPosition++];
            c = (thisByte & 0xff) - (thatByte & 0xff);
            if (c != 0) {
                break;
            } else if (thisByte == 0) {
                // thisByte = thatByte = 0
                eqSegments++;
                if (thisStartIndex + eqSegments == this.pKeyFields) {
                    thisBytes = this.pValue.getEncodedBytes();
                    thisPosition = 0;
                }
                if (thatStartIndex + eqSegments == that.pKeyFields) {
                    thatBytes = that.pValue.getEncodedBytes();
                    thatPosition = 0;
                }
            }
        }
        // If c == 0 then the two subarrays must match.
        if (c < 0) {
            c = -(eqSegments + 1);
        } else if (c > 0) {
            c = eqSegments + 1;
        }
        return c;
    }

    // IndexRow interface

    @Override
    public void initialize(RowData rowData, Key hKey)
    {
        pKeyAppends = 0;
        int indexField = 0;
        IndexRowComposition indexRowComp = index.indexRowComposition();
        FieldDef[] fieldDefs = index.indexDef().getRowDef().getFieldDefs();
        RowDataSource rowDataValueSource = Types3Switch.ON ? new RowDataPValueSource() : new RowDataValueSource();
        while (indexField < indexRowComp.getLength()) {
            // handleSpatialColumn will increment pKeyAppends once for all spatial columns
            if (spatialHandler == null || !spatialHandler.handleSpatialColumn(rowData, indexField)) {
                if (indexRowComp.isInRowData(indexField)) {
                    FieldDef fieldDef = fieldDefs[indexRowComp.getFieldPosition(indexField)];
                    Column column = fieldDef.column();
                    rowDataValueSource.bind(fieldDef, rowData);
                    pKeyTarget().append(rowDataValueSource,
                                        column.getType().akType(),
                                        column.tInstance(),
                                        column.getCollator());
                } else if (indexRowComp.isInHKey(indexField)) {
                    PersistitKey.appendFieldFromKey(pKey(), hKey, indexRowComp.getHKeyPosition(indexField));
                } else {
                    throw new IllegalStateException("Invalid IndexRowComposition: " + indexRowComp);
                }
                pKeyAppends++;
            }
            indexField++;
        }
    }

    @Override
    public <S> void append(S source, AkType type, TInstance tInstance, AkCollator collator)
    {
        pKeyTarget().append(source, type, tInstance, collator);
        pKeyAppends++;
    }

    @Override
    public void close(Session session, Store store, boolean forInsert)
    {
        // Write null-separating value if necessary
        if (index.isUniqueAndMayContainNulls()) {
            long nullSeparator = 0;
            if (forInsert) {
                boolean hasNull = false;
                int keyFields = index.getKeyColumns().size();
                for (int f = 0; !hasNull && f < keyFields; f++) {
                    pKey.indexTo(f);
                    hasNull = pKey.isNull();
                }
                if (hasNull) {
                    nullSeparator = store.nullIndexSeparatorValue(session, index);
                }
            }
            // else: We're creating an index row to update or delete. Don't need a new null separator value.
            pKey.append(nullSeparator);
        }
        // If necessary, copy pValue state into value. (Check pValueAppender, because that is non-null only in
        // a writeable PIRB.)
        if (pValueTarget != null) {
            value.clear();
            value.putByteArray(pValue.getEncodedBytes(), 0, pValue.getEncodedSize());
        }
    }

    // PersistitIndexRowBuffer interface

    public void appendFieldTo(int position, Key target)
    {
        if (position < pKeyFields) {
            PersistitKey.appendFieldFromKey(target, pKey, position);
        } else {
            PersistitKey.appendFieldFromKey(target, pValue, position - pKeyFields);
        }
        pKeyAppends++;
    }

    public void append(Key.EdgeValue edgeValue)
    {
        // This is unlike other appends. An EdgeValue affects Persistit iteration, so it has to go to a Persistit
        // Key, not a Value. If we're already appending to Values (pKeyAppends >= pKeyFields), then all we can
        // do is append to the value, and then rely on beforeStart() to skip rows that don't qualify. Also,
        // don't increment pKeyAppends, because this append doesn't change where we write next. (In fact, after
        // writing an EdgeValue we shouldn't be appending more anyway.)
        pKey.append(edgeValue);
    }

    public void tableBitmap(long bitmap)
    {
        value.put(bitmap);
    }

    public void copyPersistitKeyTo(Key key)
    {
        pKey.copyTo(key);
    }

    // For table index rows
    public void resetForWrite(Index index, Key key)
    {
        reset(index, key, null, true);
    }

    // For group index rows
    public void resetForWrite(Index index, Key key, Value value)
    {
        reset(index, key, value, true);
    }

    public void resetForRead(Index index, Key key, Value value)
    {
        reset(index, key, value, false);
    }

    public PersistitIndexRowBuffer(KeyCreator keyCreator)
    {
        ArgumentValidation.notNull("keyCreator", keyCreator);
        this.keyCreator = keyCreator;
    }

    public boolean keyEmpty()
    {
        return pKey.getEncodedSize() == 0;
    }

    public int compareTo(PersistitIndexRowBuffer that, boolean[] ascending)
    {
        int c;
        byte[] thisBytes = this.pKey.getEncodedBytes();
        byte[] thatBytes = that.pKey.getEncodedBytes();
        int b = 0; // byte position
        int f = 0; // field position
        int end = min(this.pKey.getEncodedSize(), that.pKey.getEncodedSize());
        while (b < end && f < pKeyFields) {
            int thisByte = thisBytes[b] & 0xff;
            int thatByte = thatBytes[b] & 0xff;
            c = thisByte - thatByte;
            if (c != 0) {
                return ascending == null || ascending[f] ? c : -c;
            } else {
                b++;
                if (thisByte == 0) {
                    f++;
                }
            }
        }
        // Compare pValues, if there are any
        thisBytes = this.pValue == null ? null : this.pValue.getEncodedBytes();
        thatBytes = that.pValue == null ? null : that.pValue.getEncodedBytes();
        if (thisBytes == null && thatBytes == null) {
            return 0;
        } else if (thisBytes == null) {
            return ascending == null || ascending[f] ? -1 : 1;
        } else if (thatBytes == null) {
            return ascending == null || ascending[f] ? 1 : -1;
        }
        b = 0;
        end = min(this.pValue.getEncodedSize(), that.pValue.getEncodedSize());
        while (b < end) {
            int thisByte = thisBytes[b] & 0xff;
            int thatByte = thatBytes[b] & 0xff;
            c = thisByte - thatByte;
            if (c != 0) {
                return ascending == null || ascending[f] ? c : -c;
            } else {
                b++;
                if (thisByte == 0) {
                    f++;
                }
            }
        }
        return 0;
    }

    // For testing only. It does an allocation per call, and is not appropriate for product use.
    public long nullSeparator()
    {
        PersistitKeyValueSource valueSource = new PersistitKeyValueSource();
        valueSource.attach(pKey, pKeyFields, AkType.LONG, null);
        return valueSource.getLong();
    }

    // For use by subclasses

    protected void attach(PersistitKeyValueSource source, int position, AkType type, AkCollator collator)
    {
        if (position < pKeyFields) {
            source.attach(pKey, position, type, collator);
        } else {
            source.attach(pValue, position - pKeyFields, type, collator);
        }
    }

    protected void attach(PersistitKeyPValueSource source, int position, TInstance type)
    {
        if (position < pKeyFields) {
            source.attach(pKey, position, type);
        } else {
            source.attach(pValue, position - pKeyFields, type);
        }
    }

<<<<<<< HEAD
    protected void copyFrom(Exchange ex)
=======
    /** Override {@link #copyFrom(Key, Value)} if needed. */
    public final void copyFrom(Exchange ex)
>>>>>>> 6fd49d11
    {
        copyFrom(ex.getKey(), ex.getValue());
    }

<<<<<<< HEAD
    protected void copyFrom(Key key, Value value)
=======
    public void copyFrom(Key key, Value value)
>>>>>>> 6fd49d11
    {
        key.copyTo(pKey);
        if (index.isUnique()) {
            byte[] source = value.getByteArray();
            pValue.setEncodedSize(source.length);
            byte[] target = pValue.getEncodedBytes();
            System.arraycopy(source, 0, target, 0, source.length);
        }
    }

    protected void constructHKeyFromIndexKey(Key hKey, IndexToHKey indexToHKey)
    {
        hKey.clear();
        for (int i = 0; i < indexToHKey.getLength(); i++) {
            if (indexToHKey.isOrdinal(i)) {
                hKey.append(indexToHKey.getOrdinal(i));
            } else {
                int indexField = indexToHKey.getIndexRowPosition(i);
                if (index.isSpatial()) {
                    // A spatial index has a single key column (the z-value), representing the declared spatial key columns.
                    if (indexField > index.firstSpatialArgument())
                        indexField -= index.dimensions() - 1;
                }
                Key keySource;
                if (indexField < pKeyFields) {
                    keySource = pKey;
                } else {
                    keySource = pValue;
                    indexField -= pKeyFields;
                }
                if (indexField < 0 || indexField > keySource.getDepth()) {
                    throw new IllegalStateException(String.format("keySource: %s, indexField: %s",
                                                                  keySource, indexField));
                }
                PersistitKey.appendFieldFromKey(hKey, keySource, indexField);
            }
        }
    }

    public void reset()
    {
        pKey.clear();
        if (pValue != null) {
            pValue.clear();
        }
    }

    // For use by this class

    private <S> SortKeyTarget<S> pKeyTarget()
    {
        return pKeyAppends < pKeyFields ? pKeyTarget : pValueTarget;
    }

    private Key pKey()
    {
        return pKeyAppends < pKeyFields ? pKey : pValue;
    }

    private void reset(Index index, Key key, Value value, boolean writable)
    {
        // TODO: Lots of this, especially allocations, should be moved to the constructor.
        // TODO: Or at least not repeated on reset.
        assert !index.isUnique() || index.isTableIndex() : index;
        this.index = index;
        this.pKey = key;
        if (this.pValue == null) {
            this.pValue = keyCreator.createKey();
        } else {
            this.pValue.clear();
        }
        this.value = value;
        if (index.isSpatial()) {
            this.nIndexFields = index.getAllColumns().size() - index.dimensions() + 1;
            this.pKeyFields = this.nIndexFields;
            this.spatialHandler = new SpatialHandler();
        } else {
            this.nIndexFields = index.getAllColumns().size();
            this.pKeyFields = index.isUnique() ? index.getKeyColumns().size() : index.getAllColumns().size();
            this.spatialHandler = null;
        }
        if (writable) {
            if (this.pKeyTarget == null) {
                this.pKeyTarget = SORT_KEY_ADAPTER.createTarget();
            }
            this.pKeyTarget.attach(key);
            this.pKeyAppends = 0;
            if (index.isUnique()) {
                if (this.pValueTarget == null) {
                    this.pValueTarget = SORT_KEY_ADAPTER.createTarget();
                }
                this.pValueTarget.attach(this.pValue);
            } else {
                this.pValueTarget = null;
            }
            if (value != null) {
                value.clear();
            }
        } else {
            if (value != null) {
                value.getByteArray(pValue.getEncodedBytes(), 0, 0, value.getArrayLength());
                pValue.setEncodedSize(value.getArrayLength());
            }
            this.pKeyTarget = null;
            this.pValueTarget = null;
        }
    }

    public Key getPKey() {
        return pKey;
    }

    public Key getPValue() {
        return pValue;
    }

<<<<<<< HEAD
=======
    public Value getValue() {
        return value;
    }

>>>>>>> 6fd49d11
    // Object state

    // The notation involving "keys" and "values" is tricky because this code deals with both the index view and
    // the persistit view, and these don't match up exactly.
    //
    // The index view of keys and values: An application-defined index has a key comprising
    // one or more columns from one table (table index) or multiple tables (group index). An index row has fields
    // corresponding to these columns, and additional fields corresponding to undeclared hkey columns.
    // Index.getKeyColumns refers to the declared columns, and Index.getAllColumns refers to the declared and
    // undeclared columns.
    //
    // The persistit view: A record managed by Persistit has a Key and a Value.
    //
    // The mapping: For a non-unique index, all of an index's columns (declared and undeclared) are stored in
    // the Persistit Key. For a unique index, the declared columns are stored in the Persistit Key while the
    // remaining columns are stored in the Persistit Value. Group indexes are never unique, so all columns
    // are in the Persistit Key and the Persistit Value is used to store the "table bitmap".
    //
    // Terminology: To try and avoid confusion, the terms pKey and pValue will be used when referring to Persistit
    // Keys and Values. The term key will refer to an index key.
    //
    // So why is pValueAppender a PersistitKeyAppender? Because it is convenient to treat index fields
    // in the style of Persistit Key fields. That permits, for example, byte[] comparisons to determine how values
    // that happen to reside in a Persistit Value (i.e., an undeclared field of an index row for a unique index).
    // So as an index row is being created, we deal entirely with Persisitit Keys, via pKeyAppender or pValueAppender.
    // Only when it is time to write the row are the bytes managed by the pValueAppender written as a single
    // Persistit Value.
    protected final KeyCreator keyCreator;
    protected Index index;
    protected int nIndexFields;
    private Key pKey;
    private Key pValue;
    private SortKeyTarget pKeyTarget;
    private SortKeyTarget pValueTarget;
    private int pKeyFields;
    private Value value;
    private int pKeyAppends = 0;
    private SpatialHandler spatialHandler;
    private final SortKeyAdapter SORT_KEY_ADAPTER =
            Types3Switch.ON
                    ? PValueSortKeyAdapter.INSTANCE
                    : OldExpressionsSortKeyAdapter.INSTANCE;

    // Inner classes

    private class SpatialHandler
    {
        public int dimensions()
        {
            return dimensions;
        }

        public boolean handleSpatialColumn(RowData rowData, int indexField)
        {
            boolean handled = false;
            if (indexField >= firstSpatialField && indexField <= lastSpatialField) {
                if (indexField == firstSpatialField) {
                    bind(rowData);
                    pKey().append(zValue());
                    pKeyAppends++;
                }
                handled = true;
            }
            return handled;
        }

        private void bind(RowData rowData)
        {
            for (int d = 0; d < dimensions; d++) {
                rowDataSource.bind(fieldDefs[d], rowData);
                if (Types3Switch.ON) {
                    RowDataPValueSource rowDataPValueSource = (RowDataPValueSource)rowDataSource;
                    TClass tclass = tinstances[d].typeClass();
                    if (tclass == MNumeric.DECIMAL) {
                        BigDecimalWrapper wrapper = MBigDecimal.getWrapper(rowDataPValueSource, tinstances[d]);
                        coords[d] =
                            d == 0
                            ? SpaceLatLon.scaleLat(wrapper.asBigDecimal())
                            : SpaceLatLon.scaleLon(wrapper.asBigDecimal());
                    }
                    else if (tclass == MNumeric.BIGINT) {
                        coords[d] = rowDataPValueSource.getInt64();
                    }
                    else if (tclass == MNumeric.INT) {
                        coords[d] = rowDataPValueSource.getInt32();
                    }
                    else {
                        assert false : fieldDefs[d].column();
                    }
                }
                else {
                    RowDataValueSource rowDataValueSource = (RowDataValueSource)rowDataSource;
                    switch (types[d]) {
                        case INT:
                            coords[d] = rowDataValueSource.getInt();
                            break;
                        case LONG:
                            coords[d] = rowDataValueSource.getLong();
                            break;
                        case DECIMAL:
                            coords[d] =
                                d == 0
                                ? SpaceLatLon.scaleLat(rowDataValueSource.getDecimal())
                                : SpaceLatLon.scaleLon(rowDataValueSource.getDecimal());
                            break;
                        default:
                            assert false : fieldDefs[d].column();
                            break;
                    }
                }
            }
        }

        private long zValue()
        {
            return space.shuffle(coords);
        }

        private final Space space;
        private final int dimensions;
        private final AkType[] types;
        private final TInstance[] tinstances;
        private final FieldDef[] fieldDefs;
        private final long[] coords;
        private final RowDataSource rowDataSource;
        private final int firstSpatialField;
        private final int lastSpatialField;

        {
            space = index.space();
            dimensions = space.dimensions();
            assert index.dimensions() == dimensions;
            if (Types3Switch.ON) {
                tinstances = new TInstance[dimensions];
                types = null;
            }
            else {
                types = new AkType[dimensions];
                tinstances = null;
            }
            fieldDefs = new FieldDef[dimensions];
            coords = new long[dimensions];
            rowDataSource = (Types3Switch.ON) ? new RowDataPValueSource() : new RowDataValueSource();
            firstSpatialField = index.firstSpatialArgument();
            lastSpatialField = firstSpatialField + dimensions - 1;
            for (int d = 0; d < dimensions; d++) {
                IndexColumn indexColumn = index.getKeyColumns().get(firstSpatialField + d);
                Column column = indexColumn.getColumn();
                if (Types3Switch.ON) {
                    tinstances[d] = column.tInstance();
                }
                else {
                    types[d] = column.getType().akType();
                }
                fieldDefs[d] = column.getFieldDef();
            }
        }
    }
}<|MERGE_RESOLUTION|>--- conflicted
+++ resolved
@@ -353,21 +353,13 @@
         }
     }
 
-<<<<<<< HEAD
-    protected void copyFrom(Exchange ex)
-=======
     /** Override {@link #copyFrom(Key, Value)} if needed. */
     public final void copyFrom(Exchange ex)
->>>>>>> 6fd49d11
     {
         copyFrom(ex.getKey(), ex.getValue());
     }
 
-<<<<<<< HEAD
-    protected void copyFrom(Key key, Value value)
-=======
     public void copyFrom(Key key, Value value)
->>>>>>> 6fd49d11
     {
         key.copyTo(pKey);
         if (index.isUnique()) {
@@ -484,13 +476,10 @@
         return pValue;
     }
 
-<<<<<<< HEAD
-=======
     public Value getValue() {
         return value;
     }
 
->>>>>>> 6fd49d11
     // Object state
 
     // The notation involving "keys" and "values" is tricky because this code deals with both the index view and
