/**
 * Copyright (C) 2009-2013 Akiban Technologies, Inc.
 *
 * This program is free software: you can redistribute it and/or modify
 * it under the terms of the GNU Affero General Public License as published by
 * the Free Software Foundation, either version 3 of the License, or
 * (at your option) any later version.
 *
 * This program is distributed in the hope that it will be useful,
 * but WITHOUT ANY WARRANTY; without even the implied warranty of
 * MERCHANTABILITY or FITNESS FOR A PARTICULAR PURPOSE.  See the
 * GNU Affero General Public License for more details.
 *
 * You should have received a copy of the GNU Affero General Public License
 * along with this program.  If not, see <http://www.gnu.org/licenses/>.
 */

package com.akiban.qp.persistitadapter.indexrow;

import com.akiban.ais.model.*;
import com.akiban.qp.persistitadapter.PersistitAdapter;
import com.akiban.qp.persistitadapter.indexcursor.OldExpressionsSortKeyAdapter;
import com.akiban.qp.persistitadapter.indexcursor.PValueSortKeyAdapter;
import com.akiban.qp.persistitadapter.indexcursor.SortKeyAdapter;
import com.akiban.qp.persistitadapter.indexcursor.SortKeyTarget;
import com.akiban.qp.row.RowBase;
import com.akiban.qp.row.IndexRow;
import com.akiban.qp.util.PersistitKey;
import com.akiban.server.PersistitKeyPValueSource;
import com.akiban.server.PersistitKeyValueSource;
import com.akiban.server.collation.AkCollator;
import com.akiban.server.geophile.Space;
import com.akiban.server.geophile.SpaceLatLon;
import com.akiban.server.rowdata.*;
import com.akiban.server.service.tree.KeyCreator;
import com.akiban.server.types.AkType;
import com.akiban.server.types3.TClass;
import com.akiban.server.types3.TInstance;
import com.akiban.server.types3.Types3Switch;
import com.akiban.server.types3.common.BigDecimalWrapper;
import com.akiban.server.types3.mcompat.mtypes.MBigDecimal;
import com.akiban.server.types3.mcompat.mtypes.MNumeric;
import com.akiban.util.ArgumentValidation;
import com.persistit.Exchange;
import com.persistit.Key;
import com.persistit.Value;
import com.persistit.exception.PersistitException;

import static java.lang.Math.min;

/*
 * 
 * Index row formats:
 * 
 * NON-UNIQUE INDEX:
 * 
 * - Persistit key contains all declared and undeclared (hkey) fields.
 * 
 * PRIMARY KEY INDEX:
 * 
 * - Persistit key contains all declared fields
 * 
 * - Persistit value contains all undeclared fields.
 * 
 * UNIQUE INDEX:
 * 
 * - Persistit key contains all declared fields
 * 
 * - Persistit key also contains one more long field, needed to ensure that insertion of an index row that contains
 *   at least one null and matches a row already in the index (including any nulls) is not considered a duplicate.
 *   For an index row with no nulls, this field contains zero. For a field with nulls, this field contains a value
 *   that is unique within the index. This mechanism is not needed for primary keys because primary keys can only
 *   contain NOT NULL columns.
 * 
 * - Persistit value contains all undeclared fields.
 * 
 */

public class PersistitIndexRowBuffer extends IndexRow implements Comparable<PersistitIndexRowBuffer>
{
    // Comparable interface

    @Override
    public int compareTo(PersistitIndexRowBuffer that)
    {
        return compareTo(that, null);
    }

    // RowBase interface

    @Override
    public final int compareTo(RowBase row, int thisStartIndex, int thatStartIndex, int fieldCount)
    {
        // The dependence on field positions and fieldCount is a problem for spatial indexes
        if (index.isSpatial()) {
            throw new UnsupportedOperationException(index.toString());
        }
        if (!(row instanceof PersistitIndexRowBuffer)) {
            return super.compareTo(row, thisStartIndex, thatStartIndex, fieldCount);
        }
        // field and byte indexing is as if the pKey and pValue were one contiguous array of bytes. But we switch
        // from pKey to pValue as needed to avoid having to actually copy the bytes into such an array.
        PersistitIndexRowBuffer that = (PersistitIndexRowBuffer) row;
        Key thisKey;
        Key thatKey;
        if (thisStartIndex < this.pKeyFields) {
            thisKey = this.pKey;
        } else {
            thisKey = this.pValue;
            thisStartIndex -= this.pKeyFields;
        }
        if (thatStartIndex < that.pKeyFields) {
            thatKey = that.pKey;
        } else {
            thatKey = that.pValue;
            thatStartIndex -= that.pKeyFields;
        }
        int thisPosition = thisKey.indexTo(thisStartIndex).getIndex();
        int thatPosition = thatKey.indexTo(thatStartIndex).getIndex();
        byte[] thisBytes = thisKey.getEncodedBytes();
        byte[] thatBytes = thatKey.getEncodedBytes();
        int c = 0;
        int eqSegments = 0;
        while (eqSegments < fieldCount) {
            byte thisByte = thisBytes[thisPosition++];
            byte thatByte = thatBytes[thatPosition++];
            c = (thisByte & 0xff) - (thatByte & 0xff);
            if (c != 0) {
                break;
            } else if (thisByte == 0) {
                // thisByte = thatByte = 0
                eqSegments++;
                if (thisStartIndex + eqSegments == this.pKeyFields) {
                    thisBytes = this.pValue.getEncodedBytes();
                    thisPosition = 0;
                }
                if (thatStartIndex + eqSegments == that.pKeyFields) {
                    thatBytes = that.pValue.getEncodedBytes();
                    thatPosition = 0;
                }
            }
        }
        // If c == 0 then the two subarrays must match.
        if (c < 0) {
            c = -(eqSegments + 1);
        } else if (c > 0) {
            c = eqSegments + 1;
        }
        return c;
    }

    // IndexRow interface

    @Override
    public void initialize(RowData rowData, Key hKey)
    {
        pKeyAppends = 0;
        int indexField = 0;
        IndexRowComposition indexRowComp = index.indexRowComposition();
        FieldDef[] fieldDefs = index.indexDef().getRowDef().getFieldDefs();
        RowDataSource rowDataValueSource = Types3Switch.ON ? new RowDataPValueSource() : new RowDataValueSource();
        while (indexField < indexRowComp.getLength()) {
            // handleSpatialColumn will increment pKeyAppends once for all spatial columns
            if (spatialHandler == null || !spatialHandler.handleSpatialColumn(rowData, indexField)) {
                if (indexRowComp.isInRowData(indexField)) {
                    FieldDef fieldDef = fieldDefs[indexRowComp.getFieldPosition(indexField)];
                    Column column = fieldDef.column();
                    rowDataValueSource.bind(fieldDef, rowData);
                    pKeyTarget().append(rowDataValueSource,
                                        column.getType().akType(),
                                        column.tInstance(),
                                        column.getCollator());
                } else if (indexRowComp.isInHKey(indexField)) {
                    PersistitKey.appendFieldFromKey(pKey(), hKey, indexRowComp.getHKeyPosition(indexField));
                } else {
                    throw new IllegalStateException("Invalid IndexRowComposition: " + indexRowComp);
                }
                pKeyAppends++;
            }
            indexField++;
        }
    }

    @Override
    public <S> void append(S source, AkType type, TInstance tInstance, AkCollator collator)
    {
        pKeyTarget().append(source, type, tInstance, collator);
        pKeyAppends++;
    }

    @Override
    public void close(boolean forInsert)
    {
        // Write null-separating value if necessary
        if (index.isUniqueAndMayContainNulls()) {
            long nullSeparator = 0;
            if (forInsert) {
                boolean hasNull = false;
                int keyFields = index.getKeyColumns().size();
                for (int f = 0; !hasNull && f < keyFields; f++) {
                    pKey.indexTo(f);
                    hasNull = pKey.isNull();
                }
                if (hasNull) {
                    nullSeparator = index.nextNullSeparatorValue();
                }
            }
            // else: We're creating an index row to update or delete. Don't need a new null separator value.
            pKey.append(nullSeparator);
        }
        // If necessary, copy pValue state into value. (Check pValueAppender, because that is non-null only in
        // a writeable PIRB.)
        if (pValueTarget != null) {
            value.clear();
            value.putByteArray(pValue.getEncodedBytes(), 0, pValue.getEncodedSize());
        }
    }

    // PersistitIndexRowBuffer interface

    public void appendFieldTo(int position, Key target)
    {
        if (position < pKeyFields) {
            PersistitKey.appendFieldFromKey(target, pKey, position);
        } else {
            PersistitKey.appendFieldFromKey(target, pValue, position - pKeyFields);
        }
        pKeyAppends++;
    }

    public void append(Key.EdgeValue edgeValue)
    {
        // This is unlike other appends. An EdgeValue affects Persistit iteration, so it has to go to a Persistit
        // Key, not a Value. If we're already appending to Values (pKeyAppends >= pKeyFields), then all we can
        // do is append to the value, and then rely on beforeStart() to skip rows that don't qualify. Also,
        // don't increment pKeyAppends, because this append doesn't change where we write next. (In fact, after
        // writing an EdgeValue we shouldn't be appending more anyway.)
        pKey.append(edgeValue);
    }

    public void tableBitmap(long bitmap)
    {
        value.put(bitmap);
    }

    public void copyPersistitKeyTo(Key key)
    {
        pKey.copyTo(key);
    }

    // For table index rows
    public void resetForWrite(Index index, Key key)
    {
        reset(index, key, null, true);
    }

    // For group index rows
    public void resetForWrite(Index index, Key key, Value value)
    {
        reset(index, key, value, true);
    }

    public void resetForRead(Index index, Key key, Value value)
    {
        reset(index, key, value, false);
    }

    public PersistitIndexRowBuffer(KeyCreator keyCreator)
    {
        ArgumentValidation.notNull("keyCreator", keyCreator);
        this.keyCreator = keyCreator;
    }

    public boolean keyEmpty()
    {
        return pKey.getEncodedSize() == 0;
    }

    public int compareTo(PersistitIndexRowBuffer that, boolean[] ascending)
    {
        int c;
        byte[] thisBytes = this.pKey.getEncodedBytes();
        byte[] thatBytes = that.pKey.getEncodedBytes();
        int b = 0; // byte position
        int f = 0; // field position
        int end = min(this.pKey.getEncodedSize(), that.pKey.getEncodedSize());
        while (b < end && f < pKeyFields) {
            int thisByte = thisBytes[b] & 0xff;
            int thatByte = thatBytes[b] & 0xff;
            c = thisByte - thatByte;
            if (c != 0) {
                return ascending == null || ascending[f] ? c : -c;
            } else {
                b++;
                if (thisByte == 0) {
                    f++;
                }
            }
        }
        // Compare pValues, if there are any
        thisBytes = this.pValue == null ? null : this.pValue.getEncodedBytes();
        thatBytes = that.pValue == null ? null : that.pValue.getEncodedBytes();
        if (thisBytes == null && thatBytes == null) {
            return 0;
        } else if (thisBytes == null) {
            return ascending == null || ascending[f] ? -1 : 1;
        } else if (thatBytes == null) {
            return ascending == null || ascending[f] ? 1 : -1;
        }
        b = 0;
        end = min(this.pValue.getEncodedSize(), that.pValue.getEncodedSize());
        while (b < end) {
            int thisByte = thisBytes[b] & 0xff;
            int thatByte = thatBytes[b] & 0xff;
            c = thisByte - thatByte;
            if (c != 0) {
                return ascending == null || ascending[f] ? c : -c;
            } else {
                b++;
                if (thisByte == 0) {
                    f++;
                }
            }
        }
        return 0;
    }

    // For testing only. It does an allocation per call, and is not appropriate for product use.
    public long nullSeparator()
    {
        PersistitKeyValueSource valueSource = new PersistitKeyValueSource();
        valueSource.attach(pKey, pKeyFields, AkType.LONG, null);
        return valueSource.getLong();
    }

    // For use by subclasses

    protected void attach(PersistitKeyValueSource source, int position, AkType type, AkCollator collator)
    {
        if (position < pKeyFields) {
            source.attach(pKey, position, type, collator);
        } else {
            source.attach(pValue, position - pKeyFields, type, collator);
        }
    }

    protected void attach(PersistitKeyPValueSource source, int position, TInstance type)
    {
        if (position < pKeyFields) {
            source.attach(pKey, position, type);
        } else {
            source.attach(pValue, position - pKeyFields, type);
        }
    }

<<<<<<< HEAD
    protected void copyFrom(Exchange ex) {
        copyFrom(ex.getKey(), ex.getValue());
    }

    protected void copyFrom(Key key, Value value)
=======
    protected void copyFrom(Exchange exchange)
>>>>>>> e885cd2a
    {
        key.copyTo(pKey);
        if (index.isUnique()) {
            byte[] source = value.getByteArray();
            pValue.setEncodedSize(source.length);
            byte[] target = pValue.getEncodedBytes();
            System.arraycopy(source, 0, target, 0, source.length);
        }
    }

    protected void constructHKeyFromIndexKey(Key hKey, IndexToHKey indexToHKey)
    {
        hKey.clear();
        for (int i = 0; i < indexToHKey.getLength(); i++) {
            if (indexToHKey.isOrdinal(i)) {
                hKey.append(indexToHKey.getOrdinal(i));
            } else {
                int indexField = indexToHKey.getIndexRowPosition(i);
                if (index.isSpatial()) {
                    // A spatial index has a single key column (the z-value), representing the declared spatial key columns.
                    if (indexField > index.firstSpatialArgument())
                        indexField -= index.dimensions() - 1;
                }
                Key keySource;
                if (indexField < pKeyFields) {
                    keySource = pKey;
                } else {
                    keySource = pValue;
                    indexField -= pKeyFields;
                }
                if (indexField < 0 || indexField > keySource.getDepth()) {
                    throw new IllegalStateException(String.format("keySource: %s, indexField: %s",
                                                                  keySource, indexField));
                }
                PersistitKey.appendFieldFromKey(hKey, keySource, indexField);
            }
        }
    }

    public void reset()
    {
        pKey.clear();
        if (pValue != null) {
            pValue.clear();
        }
    }

    // For use by this class

    private <S> SortKeyTarget<S> pKeyTarget()
    {
        return pKeyAppends < pKeyFields ? pKeyTarget : pValueTarget;
    }

    private Key pKey()
    {
        return pKeyAppends < pKeyFields ? pKey : pValue;
    }

    private void reset(Index index, Key key, Value value, boolean writable)
    {
        // TODO: Lots of this, especially allocations, should be moved to the constructor.
        // TODO: Or at least not repeated on reset.
        assert !index.isUnique() || index.isTableIndex() : index;
        this.index = index;
        this.pKey = key;
        if (this.pValue == null) {
            this.pValue = keyCreator.createKey();
        } else {
            this.pValue.clear();
        }
        this.value = value;
        if (index.isSpatial()) {
            this.nIndexFields = index.getAllColumns().size() - index.dimensions() + 1;
            this.pKeyFields = this.nIndexFields;
            this.spatialHandler = new SpatialHandler();
        } else {
            this.nIndexFields = index.getAllColumns().size();
            this.pKeyFields = index.isUnique() ? index.getKeyColumns().size() : index.getAllColumns().size();
            this.spatialHandler = null;
        }
        if (writable) {
            if (this.pKeyTarget == null) {
                this.pKeyTarget = SORT_KEY_ADAPTER.createTarget();
            }
            this.pKeyTarget.attach(key);
            this.pKeyAppends = 0;
            if (index.isUnique()) {
                if (this.pValueTarget == null) {
                    this.pValueTarget = SORT_KEY_ADAPTER.createTarget();
                }
                this.pValueTarget.attach(this.pValue);
            } else {
                this.pValueTarget = null;
            }
            if (value != null) {
                value.clear();
            }
        } else {
            if (value != null) {
                value.getByteArray(pValue.getEncodedBytes(), 0, 0, value.getArrayLength());
                pValue.setEncodedSize(value.getArrayLength());
            }
            this.pKeyTarget = null;
            this.pValueTarget = null;
        }
    }

    public Key getPKey() {
        return pKey;
    }

    public Key getPValue() {
        return pValue;
    }

    // Object state

    // The notation involving "keys" and "values" is tricky because this code deals with both the index view and
    // the persistit view, and these don't match up exactly.
    //
    // The index view of keys and values: An application-defined index has a key comprising
    // one or more columns from one table (table index) or multiple tables (group index). An index row has fields
    // corresponding to these columns, and additional fields corresponding to undeclared hkey columns.
    // Index.getKeyColumns refers to the declared columns, and Index.getAllColumns refers to the declared and
    // undeclared columns.
    //
    // The persistit view: A record managed by Persistit has a Key and a Value.
    //
    // The mapping: For a non-unique index, all of an index's columns (declared and undeclared) are stored in
    // the Persistit Key. For a unique index, the declared columns are stored in the Persistit Key while the
    // remaining columns are stored in the Persistit Value. Group indexes are never unique, so all columns
    // are in the Persistit Key and the Persistit Value is used to store the "table bitmap".
    //
    // Terminology: To try and avoid confusion, the terms pKey and pValue will be used when referring to Persistit
    // Keys and Values. The term key will refer to an index key.
    //
    // So why is pValueAppender a PersistitKeyAppender? Because it is convenient to treat index fields
    // in the style of Persistit Key fields. That permits, for example, byte[] comparisons to determine how values
    // that happen to reside in a Persistit Value (i.e., an undeclared field of an index row for a unique index).
    // So as an index row is being created, we deal entirely with Persisitit Keys, via pKeyAppender or pValueAppender.
    // Only when it is time to write the row are the bytes managed by the pValueAppender written as a single
    // Persistit Value.
    protected final KeyCreator keyCreator;
    protected Index index;
    protected int nIndexFields;
    private Key pKey;
    private Key pValue;
    private SortKeyTarget pKeyTarget;
    private SortKeyTarget pValueTarget;
    private int pKeyFields;
    private Value value;
    private int pKeyAppends = 0;
    private SpatialHandler spatialHandler;
    private final SortKeyAdapter SORT_KEY_ADAPTER =
            Types3Switch.ON
                    ? PValueSortKeyAdapter.INSTANCE
                    : OldExpressionsSortKeyAdapter.INSTANCE;

    // Inner classes

    private class SpatialHandler
    {
        public int dimensions()
        {
            return dimensions;
        }

        public boolean handleSpatialColumn(RowData rowData, int indexField)
        {
            boolean handled = false;
            if (indexField >= firstSpatialField && indexField <= lastSpatialField) {
                if (indexField == firstSpatialField) {
                    bind(rowData);
                    pKey().append(zValue());
                    pKeyAppends++;
                }
                handled = true;
            }
            return handled;
        }

        private void bind(RowData rowData)
        {
            for (int d = 0; d < dimensions; d++) {
                rowDataSource.bind(fieldDefs[d], rowData);
                if (Types3Switch.ON) {
                    RowDataPValueSource rowDataPValueSource = (RowDataPValueSource)rowDataSource;
                    TClass tclass = tinstances[d].typeClass();
                    if (tclass == MNumeric.DECIMAL) {
                        BigDecimalWrapper wrapper = MBigDecimal.getWrapper(rowDataPValueSource, tinstances[d]);
                        coords[d] =
                            d == 0
                            ? SpaceLatLon.scaleLat(wrapper.asBigDecimal())
                            : SpaceLatLon.scaleLon(wrapper.asBigDecimal());
                    }
                    else if (tclass == MNumeric.BIGINT) {
                        coords[d] = rowDataPValueSource.getInt64();
                    }
                    else if (tclass == MNumeric.INT) {
                        coords[d] = rowDataPValueSource.getInt32();
                    }
                    else {
                        assert false : fieldDefs[d].column();
                    }
                }
                else {
                    RowDataValueSource rowDataValueSource = (RowDataValueSource)rowDataSource;
                    switch (types[d]) {
                        case INT:
                            coords[d] = rowDataValueSource.getInt();
                            break;
                        case LONG:
                            coords[d] = rowDataValueSource.getLong();
                            break;
                        case DECIMAL:
                            coords[d] =
                                d == 0
                                ? SpaceLatLon.scaleLat(rowDataValueSource.getDecimal())
                                : SpaceLatLon.scaleLon(rowDataValueSource.getDecimal());
                            break;
                        default:
                            assert false : fieldDefs[d].column();
                            break;
                    }
                }
            }
        }

        private long zValue()
        {
            return space.shuffle(coords);
        }

        private final Space space;
        private final int dimensions;
        private final AkType[] types;
        private final TInstance[] tinstances;
        private final FieldDef[] fieldDefs;
        private final long[] coords;
        private final RowDataSource rowDataSource;
        private final int firstSpatialField;
        private final int lastSpatialField;

        {
            space = index.space();
            dimensions = space.dimensions();
            assert index.dimensions() == dimensions;
            if (Types3Switch.ON) {
                tinstances = new TInstance[dimensions];
                types = null;
            }
            else {
                types = new AkType[dimensions];
                tinstances = null;
            }
            fieldDefs = new FieldDef[dimensions];
            coords = new long[dimensions];
            rowDataSource = (Types3Switch.ON) ? new RowDataPValueSource() : new RowDataValueSource();
            firstSpatialField = index.firstSpatialArgument();
            lastSpatialField = firstSpatialField + dimensions - 1;
            for (int d = 0; d < dimensions; d++) {
                IndexColumn indexColumn = index.getKeyColumns().get(firstSpatialField + d);
                Column column = indexColumn.getColumn();
                if (Types3Switch.ON) {
                    tinstances[d] = column.tInstance();
                }
                else {
                    types[d] = column.getType().akType();
                }
                fieldDefs[d] = column.getFieldDef();
            }
        }
    }
}<|MERGE_RESOLUTION|>--- conflicted
+++ resolved
@@ -353,15 +353,12 @@
         }
     }
 
-<<<<<<< HEAD
-    protected void copyFrom(Exchange ex) {
+    protected void copyFrom(Exchange ex)
+    {
         copyFrom(ex.getKey(), ex.getValue());
     }
 
     protected void copyFrom(Key key, Value value)
-=======
-    protected void copyFrom(Exchange exchange)
->>>>>>> e885cd2a
     {
         key.copyTo(pKey);
         if (index.isUnique()) {
