/**
 * Copyright (C) 2009-2013 Akiban Technologies, Inc.
 *
 * This program is free software: you can redistribute it and/or modify
 * it under the terms of the GNU Affero General Public License as published by
 * the Free Software Foundation, either version 3 of the License, or
 * (at your option) any later version.
 *
 * This program is distributed in the hope that it will be useful,
 * but WITHOUT ANY WARRANTY; without even the implied warranty of
 * MERCHANTABILITY or FITNESS FOR A PARTICULAR PURPOSE.  See the
 * GNU Affero General Public License for more details.
 *
 * You should have received a copy of the GNU Affero General Public License
 * along with this program.  If not, see <http://www.gnu.org/licenses/>.
 */
package com.akiban.qp.persistitadapter.indexrow;

import com.akiban.ais.model.IndexToHKey;
import com.akiban.ais.model.TableIndex;
import com.akiban.ais.model.UserTable;
import com.akiban.qp.operator.StoreAdapter;
<<<<<<< HEAD
import com.akiban.qp.persistitadapter.PersistitAdapter;
=======
>>>>>>> e885cd2a
import com.akiban.qp.persistitadapter.PersistitHKey;
import com.akiban.qp.row.HKey;
import com.akiban.qp.rowtype.IndexRowType;
import com.akiban.server.service.tree.KeyCreator;

public class PersistitTableIndexRow extends PersistitIndexRow
{
    // RowBase interface

    @Override
    public HKey ancestorHKey(UserTable table)
    {
        PersistitHKey ancestorHKey;
        PersistitHKey leafmostHKey = hKeyCache.hKey(leafmostTable);
        if (table == leafmostTable) {
            ancestorHKey = leafmostHKey;
        } else {
            ancestorHKey = hKeyCache.hKey(table);
            leafmostHKey.copyTo(ancestorHKey);
            ancestorHKey.useSegments(table.getDepth() + 1);
        }
        return ancestorHKey;
    }

    // PersistitIndexRow interface

    @Override
    public IndexToHKey indexToHKey()
    {
        return index.indexToHKey();
    }

    // PersistitTableIndexRow interface

<<<<<<< HEAD
    public PersistitTableIndexRow(KeyCreator keyCreator, StoreAdapter adapter, IndexRowType indexRowType)
=======
    public PersistitTableIndexRow(StoreAdapter adapter, IndexRowType indexRowType)
>>>>>>> e885cd2a
    {
        super(keyCreator, adapter, indexRowType);
        this.index = (TableIndex) indexRowType.index();
    }

    // Object state

    private final TableIndex index;
}<|MERGE_RESOLUTION|>--- conflicted
+++ resolved
@@ -20,14 +20,9 @@
 import com.akiban.ais.model.TableIndex;
 import com.akiban.ais.model.UserTable;
 import com.akiban.qp.operator.StoreAdapter;
-<<<<<<< HEAD
-import com.akiban.qp.persistitadapter.PersistitAdapter;
-=======
->>>>>>> e885cd2a
 import com.akiban.qp.persistitadapter.PersistitHKey;
 import com.akiban.qp.row.HKey;
 import com.akiban.qp.rowtype.IndexRowType;
-import com.akiban.server.service.tree.KeyCreator;
 
 public class PersistitTableIndexRow extends PersistitIndexRow
 {
@@ -58,13 +53,9 @@
 
     // PersistitTableIndexRow interface
 
-<<<<<<< HEAD
-    public PersistitTableIndexRow(KeyCreator keyCreator, StoreAdapter adapter, IndexRowType indexRowType)
-=======
     public PersistitTableIndexRow(StoreAdapter adapter, IndexRowType indexRowType)
->>>>>>> e885cd2a
     {
-        super(keyCreator, adapter, indexRowType);
+        super(adapter, indexRowType);
         this.index = (TableIndex) indexRowType.index();
     }
 
