/**
 * Copyright (C) 2009-2013 Akiban Technologies, Inc.
 *
 * This program is free software: you can redistribute it and/or modify
 * it under the terms of the GNU Affero General Public License as published by
 * the Free Software Foundation, either version 3 of the License, or
 * (at your option) any later version.
 *
 * This program is distributed in the hope that it will be useful,
 * but WITHOUT ANY WARRANTY; without even the implied warranty of
 * MERCHANTABILITY or FITNESS FOR A PARTICULAR PURPOSE.  See the
 * GNU Affero General Public License for more details.
 *
 * You should have received a copy of the GNU Affero General Public License
 * along with this program.  If not, see <http://www.gnu.org/licenses/>.
 */

package com.akiban.qp.memoryadapter;

import com.akiban.ais.model.Group;
import com.akiban.ais.model.Index;
import com.akiban.ais.model.Table;
import com.akiban.ais.model.TableName;
import com.akiban.ais.model.UserTable;
import com.akiban.qp.expression.IndexKeyRange;
import com.akiban.qp.operator.Cursor;
import com.akiban.qp.operator.GroupCursor;
import com.akiban.qp.operator.IndexScanSelector;
import com.akiban.qp.operator.QueryContext;
import com.akiban.qp.operator.StoreAdapter;
import com.akiban.qp.operator.API.Ordering;
import com.akiban.qp.operator.API.SortOption;
import com.akiban.qp.persistitadapter.Sorter;
import com.akiban.qp.persistitadapter.indexcursor.IterationHelper;
import com.akiban.qp.persistitadapter.indexrow.PersistitIndexRow;
import com.akiban.qp.row.HKey;
import com.akiban.qp.row.Row;
import com.akiban.qp.rowtype.IndexRowType;
import com.akiban.qp.rowtype.RowType;
import com.akiban.qp.rowtype.Schema;
import com.akiban.server.collation.AkCollator;
import com.akiban.server.service.config.ConfigurationService;
import com.akiban.server.service.session.Session;
import com.akiban.server.store.Store;
import com.akiban.server.types.ValueSource;
import com.akiban.util.tap.InOutTap;
import com.persistit.Key;

public class MemoryAdapter extends StoreAdapter {

    public MemoryAdapter(Schema schema, 
            Session session,
            ConfigurationService config) {
        super(schema, session, config);
    }

    @Override
    public GroupCursor newGroupCursor(Group group) {
        return new MemoryGroupCursor(this, group);
    }

    @Override
    public <HKEY extends HKey> HKEY newHKey(
            com.akiban.ais.model.HKey hKeyMetadata) {
        throw new UnsupportedOperationException();
    }

    @Override
    protected Store getUnderlyingStore() {
        throw new UnsupportedOperationException();
    }

    @Override
    public Cursor newIndexCursor(QueryContext context, Index index,
            IndexKeyRange keyRange, Ordering ordering,
            IndexScanSelector scanSelector, boolean usePValues) {
        
        Table table = index.rootMostTable();
        if (table.isUserTable()) {
            return ((UserTable)table).getMemoryTableFactory().getIndexCursor(index, getSession(), keyRange, ordering, scanSelector);
        }
        throw new UnsupportedOperationException();
    }

    @Override
    public long rowCount(Session session, RowType tableType) {
        long count = 0;
        if (tableType.hasUserTable()) {
            count = tableType.userTable().getMemoryTableFactory().rowCount();
        }
        return count;
    }

    @Override
    public Sorter createSorter(QueryContext context, Cursor input, RowType rowType,
                               Ordering ordering, SortOption sortOption, InOutTap loadTap) {
        throw new UnsupportedOperationException();
    }

    @Override
    public void updateRow(Row oldRow, Row newRow, boolean usePValues) {
        throw new UnsupportedOperationException();
        
    }

    @Override
    public void writeRow(Row newRow, boolean usePValues) {
        throw new UnsupportedOperationException();
    }

    @Override
    public void deleteRow(Row oldRow, boolean usePValues, boolean cascadeDelete) {
        throw new UnsupportedOperationException();
    }

    @Override
    public void alterRow(Row oldRow, Row newRow, Index[] indexesToMaintain, boolean hKeyChanged, boolean usePValues) {
        throw new UnsupportedOperationException();
    }

    @Override
    public long sequenceNextValue(TableName sequenceName) {
        throw new UnsupportedOperationException();
    }

    @Override
    public long sequenceCurrentValue(TableName sequenceName) {
        throw new UnsupportedOperationException();
    }

    @Override
    public long hash(ValueSource valueSource, AkCollator collator) {
        return
            collator == null
            ? valueSource.getString().hashCode()
            : collator.hashCode(valueSource.getString());
    }

    @Override
<<<<<<< HEAD
    public int enterUpdateStep() {
=======
    public PersistitIndexRow takeIndexRow(IndexRowType indexRowType) {
>>>>>>> e885cd2a
        throw new UnsupportedOperationException();
    }

    @Override
<<<<<<< HEAD
    public int enterUpdateStep(boolean evenIfZero) {
=======
    public void returnIndexRow(PersistitIndexRow indexRow) {
>>>>>>> e885cd2a
        throw new UnsupportedOperationException();
    }

    @Override
<<<<<<< HEAD
    public void leaveUpdateStep(int step) {
=======
    public IterationHelper createIterationHelper(IndexRowType indexRowType) {
>>>>>>> e885cd2a
        throw new UnsupportedOperationException();
    }

    @Override
<<<<<<< HEAD
    public void withStepChanging(boolean withStepChanging) {
=======
    public Key createKey() {
>>>>>>> e885cd2a
        throw new UnsupportedOperationException();
    }
}<|MERGE_RESOLUTION|>--- conflicted
+++ resolved
@@ -137,38 +137,22 @@
     }
 
     @Override
-<<<<<<< HEAD
-    public int enterUpdateStep() {
-=======
     public PersistitIndexRow takeIndexRow(IndexRowType indexRowType) {
->>>>>>> e885cd2a
         throw new UnsupportedOperationException();
     }
 
     @Override
-<<<<<<< HEAD
-    public int enterUpdateStep(boolean evenIfZero) {
-=======
     public void returnIndexRow(PersistitIndexRow indexRow) {
->>>>>>> e885cd2a
         throw new UnsupportedOperationException();
     }
 
     @Override
-<<<<<<< HEAD
-    public void leaveUpdateStep(int step) {
-=======
     public IterationHelper createIterationHelper(IndexRowType indexRowType) {
->>>>>>> e885cd2a
         throw new UnsupportedOperationException();
     }
 
     @Override
-<<<<<<< HEAD
-    public void withStepChanging(boolean withStepChanging) {
-=======
     public Key createKey() {
->>>>>>> e885cd2a
         throw new UnsupportedOperationException();
     }
 }