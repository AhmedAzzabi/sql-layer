/**
 * END USER LICENSE AGREEMENT (“EULA”)
 *
 * READ THIS AGREEMENT CAREFULLY (date: 9/13/2011):
 * http://www.akiban.com/licensing/20110913
 *
 * BY INSTALLING OR USING ALL OR ANY PORTION OF THE SOFTWARE, YOU ARE ACCEPTING
 * ALL OF THE TERMS AND CONDITIONS OF THIS AGREEMENT. YOU AGREE THAT THIS
 * AGREEMENT IS ENFORCEABLE LIKE ANY WRITTEN AGREEMENT SIGNED BY YOU.
 *
 * IF YOU HAVE PAID A LICENSE FEE FOR USE OF THE SOFTWARE AND DO NOT AGREE TO
 * THESE TERMS, YOU MAY RETURN THE SOFTWARE FOR A FULL REFUND PROVIDED YOU (A) DO
 * NOT USE THE SOFTWARE AND (B) RETURN THE SOFTWARE WITHIN THIRTY (30) DAYS OF
 * YOUR INITIAL PURCHASE.
 *
 * IF YOU WISH TO USE THE SOFTWARE AS AN EMPLOYEE, CONTRACTOR, OR AGENT OF A
 * CORPORATION, PARTNERSHIP OR SIMILAR ENTITY, THEN YOU MUST BE AUTHORIZED TO SIGN
 * FOR AND BIND THE ENTITY IN ORDER TO ACCEPT THE TERMS OF THIS AGREEMENT. THE
 * LICENSES GRANTED UNDER THIS AGREEMENT ARE EXPRESSLY CONDITIONED UPON ACCEPTANCE
 * BY SUCH AUTHORIZED PERSONNEL.
 *
 * IF YOU HAVE ENTERED INTO A SEPARATE WRITTEN LICENSE AGREEMENT WITH AKIBAN FOR
 * USE OF THE SOFTWARE, THE TERMS AND CONDITIONS OF SUCH OTHER AGREEMENT SHALL
 * PREVAIL OVER ANY CONFLICTING TERMS OR CONDITIONS IN THIS AGREEMENT.
 */

package com.akiban.qp.rowtype;

import com.akiban.server.explain.*;
import com.akiban.server.expression.Expression;
import com.akiban.server.types.AkType;
import com.akiban.server.types3.TInstance;
import com.akiban.server.types3.texpressions.TPreparedExpression;
import com.akiban.server.types3.texpressions.TPreparedExpressions;

import java.util.ArrayList;
import java.util.List;

public class ProjectedRowType extends DerivedRowType
{
    // Object interface

    @Override
    public String toString()
    {
        List<?> projectionsToString = projections == null ? tExprs : projections;
        return String.format("project(%s)", projectionsToString);
    }

    // RowType interface

    @Override
    public int nFields()
    {
        return projections == null ? tInstances.size() : projections.size();
    }

    @Override
    public AkType typeAt(int index) {
        return projections.get(index).valueType();
    }

    @Override
    public TInstance typeInstanceAt(int index) {
        return tInstances.get(index);
    }

    @Override
    public CompoundExplainer getExplainer(ExplainContext context)
    {
        CompoundExplainer explainer = super.getExplainer(context);
        if (tExprs != null) {
            for (TPreparedExpression expr : tExprs) {
<<<<<<< HEAD
                explainer.addAttribute(Label.EXPRESSIONS, TPreparedExpressions.getExplainer(expr));
=======
                explainer.addAttribute(Label.EXPRESSIONS, expr.getExplainer(context));
>>>>>>> 07e65785
            }
        }
        else {
            for (Expression expr : projections) {
                explainer.addAttribute(Label.EXPRESSIONS, expr.getExplainer(context));
            }
        }
        return explainer;
    }

    // ProjectedRowType interface

    public ProjectedRowType(DerivedTypesSchema schema, int typeId, List<? extends Expression> projections, List<? extends TPreparedExpression> tExpr)
    {
        super(schema, typeId);
        this.projections = projections;
        this.tExprs = tExpr;
        if (tExpr != null) {
            this.tInstances = new ArrayList<TInstance>(tExpr.size());
            for (TPreparedExpression expr : tExpr)
                tInstances.add(expr.resultType());
        }
        else {
            this.tInstances = null;
        }
    }
    
    // Object state

    private final List<? extends Expression> projections;
    private final List<? extends TPreparedExpression> tExprs;
    private final List<TInstance> tInstances;
}<|MERGE_RESOLUTION|>--- conflicted
+++ resolved
@@ -31,7 +31,6 @@
 import com.akiban.server.types.AkType;
 import com.akiban.server.types3.TInstance;
 import com.akiban.server.types3.texpressions.TPreparedExpression;
-import com.akiban.server.types3.texpressions.TPreparedExpressions;
 
 import java.util.ArrayList;
 import java.util.List;
@@ -71,11 +70,7 @@
         CompoundExplainer explainer = super.getExplainer(context);
         if (tExprs != null) {
             for (TPreparedExpression expr : tExprs) {
-<<<<<<< HEAD
-                explainer.addAttribute(Label.EXPRESSIONS, TPreparedExpressions.getExplainer(expr));
-=======
                 explainer.addAttribute(Label.EXPRESSIONS, expr.getExplainer(context));
->>>>>>> 07e65785
             }
         }
         else {
