--- conflicted
+++ resolved
@@ -26,12 +26,8 @@
 
 package com.akiban.qp.operator;
 
-<<<<<<< HEAD
-import com.akiban.ais.model.GroupTable;
+import com.akiban.ais.model.Group;
 import com.akiban.ais.model.TableName;
-=======
-import com.akiban.ais.model.Group;
->>>>>>> 4d6d9078
 import com.akiban.ais.model.UserTable;
 import com.akiban.qp.exec.Plannable;
 import com.akiban.qp.row.HKey;
@@ -128,21 +124,12 @@
     {
         Attributes att = new Attributes();
         
-<<<<<<< HEAD
         att.put(Label.NAME, PrimitiveExplainer.getInstance(getName()));
         att.put(Label.SCAN_OPTION, PrimitiveExplainer.getInstance(cursorCreator.describeRange()));
-        TableName rootName = cursorCreator.groupTable().getRoot().getName();
+        TableName rootName = cursorCreator.group().getRoot().getName();
         att.put(Label.TABLE_SCHEMA, PrimitiveExplainer.getInstance(rootName.getSchemaName()));
         att.put(Label.TABLE_NAME, PrimitiveExplainer.getInstance(rootName.getTableName()));
         return new CompoundExplainer(Type.SCAN_OPERATOR, att);
-=======
-        att.put(Label.NAME, PrimitiveExplainer.getInstance("Group Scan"));
-        att.put(Label.SCAN_OPTION, PrimitiveExplainer.getInstance(cursorCreator.describeRange().toUpperCase()));
-        // TODO: could have a getInstance(TableName o) method?
-        att.put(Label.GROUP_TABLE, PrimitiveExplainer.getInstance(cursorCreator.group().getName()));
-        
-        return new OperationExplainer(Type.SCAN_OPERATOR, att);
->>>>>>> 4d6d9078
     }
 
     // Inner classes
