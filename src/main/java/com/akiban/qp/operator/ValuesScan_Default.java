/**
 * END USER LICENSE AGREEMENT (“EULA”)
 *
 * READ THIS AGREEMENT CAREFULLY (date: 9/13/2011):
 * http://www.akiban.com/licensing/20110913
 *
 * BY INSTALLING OR USING ALL OR ANY PORTION OF THE SOFTWARE, YOU ARE ACCEPTING
 * ALL OF THE TERMS AND CONDITIONS OF THIS AGREEMENT. YOU AGREE THAT THIS
 * AGREEMENT IS ENFORCEABLE LIKE ANY WRITTEN AGREEMENT SIGNED BY YOU.
 *
 * IF YOU HAVE PAID A LICENSE FEE FOR USE OF THE SOFTWARE AND DO NOT AGREE TO
 * THESE TERMS, YOU MAY RETURN THE SOFTWARE FOR A FULL REFUND PROVIDED YOU (A) DO
 * NOT USE THE SOFTWARE AND (B) RETURN THE SOFTWARE WITHIN THIRTY (30) DAYS OF
 * YOUR INITIAL PURCHASE.
 *
 * IF YOU WISH TO USE THE SOFTWARE AS AN EMPLOYEE, CONTRACTOR, OR AGENT OF A
 * CORPORATION, PARTNERSHIP OR SIMILAR ENTITY, THEN YOU MUST BE AUTHORIZED TO SIGN
 * FOR AND BIND THE ENTITY IN ORDER TO ACCEPT THE TERMS OF THIS AGREEMENT. THE
 * LICENSES GRANTED UNDER THIS AGREEMENT ARE EXPRESSLY CONDITIONED UPON ACCEPTANCE
 * BY SUCH AUTHORIZED PERSONNEL.
 *
 * IF YOU HAVE ENTERED INTO A SEPARATE WRITTEN LICENSE AGREEMENT WITH AKIBAN FOR
 * USE OF THE SOFTWARE, THE TERMS AND CONDITIONS OF SUCH OTHER AGREEMENT SHALL
 * PREVAIL OVER ANY CONFLICTING TERMS OR CONDITIONS IN THIS AGREEMENT.
 */

package com.akiban.qp.operator;

import java.util.ArrayList;
import java.util.Collection;
import java.util.Iterator;

import com.akiban.qp.row.BindableRow;
import com.akiban.qp.row.Row;
import com.akiban.qp.rowtype.RowType;
import com.akiban.util.ArgumentValidation;
import com.akiban.util.tap.InOutTap;

/**

 <h1>Overview</h1>

 ValuesScan_Default is an in-memory collection of identical rows used
 as a source operator.

 <h1>Arguments</h1>

 <ul>

 <li><b>List<ExpressionRow> rows:</b> the list of ExpressionRows to be
 returned by the cursor in order

 <h1>Behaviour </h1>

 The rows are returned in the order they are present in the list.

 <h1>Output</h1>

 Rows as given

 <h1>Assumptions</h1>

 None

 <h1>Performance</h1>

 No I/O cost, as the list is maintained in memory.

 <h1>Memory Requirements</h1>

 Memory requirement is for the number of rows stored in the list
 supplied. There are no memory requirement beyond that.

 */

public class ValuesScan_Default extends Operator
{

    // Operator interface

    @Override
    public RowType rowType() {
        return rowType;
    }

    @Override
    protected Cursor cursor(QueryContext context) {
        return new Execution(context, rows);
    }
    
    @Override
    public String toString()
    {
        return getClass().getSimpleName()  + rows;
    }

    public ValuesScan_Default (Collection<? extends BindableRow> bindableRows, RowType rowType) {
        this.rows = new ArrayList<BindableRow>(bindableRows);
        this.rowType = rowType;
    }

    // Class state
    
    private static final InOutTap TAP_OPEN = OPERATOR_TAP.createSubsidiaryTap("operator: ValuesScan_Default open");
    private static final InOutTap TAP_NEXT = OPERATOR_TAP.createSubsidiaryTap("operator: ValuesScan_Default next");
    
    // Object state
    
    private final Collection<? extends BindableRow> rows;
    private final RowType rowType;
    
    private static class Execution extends OperatorExecutionBase implements Cursor
    {
        private final Collection<? extends BindableRow> rows;
        private Iterator<? extends BindableRow> iter;
        private boolean destroyed = false;

        public Execution (QueryContext context, Collection<? extends BindableRow> rows) {
            super(context);
            this.rows = rows;
        }

        @Override
        public void close() {
<<<<<<< HEAD
            CursorLifecycle.checkIdleOrActive(this);
=======
            // CursorLifecycle.checkIdleOrActive(this);
>>>>>>> 233f4866
            iter = null;
        }

        @Override
        public Row next() {
            TAP_NEXT.in();
            try {
<<<<<<< HEAD
                CursorLifecycle.checkIdleOrActive(this);
=======
                // CursorLifecycle.checkIdleOrActive(this);
>>>>>>> 233f4866
                if (iter != null && iter.hasNext()) {
                    return iter.next().bind(context);
                } else {
                    return null;
                }
            } finally {
                TAP_NEXT.out();
            }
        }

        @Override
        public void open() {
            TAP_OPEN.in();
            try {
<<<<<<< HEAD
                CursorLifecycle.checkIdle(this);
=======
                // CursorLifecycle.checkIdle(this);
>>>>>>> 233f4866
                iter = rows.iterator();
            } finally {
                TAP_OPEN.out();
            }
        }

        @Override
        public void destroy()
        {
            close();
            destroyed = true;
        }

        @Override
        public boolean isIdle()
        {
            return !destroyed && iter == null;
        }

        @Override
        public boolean isActive()
        {
            return !destroyed && iter != null;
        }

        @Override
        public boolean isDestroyed()
        {
            return destroyed;
        }
    }
}<|MERGE_RESOLUTION|>--- conflicted
+++ resolved
@@ -122,11 +122,7 @@
 
         @Override
         public void close() {
-<<<<<<< HEAD
-            CursorLifecycle.checkIdleOrActive(this);
-=======
             // CursorLifecycle.checkIdleOrActive(this);
->>>>>>> 233f4866
             iter = null;
         }
 
@@ -134,11 +130,7 @@
         public Row next() {
             TAP_NEXT.in();
             try {
-<<<<<<< HEAD
-                CursorLifecycle.checkIdleOrActive(this);
-=======
                 // CursorLifecycle.checkIdleOrActive(this);
->>>>>>> 233f4866
                 if (iter != null && iter.hasNext()) {
                     return iter.next().bind(context);
                 } else {
@@ -153,11 +145,7 @@
         public void open() {
             TAP_OPEN.in();
             try {
-<<<<<<< HEAD
-                CursorLifecycle.checkIdle(this);
-=======
                 // CursorLifecycle.checkIdle(this);
->>>>>>> 233f4866
                 iter = rows.iterator();
             } finally {
                 TAP_OPEN.out();
