/**
 * END USER LICENSE AGREEMENT (“EULA”)
 *
 * READ THIS AGREEMENT CAREFULLY (date: 9/13/2011):
 * http://www.akiban.com/licensing/20110913
 *
 * BY INSTALLING OR USING ALL OR ANY PORTION OF THE SOFTWARE, YOU ARE ACCEPTING
 * ALL OF THE TERMS AND CONDITIONS OF THIS AGREEMENT. YOU AGREE THAT THIS
 * AGREEMENT IS ENFORCEABLE LIKE ANY WRITTEN AGREEMENT SIGNED BY YOU.
 *
 * IF YOU HAVE PAID A LICENSE FEE FOR USE OF THE SOFTWARE AND DO NOT AGREE TO
 * THESE TERMS, YOU MAY RETURN THE SOFTWARE FOR A FULL REFUND PROVIDED YOU (A) DO
 * NOT USE THE SOFTWARE AND (B) RETURN THE SOFTWARE WITHIN THIRTY (30) DAYS OF
 * YOUR INITIAL PURCHASE.
 *
 * IF YOU WISH TO USE THE SOFTWARE AS AN EMPLOYEE, CONTRACTOR, OR AGENT OF A
 * CORPORATION, PARTNERSHIP OR SIMILAR ENTITY, THEN YOU MUST BE AUTHORIZED TO SIGN
 * FOR AND BIND THE ENTITY IN ORDER TO ACCEPT THE TERMS OF THIS AGREEMENT. THE
 * LICENSES GRANTED UNDER THIS AGREEMENT ARE EXPRESSLY CONDITIONED UPON ACCEPTANCE
 * BY SUCH AUTHORIZED PERSONNEL.
 *
 * IF YOU HAVE ENTERED INTO A SEPARATE WRITTEN LICENSE AGREEMENT WITH AKIBAN FOR
 * USE OF THE SOFTWARE, THE TERMS AND CONDITIONS OF SUCH OTHER AGREEMENT SHALL
 * PREVAIL OVER ANY CONFLICTING TERMS OR CONDITIONS IN THIS AGREEMENT.
 */

package com.akiban.qp.operator;

import com.akiban.ais.model.GroupTable;
import com.akiban.ais.model.UserTable;
import com.akiban.qp.row.HKey;
import com.akiban.qp.row.Row;
import com.akiban.qp.rowtype.HKeyRowType;
import com.akiban.qp.rowtype.IndexRowType;
import com.akiban.qp.rowtype.RowType;
import com.akiban.qp.rowtype.UserTableRowType;
import com.akiban.util.ArgumentValidation;
import com.akiban.util.tap.InOutTap;
import org.slf4j.Logger;
import org.slf4j.LoggerFactory;

import java.util.*;

/**

 <h1>Overview</h1>

 AncestorLookup_Nested locates ancestors of both group rows and index rows. Ancestors are located 
 using the hkey in a row of the current query's QueryContext.

 One expected usage is to locate the group row corresponding to an
 index row. For example, an index on customer.name yields index rows
 which AncestorLookup_Default can then use to locate customer
 rows. (The ancestor relationship is reflexive, e.g. customer is
 considered to be an ancestor of customer.)

 Another expected usage is to locate ancestors higher in the group. For
 example, given either an item row or an item index row,
 AncestorLookup_Default can be used to find the corresponding order and
 customer.

 AncestorLookup_Nested always locates 0-1 row per ancestor type.

 <h1>Arguments</h1>

 <ul>

 <li><b>GroupTable groupTable:</b> The group table containing the
 ancestors of interest.

 <li><b>RowType rowType:</b> Ancestors will be located for input rows
 of this type.

 <li><b>List<RowType> ancestorTypes:</b> Ancestor types to be located.

 <li><b>int inputBindingPosition:</b> Indicates input row's position in the query context. The hkey
 of this row will be used to locate ancestors.

 </ul>

 rowType may be an index row type or a group row type. For a group row
 type, rowType must not be one of the ancestorTypes. For an index row
 type, rowType may be one of the ancestorTypes.

 The groupTable, rowType, and all ancestorTypes must belong to the same
 group.

 Each ancestorType must be an ancestor of the rowType (or, if rowType
 is an index type, then an ancestor of the index's table's type).

 <h1>Behavior</h1>
 
 When this operator's cursor is opened, the row at position inputBindingPosition in the
 query context is accessed. The hkey from this row is obtained. For each ancestor type, the
 hkey is shortened if necessary, and the groupTable is then searched for
 a record with that exact hkey. All the retrieved records are written
 to the output stream in hkey order (ancestors before descendents), as
 is the input row if keepInput is true.

 <h1>Output</h1>

 Nothing else to say.

 <h1>Assumptions</h1>

 None.

 <h1>Performance</h1>

 For each input row, AncestorLookup_Default does one random access for
 each ancestor type.

 <h1>Memory Requirements</h1>

 AncestorLookup_Default stores in memory up to (ancestorTypes.size() +
 1) rows.

 */

class AncestorLookup_Nested extends Operator
{
    // Object interface

    @Override
    public String toString()
    {
        return String.format("%s(%s -> %s)", getClass().getSimpleName(), rowType, ancestorTypes);
    }

    // Operator interface

    @Override
    public void findDerivedTypes(Set<RowType> derivedTypes)
    {
    }

    @Override
    protected Cursor cursor(QueryContext context)
    {
        return new Execution(context);
    }

    @Override
    public String describePlan()
    {
        return toString();
    }

    // AncestorLookup_Default interface

    public AncestorLookup_Nested(GroupTable groupTable,
                                 RowType rowType,
                                 Collection<? extends RowType> ancestorTypes,
                                 int inputBindingPosition)
    {
        validateArguments(groupTable, rowType, ancestorTypes, inputBindingPosition);
        this.groupTable = groupTable;
        this.rowType = rowType;
        this.inputBindingPosition = inputBindingPosition;
        // Sort ancestor types by depth
        this.ancestorTypes = new ArrayList<RowType>(ancestorTypes);
        if (this.ancestorTypes.size() > 1) {
            Collections.sort(this.ancestorTypes,
                             new Comparator<RowType>()
                             {
                                 @Override
                                 public int compare(RowType x, RowType y)
                                 {
                                     UserTable xTable = x.userTable();
                                     UserTable yTable = y.userTable();
                                     return xTable.getDepth() - yTable.getDepth();
                                 }
                             });
        }
        this.ancestorTypeDepth = new int[ancestorTypes.size()];
        int a = 0;
        for (RowType ancestorType : this.ancestorTypes) {
            this.ancestorTypeDepth[a++] = ancestorType.userTable().getDepth() + 1;
        }
    }

    // For use by this class

    private void validateArguments(GroupTable groupTable,
                                   RowType rowType,
                                   Collection<? extends RowType> ancestorTypes,
                                   int inputBindingPosition)
    {
        ArgumentValidation.notNull("groupTable", groupTable);
        ArgumentValidation.notNull("rowType", rowType);
        ArgumentValidation.notNull("ancestorTypes", ancestorTypes);
        ArgumentValidation.notEmpty("ancestorTypes", ancestorTypes);
        ArgumentValidation.isTrue("inputBindingPosition >= 0", inputBindingPosition >= 0);
        if (rowType instanceof IndexRowType) {
            // Keeping index rows not supported
            RowType tableRowType = ((IndexRowType) rowType).tableType();
            // Each ancestorType must be an ancestor of rowType. ancestorType = tableRowType is OK only if the input
            // is from an index. I.e., this operator can be used for an index lookup.
            for (RowType ancestorType : ancestorTypes) {
                ArgumentValidation.isTrue("ancestorType.ancestorOf(tableRowType)",
                                          ancestorType.ancestorOf(tableRowType));
                ArgumentValidation.isTrue("ancestorType.userTable().getGroup() == tableRowType.userTable().getGroup()",
                                          ancestorType.userTable().getGroup() == tableRowType.userTable().getGroup());
            }
        } else if (rowType instanceof UserTableRowType) {
            // Each ancestorType must be an ancestor of rowType. ancestorType = tableRowType is OK only if the input
            // is from an index. I.e., this operator can be used for an index lookup.
            for (RowType ancestorType : ancestorTypes) {
                ArgumentValidation.isTrue("ancestorType != tableRowType",
                                          ancestorType != rowType);
                ArgumentValidation.isTrue("ancestorType.ancestorOf(tableRowType)",
                                          ancestorType.ancestorOf(rowType));
                ArgumentValidation.isTrue("ancestorType.userTable().getGroup() == tableRowType.userTable().getGroup()",
                                          ancestorType.userTable().getGroup() == rowType.userTable().getGroup());
            }
        } else if (rowType instanceof HKeyRowType) {
        } else {
            ArgumentValidation.isTrue("invalid rowType", false);
        }
    }

    // Class state

    private static final Logger LOG = LoggerFactory.getLogger(AncestorLookup_Nested.class);
    private static final InOutTap TAP_OPEN = OPERATOR_TAP.createSubsidiaryTap("operator: AncestorLookup_Nested open");
    private static final InOutTap TAP_NEXT = OPERATOR_TAP.createSubsidiaryTap("operator: AncestorLookup_Nested next");

    // Object state

    private final GroupTable groupTable;
    private final RowType rowType;
    private final List<RowType> ancestorTypes;
    private final int[] ancestorTypeDepth;
    private final int inputBindingPosition;

    // Inner classes

    private class Execution extends OperatorExecutionBase implements Cursor
    {
        // Cursor interface

        @Override
        public void open()
        {
            TAP_OPEN.in();
            try {
<<<<<<< HEAD
                CursorLifecycle.checkIdle(this);
=======
                // CursorLifecycle.checkIdle(this);
>>>>>>> 233f4866
                Row rowFromBindings = context.getRow(inputBindingPosition);
                if (LOG.isDebugEnabled()) {
                    LOG.debug("AncestorLookup_Nested: open using {}", rowFromBindings);
                }
                assert rowFromBindings.rowType() == rowType : rowFromBindings;
                rowFromBindings.hKey().copyTo(hKey);
                findAncestors();
                closed = false;
            } finally {
                TAP_OPEN.out();
            }
        }

        @Override
        public Row next()
        {
            TAP_NEXT.in();
            try {
<<<<<<< HEAD
                CursorLifecycle.checkIdleOrActive(this);
=======
                // CursorLifecycle.checkIdleOrActive(this);
>>>>>>> 233f4866
                checkQueryCancelation();
                Row row = pending.take();
                if (LOG.isDebugEnabled()) {
                    LOG.debug("AncestorLookup: {}", row == null ? null : row);
                }
                if (row == null) {
                    close();
                }
                return row;
            } finally {
                TAP_NEXT.out();
            }
        }

        @Override
        public void close()
        {
<<<<<<< HEAD
            CursorLifecycle.checkIdleOrActive(this);
=======
            // CursorLifecycle.checkIdleOrActive(this);
>>>>>>> 233f4866
            if (!closed) {
                pending.clear();
                ancestorCursor.close();
                closed = true;
            }
        }

        @Override
        public void destroy()
        {
            close();
            ancestorCursor.destroy();
        }

        @Override
        public boolean isIdle()
        {
            return closed;
        }

        @Override
        public boolean isActive()
        {
            return !closed;
        }

        @Override
        public boolean isDestroyed()
        {
            return ancestorCursor.isDestroyed();
        }

        // Execution interface

        Execution(QueryContext context)
        {
            super(context);
            this.pending = new PendingRows(ancestorTypeDepth.length);
            this.ancestorCursor = adapter().newGroupCursor(groupTable);
            this.hKey = adapter().newHKey(rowType);
        }

        // For use by this class

        private void findAncestors()
        {
            assert pending.isEmpty();
            int nSegments = hKey.segments();
            for (int depth : ancestorTypeDepth) {
                hKey.useSegments(depth);
                Row row = readAncestorRow(hKey);
                if (row != null) {
                    pending.add(row);
                }
            }
            // Restore the hkey to its original state
            hKey.useSegments(nSegments);
        }

        private Row readAncestorRow(HKey hKey)
        {
            Row row;
            ancestorCursor.close();
            ancestorCursor.rebind(hKey, false);
            ancestorCursor.open();
            row = ancestorCursor.next();
            // Retrieved row might not actually be what we were looking for -- not all ancestors are present,
            // (there are orphan rows).
            if (row != null && !hKey.equals(row.hKey())) {
                row = null;
            }
            return row;
        }

        // Object state

        private final GroupCursor ancestorCursor;
        private final PendingRows pending;
        private final HKey hKey;
        private boolean closed = true;
    }
}<|MERGE_RESOLUTION|>--- conflicted
+++ resolved
@@ -244,11 +244,7 @@
         {
             TAP_OPEN.in();
             try {
-<<<<<<< HEAD
-                CursorLifecycle.checkIdle(this);
-=======
                 // CursorLifecycle.checkIdle(this);
->>>>>>> 233f4866
                 Row rowFromBindings = context.getRow(inputBindingPosition);
                 if (LOG.isDebugEnabled()) {
                     LOG.debug("AncestorLookup_Nested: open using {}", rowFromBindings);
@@ -267,11 +263,7 @@
         {
             TAP_NEXT.in();
             try {
-<<<<<<< HEAD
-                CursorLifecycle.checkIdleOrActive(this);
-=======
                 // CursorLifecycle.checkIdleOrActive(this);
->>>>>>> 233f4866
                 checkQueryCancelation();
                 Row row = pending.take();
                 if (LOG.isDebugEnabled()) {
@@ -289,11 +281,7 @@
         @Override
         public void close()
         {
-<<<<<<< HEAD
-            CursorLifecycle.checkIdleOrActive(this);
-=======
             // CursorLifecycle.checkIdleOrActive(this);
->>>>>>> 233f4866
             if (!closed) {
                 pending.clear();
                 ancestorCursor.close();
