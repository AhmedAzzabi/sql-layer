--- conflicted
+++ resolved
@@ -289,11 +289,7 @@
         public Row next() {
             TAP_NEXT.in();
             try {
-<<<<<<< HEAD
-                CursorLifecycle.checkIdleOrActive(this);
-=======
                 // CursorLifecycle.checkIdleOrActive(this);
->>>>>>> 233f4866
                 checkQueryCancelation();
                 if (cursorState == CursorState.CLOSED)
                     throw new IllegalStateException("cursor not open");
@@ -336,11 +332,7 @@
 
         @Override
         public void close() {
-<<<<<<< HEAD
-            CursorLifecycle.checkIdleOrActive(this);
-=======
             // CursorLifecycle.checkIdleOrActive(this);
->>>>>>> 233f4866
             if (cursorState != CursorState.CLOSED) {
                 holder.release();
                 inputCursor.close();
