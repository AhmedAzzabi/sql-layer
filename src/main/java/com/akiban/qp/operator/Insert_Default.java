/**
 * Copyright (C) 2011 Akiban Technologies Inc.
 * This program is free software: you can redistribute it and/or modify
 * it under the terms of the GNU Affero General Public License, version 3,
 * as published by the Free Software Foundation.
 *
 * This program is distributed in the hope that it will be useful,
 * but WITHOUT ANY WARRANTY; without even the implied warranty of
 * MERCHANTABILITY or FITNESS FOR A PARTICULAR PURPOSE.  See the
 * GNU Affero General Public License for more details.
 *
 * You should have received a copy of the GNU Affero General Public License
 * along with this program.  If not, see http://www.gnu.org/licenses.
 */
package com.akiban.qp.operator;

import java.util.Collections;
import java.util.List;

import com.akiban.util.tap.InOutTap;
import org.slf4j.Logger;
import org.slf4j.LoggerFactory;

import com.akiban.qp.exec.UpdatePlannable;
import com.akiban.qp.exec.UpdateResult;
import com.akiban.qp.row.Row;
import com.akiban.util.Strings;
import com.akiban.util.tap.Tap;

/**

 <h1>Overview</h1>

 Inserts new rows into a table. This is an UpdatePlannable, not a PhysicalOperator.

 <h1>Arguments</h1>

 <ul>

 <li><b>PhysicalOperator inputOperator:</b> source of rows to be inserted

 </ul>

 <h1>Behaviour</h1>

 For each row in the insert operator, the row in inserted into the
 table. In practice, this is currently done via
 <i>StoreAdapater#insertRow</i>, which is implemented by
 <i>PersistitAdapater#insertRow</i>, which invokes
 <i>PersistitStore#insertRow</i>

 The result of this update is an UpdateResult instance which summarizes
 how many rows were updated and how long the operation took.

 <h1>Output</h1>

 N/A

 <h1>Assumptions</h1>

 The inputOperator is returning rows of the UserTableRowType of the table being inserted into.

 <h1>Performance</h1>

 Insert may be slow because because indexes are also updated. Insert
 may be able to be improved in performance by batching the index
 updates, but there is no current API to so.

 <h1>Memory Requirements</h1>

 None.

 */

class Insert_Default extends OperatorExecutionBase implements UpdatePlannable {

    public Insert_Default(Operator inputOperator) {
        this.inputOperator = inputOperator;
    }

    @Override
    public UpdateResult run(QueryContext context) {
        context(context);
        int seen = 0, modified = 0;
        Cursor inputCursor = null;
        INSERT_TAP.in();
<<<<<<< HEAD
=======
        Cursor inputCursor = inputOperator.cursor(context);
        inputCursor.open();
>>>>>>> 02954c6a
        try {
            inputCursor = inputOperator.cursor(adapter);
            inputCursor.open(bindings);
            Row row;
            while ((row = inputCursor.next()) != null) {
                checkQueryCancelation();
                ++seen;
                adapter().writeRow(row);
                ++modified;
                if (LOG.isDebugEnabled()) {
                    LOG.debug("Insert: row {}", row);
                }

            }
        } finally {
            if (inputCursor != null) {
                inputCursor.close();
            }
            INSERT_TAP.out();
        }
        return new StandardUpdateResult(seen, modified);
    }

    @Override
    public String describePlan() {
        return describePlan(inputOperator);
    }

    @Override
    public String describePlan(Operator inputOperator) {
        return inputOperator + Strings.nl() + this;
    }

    @Override
    public List<Operator> getInputOperators() {
        return Collections.singletonList(inputOperator);
    }

    @Override
    public String toString() {
        return String.format("%s(%s)", getClass().getSimpleName(), inputOperator);
    }

    private final Operator inputOperator;
    private static final InOutTap INSERT_TAP = Tap.createTimer("operator: insert");
    private static final Logger LOG = LoggerFactory.getLogger(Insert_Default.class);

}<|MERGE_RESOLUTION|>--- conflicted
+++ resolved
@@ -84,14 +84,9 @@
         int seen = 0, modified = 0;
         Cursor inputCursor = null;
         INSERT_TAP.in();
-<<<<<<< HEAD
-=======
-        Cursor inputCursor = inputOperator.cursor(context);
-        inputCursor.open();
->>>>>>> 02954c6a
         try {
-            inputCursor = inputOperator.cursor(adapter);
-            inputCursor.open(bindings);
+            inputCursor = inputOperator.cursor(context);
+            inputCursor.open();
             Row row;
             while ((row = inputCursor.next()) != null) {
                 checkQueryCancelation();
