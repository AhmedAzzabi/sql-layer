/**
 * END USER LICENSE AGREEMENT (“EULA”)
 *
 * READ THIS AGREEMENT CAREFULLY (date: 9/13/2011):
 * http://www.akiban.com/licensing/20110913
 *
 * BY INSTALLING OR USING ALL OR ANY PORTION OF THE SOFTWARE, YOU ARE ACCEPTING
 * ALL OF THE TERMS AND CONDITIONS OF THIS AGREEMENT. YOU AGREE THAT THIS
 * AGREEMENT IS ENFORCEABLE LIKE ANY WRITTEN AGREEMENT SIGNED BY YOU.
 *
 * IF YOU HAVE PAID A LICENSE FEE FOR USE OF THE SOFTWARE AND DO NOT AGREE TO
 * THESE TERMS, YOU MAY RETURN THE SOFTWARE FOR A FULL REFUND PROVIDED YOU (A) DO
 * NOT USE THE SOFTWARE AND (B) RETURN THE SOFTWARE WITHIN THIRTY (30) DAYS OF
 * YOUR INITIAL PURCHASE.
 *
 * IF YOU WISH TO USE THE SOFTWARE AS AN EMPLOYEE, CONTRACTOR, OR AGENT OF A
 * CORPORATION, PARTNERSHIP OR SIMILAR ENTITY, THEN YOU MUST BE AUTHORIZED TO SIGN
 * FOR AND BIND THE ENTITY IN ORDER TO ACCEPT THE TERMS OF THIS AGREEMENT. THE
 * LICENSES GRANTED UNDER THIS AGREEMENT ARE EXPRESSLY CONDITIONED UPON ACCEPTANCE
 * BY SUCH AUTHORIZED PERSONNEL.
 *
 * IF YOU HAVE ENTERED INTO A SEPARATE WRITTEN LICENSE AGREEMENT WITH AKIBAN FOR
 * USE OF THE SOFTWARE, THE TERMS AND CONDITIONS OF SUCH OTHER AGREEMENT SHALL
 * PREVAIL OVER ANY CONFLICTING TERMS OR CONDITIONS IN THIS AGREEMENT.
 */

package com.akiban.qp.operator;

import com.akiban.ais.model.GroupTable;
import com.akiban.ais.model.HKey;
import com.akiban.ais.model.Index;
import com.akiban.qp.expression.IndexKeyRange;
import com.akiban.qp.row.Row;
import com.akiban.qp.rowtype.RowType;
import com.akiban.qp.rowtype.Schema;
<<<<<<< HEAD
import com.akiban.server.error.QueryCanceledException;
import com.akiban.server.error.QueryTimedOutException;
=======
>>>>>>> 07e8a641
import com.akiban.server.service.config.ConfigurationService;
import com.akiban.server.service.session.Session;
import com.akiban.util.tap.InOutTap;

public abstract class StoreAdapter
{
    public abstract GroupCursor newGroupCursor(GroupTable groupTable);

    public abstract Cursor newIndexCursor(QueryContext context,
                                          Index index,
                                          IndexKeyRange keyRange,
                                          API.Ordering ordering,
                                          IndexScanSelector scanSelector);

    public abstract <HKEY extends com.akiban.qp.row.HKey> HKEY newHKey(HKey hKeyMetadata);

    public final Schema schema()
    {
        return schema;
    }

    public abstract void updateRow(Row oldRow, Row newRow);
    
    public abstract void writeRow (Row newRow);
    
    public abstract void deleteRow (Row oldRow);

    public abstract Cursor sort(QueryContext context,
                                Cursor input,
                                RowType rowType,
                                API.Ordering ordering,
                                API.SortOption sortOption,
                                InOutTap loadTap);

    public long getQueryTimeoutSec() {
        return config.queryTimeoutSec();
    }

    public abstract long rowCount(RowType tableType);

    public final Session getSession() {
        return session;
    }
<<<<<<< HEAD

    public enum AdapterType {
        PERSISTIT_ADAPTER,
        MEMORY_ADAPTER;
    }
    
    protected final ConfigurationService getConfig() {
        return config;
    }

=======

    public enum AdapterType {
        PERSISTIT_ADAPTER,
        MEMORY_ADAPTER;
    }
    
    protected final ConfigurationService getConfig() {
        return config;
    }

>>>>>>> 07e8a641
    protected StoreAdapter(Schema schema,
            Session session,
            ConfigurationService config)
    {
        this.schema = schema;
        this.session = session;
        this.config = config;
    }

    // Object state

    protected final Schema schema;
    private final Session session;
    private final ConfigurationService config;

}<|MERGE_RESOLUTION|>--- conflicted
+++ resolved
@@ -33,11 +33,6 @@
 import com.akiban.qp.row.Row;
 import com.akiban.qp.rowtype.RowType;
 import com.akiban.qp.rowtype.Schema;
-<<<<<<< HEAD
-import com.akiban.server.error.QueryCanceledException;
-import com.akiban.server.error.QueryTimedOutException;
-=======
->>>>>>> 07e8a641
 import com.akiban.server.service.config.ConfigurationService;
 import com.akiban.server.service.session.Session;
 import com.akiban.util.tap.InOutTap;
@@ -81,7 +76,6 @@
     public final Session getSession() {
         return session;
     }
-<<<<<<< HEAD
 
     public enum AdapterType {
         PERSISTIT_ADAPTER,
@@ -92,18 +86,6 @@
         return config;
     }
 
-=======
-
-    public enum AdapterType {
-        PERSISTIT_ADAPTER,
-        MEMORY_ADAPTER;
-    }
-    
-    protected final ConfigurationService getConfig() {
-        return config;
-    }
-
->>>>>>> 07e8a641
     protected StoreAdapter(Schema schema,
             Session session,
             ConfigurationService config)
