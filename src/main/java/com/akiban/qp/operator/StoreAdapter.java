--- conflicted
+++ resolved
@@ -69,26 +69,11 @@
                                 API.SortOption sortOption,
                                 InOutTap loadTap);
 
-<<<<<<< HEAD
-=======
-    public abstract long getQueryTimeoutSec();
->>>>>>> ae151830
+    public long getQueryTimeoutSec() {
+        return config.queryTimeoutSec();
+    }
 
     public abstract long rowCount(RowType tableType);
-
-    // For use by subclasses
-    public void checkQueryCancelation(long queryStartMsec) {
-        if (session.isCurrentQueryCanceled()) {
-            throw new QueryCanceledException(session);
-        }
-        long queryTimeoutSec = config.queryTimeoutSec();
-        if (queryTimeoutSec >= 0) {
-            long runningTimeMsec = System.currentTimeMillis() - queryStartMsec;
-            if (runningTimeMsec > queryTimeoutSec * 1000) {
-                throw new QueryTimedOutException(runningTimeMsec);
-            }
-        }
-    }
 
     public final Session getSession() {
         return session;
