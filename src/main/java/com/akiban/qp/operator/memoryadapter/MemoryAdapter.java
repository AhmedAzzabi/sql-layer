--- conflicted
+++ resolved
@@ -61,14 +61,8 @@
     }
 
     @Override
-<<<<<<< HEAD
     public HKey newHKey(com.akiban.ais.model.HKey hKeyMetadata) {
-        // TODO Auto-generated method stub
-        return null;
-=======
-    public HKey newHKey(RowType rowType) {
         throw new UnsupportedOperationException();
->>>>>>> a9f43b85
     }
 
     @Override
