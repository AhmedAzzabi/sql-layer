--- conflicted
+++ resolved
@@ -152,11 +152,7 @@
         {
             TAP_OPEN.in();
             try {
-<<<<<<< HEAD
-                CursorLifecycle.checkIdle(this);
-=======
                 // CursorLifecycle.checkIdle(this);
->>>>>>> 233f4866
                 input.open();
                 count = 0;
                 closed = false;
@@ -170,11 +166,7 @@
         {
             TAP_NEXT.in();
             try {
-<<<<<<< HEAD
-                CursorLifecycle.checkIdleOrActive(this);
-=======
                 // CursorLifecycle.checkIdleOrActive(this);
->>>>>>> 233f4866
                 checkQueryCancelation();
                 Row row = null;
                 while ((row == null) && !closed) {
@@ -196,11 +188,7 @@
         @Override
         public void close()
         {
-<<<<<<< HEAD
-            CursorLifecycle.checkIdleOrActive(this);
-=======
             // CursorLifecycle.checkIdleOrActive(this);
->>>>>>> 233f4866
             if (!closed) {
                 input.close();
                 closed = true;
