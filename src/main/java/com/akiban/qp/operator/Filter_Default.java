/**
 * END USER LICENSE AGREEMENT (“EULA”)
 *
 * READ THIS AGREEMENT CAREFULLY (date: 9/13/2011):
 * http://www.akiban.com/licensing/20110913
 *
 * BY INSTALLING OR USING ALL OR ANY PORTION OF THE SOFTWARE, YOU ARE ACCEPTING
 * ALL OF THE TERMS AND CONDITIONS OF THIS AGREEMENT. YOU AGREE THAT THIS
 * AGREEMENT IS ENFORCEABLE LIKE ANY WRITTEN AGREEMENT SIGNED BY YOU.
 *
 * IF YOU HAVE PAID A LICENSE FEE FOR USE OF THE SOFTWARE AND DO NOT AGREE TO
 * THESE TERMS, YOU MAY RETURN THE SOFTWARE FOR A FULL REFUND PROVIDED YOU (A) DO
 * NOT USE THE SOFTWARE AND (B) RETURN THE SOFTWARE WITHIN THIRTY (30) DAYS OF
 * YOUR INITIAL PURCHASE.
 *
 * IF YOU WISH TO USE THE SOFTWARE AS AN EMPLOYEE, CONTRACTOR, OR AGENT OF A
 * CORPORATION, PARTNERSHIP OR SIMILAR ENTITY, THEN YOU MUST BE AUTHORIZED TO SIGN
 * FOR AND BIND THE ENTITY IN ORDER TO ACCEPT THE TERMS OF THIS AGREEMENT. THE
 * LICENSES GRANTED UNDER THIS AGREEMENT ARE EXPRESSLY CONDITIONED UPON ACCEPTANCE
 * BY SUCH AUTHORIZED PERSONNEL.
 *
 * IF YOU HAVE ENTERED INTO A SEPARATE WRITTEN LICENSE AGREEMENT WITH AKIBAN FOR
 * USE OF THE SOFTWARE, THE TERMS AND CONDITIONS OF SUCH OTHER AGREEMENT SHALL
 * PREVAIL OVER ANY CONFLICTING TERMS OR CONDITIONS IN THIS AGREEMENT.
 */

package com.akiban.qp.operator;

import com.akiban.qp.row.Row;
import com.akiban.qp.rowtype.RowType;
import com.akiban.util.ArgumentValidation;
import com.akiban.util.tap.InOutTap;

import java.util.*;

/**

 <h1>Overview</h1>

 Extract_Default filters the input stream, keeping rows that match or are descendents of a given type, and discarding others.

 <h1>Arguments</h1>

 <ul>
 <li><b>Collection<RowType> extractTypes:</b> Specifies types of rows to be passed on to the output stream. 
</ul>
 
 <h1>Behavior</h1>

 A row is kept if its type matches one of the extractTypes, or is a descendent of one of these types. Other rows are discarded.

 <h1>Output</h1>

 Nothing else to say.

 <h1>Assumptions</h1>

 None.

 <h1>Performance</h1>

 Extract_Default does no IO. For each input row, the type is checked and the row is either kept (written to the output stream) or discarded.

 <h1>Memory Requirements</h1>

 None.

 
 */

class Filter_Default extends Operator
{
    // Object interface

    @Override
    public String toString()
    {
        TreeSet<String> keepTypesStrings = new TreeSet<String>();
        for (RowType keepType : keepTypes) {
            keepTypesStrings.add(String.valueOf(keepType));
        }
        return String.format("%s(%s)", getClass().getSimpleName(), keepTypesStrings);
    }

    // Operator interface

    @Override
    public void findDerivedTypes(Set<RowType> derivedTypes)
    {
        inputOperator.findDerivedTypes(derivedTypes);
    }

    @Override
    public List<Operator> getInputOperators()
    {
        return Collections.singletonList(inputOperator);
    }

    @Override
    protected Cursor cursor(QueryContext context)
    {
        return new Execution(context, inputOperator.cursor(context));
    }

    @Override
    public String describePlan()
    {
        return describePlan(inputOperator);
    }

    // Filter_Default interface

    public Filter_Default(Operator inputOperator, Collection<? extends RowType> keepTypes)
    {
        ArgumentValidation.notEmpty("keepTypes", keepTypes);
        this.inputOperator = inputOperator;
        this.keepTypes = new HashSet<RowType>(keepTypes);
    }
    
    // Class state
    
    private static final InOutTap TAP_OPEN = OPERATOR_TAP.createSubsidiaryTap("operator: Filter_Default open");
    private static final InOutTap TAP_NEXT = OPERATOR_TAP.createSubsidiaryTap("operator: Filter_Default next");

    // Object state

    private final Operator inputOperator;
    private final Set<RowType> keepTypes;

    // Inner classes

    private class Execution extends OperatorExecutionBase implements Cursor
    {
        // Cursor interface

        @Override
        public void open()
        {
            TAP_OPEN.in();
            try {
<<<<<<< HEAD
                CursorLifecycle.checkIdle(this);
=======
                // CursorLifecycle.checkIdle(this);
>>>>>>> 233f4866
                input.open();
                closed = false;
            } finally {
                TAP_OPEN.out();
            }
        }

        @Override
        public Row next()
        {
            TAP_NEXT.in();
            try {
<<<<<<< HEAD
                CursorLifecycle.checkIdleOrActive(this);
=======
                // CursorLifecycle.checkIdleOrActive(this);
>>>>>>> 233f4866
                checkQueryCancelation();
                Row row;
                do {
                    row = input.next();
                    if (row == null) {
                        close();
                    } else if (!keepTypes.contains(row.rowType())) {
                        row = null;
                    }
                } while (row == null && !closed);
                return row;
            } finally {
                TAP_NEXT.out();
            }
        }

        @Override
        public void close()
        {
<<<<<<< HEAD
            CursorLifecycle.checkIdleOrActive(this);
=======
            // CursorLifecycle.checkIdleOrActive(this);
>>>>>>> 233f4866
            if (!closed) {
                input.close();
                closed = true;
            }
        }

        @Override
        public void destroy()
        {
            input.destroy();
        }

        @Override
        public boolean isIdle()
        {
            return closed;
        }

        @Override
        public boolean isActive()
        {
            return !closed;
        }

        @Override
        public boolean isDestroyed()
        {
            return input.isDestroyed();
        }

        // Execution interface

        Execution(QueryContext context, Cursor input)
        {
            super(context);
            this.input = input;
        }

        // Object state

        private final Cursor input;
        private boolean closed = true;
    }
}<|MERGE_RESOLUTION|>--- conflicted
+++ resolved
@@ -138,11 +138,7 @@
         {
             TAP_OPEN.in();
             try {
-<<<<<<< HEAD
-                CursorLifecycle.checkIdle(this);
-=======
                 // CursorLifecycle.checkIdle(this);
->>>>>>> 233f4866
                 input.open();
                 closed = false;
             } finally {
@@ -155,11 +151,7 @@
         {
             TAP_NEXT.in();
             try {
-<<<<<<< HEAD
-                CursorLifecycle.checkIdleOrActive(this);
-=======
                 // CursorLifecycle.checkIdleOrActive(this);
->>>>>>> 233f4866
                 checkQueryCancelation();
                 Row row;
                 do {
@@ -179,11 +171,7 @@
         @Override
         public void close()
         {
-<<<<<<< HEAD
-            CursorLifecycle.checkIdleOrActive(this);
-=======
             // CursorLifecycle.checkIdleOrActive(this);
->>>>>>> 233f4866
             if (!closed) {
                 input.close();
                 closed = true;
