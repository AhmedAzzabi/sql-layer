/**
 * END USER LICENSE AGREEMENT (“EULA”)
 *
 * READ THIS AGREEMENT CAREFULLY (date: 9/13/2011):
 * http://www.akiban.com/licensing/20110913
 *
 * BY INSTALLING OR USING ALL OR ANY PORTION OF THE SOFTWARE, YOU ARE ACCEPTING
 * ALL OF THE TERMS AND CONDITIONS OF THIS AGREEMENT. YOU AGREE THAT THIS
 * AGREEMENT IS ENFORCEABLE LIKE ANY WRITTEN AGREEMENT SIGNED BY YOU.
 *
 * IF YOU HAVE PAID A LICENSE FEE FOR USE OF THE SOFTWARE AND DO NOT AGREE TO
 * THESE TERMS, YOU MAY RETURN THE SOFTWARE FOR A FULL REFUND PROVIDED YOU (A) DO
 * NOT USE THE SOFTWARE AND (B) RETURN THE SOFTWARE WITHIN THIRTY (30) DAYS OF
 * YOUR INITIAL PURCHASE.
 *
 * IF YOU WISH TO USE THE SOFTWARE AS AN EMPLOYEE, CONTRACTOR, OR AGENT OF A
 * CORPORATION, PARTNERSHIP OR SIMILAR ENTITY, THEN YOU MUST BE AUTHORIZED TO SIGN
 * FOR AND BIND THE ENTITY IN ORDER TO ACCEPT THE TERMS OF THIS AGREEMENT. THE
 * LICENSES GRANTED UNDER THIS AGREEMENT ARE EXPRESSLY CONDITIONED UPON ACCEPTANCE
 * BY SUCH AUTHORIZED PERSONNEL.
 *
 * IF YOU HAVE ENTERED INTO A SEPARATE WRITTEN LICENSE AGREEMENT WITH AKIBAN FOR
 * USE OF THE SOFTWARE, THE TERMS AND CONDITIONS OF SUCH OTHER AGREEMENT SHALL
 * PREVAIL OVER ANY CONFLICTING TERMS OR CONDITIONS IN THIS AGREEMENT.
 */

package com.akiban.qp.operator;

import com.akiban.qp.exec.Plannable;
import com.akiban.qp.row.Row;
import com.akiban.qp.rowtype.RowType;
import com.akiban.server.explain.*;
import com.akiban.server.expression.Expression;
import com.akiban.server.expression.ExpressionEvaluation;
import com.akiban.server.types.extract.Extractors;
import com.akiban.server.types3.aksql.aktypes.AkBool;
import com.akiban.server.types3.texpressions.TEvaluatableExpression;
import com.akiban.server.types3.texpressions.TPreparedExpression;
<<<<<<< HEAD
import com.akiban.server.types3.texpressions.TPreparedExpressions;
=======
>>>>>>> 07e65785
import com.akiban.util.ArgumentValidation;
import com.akiban.util.ShareHolder;
import com.akiban.util.tap.InOutTap;

import java.util.*;

/**
 <h1>Overview</h1>

 Select_HKeyOrdered passes on selected rows from the input stream to the output stream. A row is subject to elimination
 if and only if it's type is a specified type (predicateType), or a descendent of this type.
 
 <h1>Arguments</h1>

 <li><b>Operator inputOperator:</b> Operator providing the input stream.
 <li><b>RowType predicateRowType:</b> Type of row to which the selection predicate is applied.
 <li><b>Expression predicate:</b> Selection predicate.
 
 <h1>Behavior</h1>
 
 The handling of a row depends on its RowType:
 
 If the row's type matches predicateRowType: The predicate is evaluated. The row is written to the output stream
 if and only if the predicate evaluates to true. 
 
 If the row's type is a descendent type of predicateRowType: The row is written to the output stream if and only if
 the predicate evaluated to true for the ancestor of type predicateRowType. (E.g., if a Customer is rejected,
 then all of its Orders and Items will be rejected too.)
 
 All other rows are written to the output stream unconditionally.

 <h1>Output</h1>

 A subset of the rows from the input stream.

 <h1>Assumptions</h1>

 Input is hkey-ordered with respect to predicateRowType. E.g., in a COI schema, with prediateRowType = Order, 
 Orders and Items are assumed to be in hkey-order. The order of one Order relative to another is not significant, nor
 is the order of Customers.

 <h1>Performance</h1>

 Project_Default does no IO. For each input row, the type is checked and each output field is computed.

 <h1>Memory Requirements</h1>

 One row of type predicateRowType.
 
 */

class Select_HKeyOrdered extends Operator
{
    // Object interface

    @Override
    public String toString()
    {
        return String.format("%s(%s, %s)", getClass().getSimpleName(), predicateRowType, (pPredicate != null) ? pPredicate.toString() : predicate.toString());
    }

    // Operator interface


    @Override
    public void findDerivedTypes(Set<RowType> derivedTypes)
    {
        inputOperator.findDerivedTypes(derivedTypes);
    }

    @Override
    protected Cursor cursor(QueryContext context)
    {
        return new Execution(context, inputOperator.cursor(context));
    }

    @Override
    public List<Operator> getInputOperators()
    {
        List<Operator> result = new ArrayList<Operator>(1);
        result.add(inputOperator);
        return result;
    }

    @Override
    public String describePlan()
    {
        return describePlan(inputOperator);
    }

    // Select_HKeyOrdered interface

    public Select_HKeyOrdered(Operator inputOperator, RowType predicateRowType, Expression predicate)
    {
        this(inputOperator, predicateRowType, predicate, null);
        ArgumentValidation.notNull("predicate", predicate);
    }

    public Select_HKeyOrdered(Operator inputOperator, RowType predicateRowType, TPreparedExpression predicate)
    {
        this(inputOperator, predicateRowType, null, predicate);
        ArgumentValidation.notNull("predicate", predicate);
        if (predicate.resultType().typeClass() != AkBool.INSTANCE)
            throw new IllegalArgumentException("predicate must return type " + AkBool.INSTANCE);
    }

    private Select_HKeyOrdered(Operator inputOperator, RowType predicateRowType,
                               Expression predicate, TPreparedExpression pPredicate)
    {
        ArgumentValidation.notNull("predicateRowType", predicateRowType);
        this.inputOperator = inputOperator;
        this.predicateRowType = predicateRowType;
        this.predicate = predicate;
        this.pPredicate = pPredicate;
    }

    // Class state
    
    private static final InOutTap TAP_OPEN = OPERATOR_TAP.createSubsidiaryTap("operator: Select_HKeyOrdered open");
    private static final InOutTap TAP_NEXT = OPERATOR_TAP.createSubsidiaryTap("operator: Select_HKeyOrdered next");
    
    // Object state

    private final Operator inputOperator;
    private final RowType predicateRowType;
    private final Expression predicate;
    private final TPreparedExpression pPredicate;

    @Override
    public CompoundExplainer getExplainer(ExplainContext context)
    {
        Attributes att = new Attributes();
        att.put(Label.NAME, PrimitiveExplainer.getInstance(getName()));
        att.put(Label.INPUT_OPERATOR, inputOperator.getExplainer(context));
        if (predicate != null)
            att.put(Label.PREDICATE, predicate.getExplainer(context));
        else
<<<<<<< HEAD
            att.put(Label.PREDICATE, TPreparedExpressions.getExplainer(pPredicate));
=======
            att.put(Label.PREDICATE, pPredicate.getExplainer(context));
>>>>>>> 07e65785
        return new CompoundExplainer(Type.SELECT_HKEY, att);
    }

    // Inner classes

    private class Execution extends OperatorExecutionBase implements Cursor
    {
        // Cursor interface

        @Override
        public void open()
        {
            TAP_OPEN.in();
            try {
                CursorLifecycle.checkIdle(this);
                input.open();
                if (evaluation == null)
                    pEvaluation.with(context);
                else
                    evaluation.of(context);
                idle = false;
            } finally {
                TAP_OPEN.out();
            }
        }

        @Override
        public Row next()
        {
            TAP_NEXT.in();
            try {
                CursorLifecycle.checkIdleOrActive(this);
                checkQueryCancelation();
                Row row = null;
                Row inputRow = input.next();
                while (row == null && inputRow != null) {
                    if (inputRow.rowType() == predicateRowType) {
                        if (evaluation == null) {
                            pEvaluation.with(inputRow);
                            pEvaluation.evaluate();
                            if (pEvaluation.resultValue().getBoolean(false)) {
                                // New row of predicateRowType
                                selectedRow.hold(inputRow);
                                row = inputRow;
                            }
                        }
                        else {
                            evaluation.of(inputRow);
                            if (Extractors.getBooleanExtractor().getBoolean(evaluation.eval(), false)) {
                                // New row of predicateRowType
                                selectedRow.hold(inputRow);
                                row = inputRow;
                            }
                        }
                    } else if (predicateRowType.ancestorOf(inputRow.rowType())) {
                        // Row's type is a descendent of predicateRowType.
                        if (selectedRow.isHolding() && selectedRow.get().ancestorOf(inputRow)) {
                            row = inputRow;
                        } else {
                            selectedRow.release();
                        }
                    } else {
                        row = inputRow;
                    }
                    if (row == null) {
                        inputRow = input.next();
                    }
                }
                idle = row == null;
                return row;
            } finally {
                TAP_NEXT.out();
            }
        }

        @Override
        public void close()
        {
            CursorLifecycle.checkIdleOrActive(this);
            if (!isIdle()) {
                selectedRow.release();
                input.close();
                idle = true;
            }
        }

        @Override
        public void destroy()
        {
            if (!isDestroyed()) {
                close();
                input.destroy();
                if (evaluation != null)
                    evaluation.destroy();
            }
        }

        @Override
        public boolean isIdle()
        {
            return !input.isDestroyed() && idle;
        }

        @Override
        public boolean isActive()
        {
            return !input.isDestroyed() && !idle;
        }

        @Override
        public boolean isDestroyed()
        {
            return input.isDestroyed();
        }

        // Execution interface

        Execution(QueryContext context, Cursor input)
        {
            super(context);
            this.input = input;
            if (predicate == null) {
                this.evaluation = null;
                this.pEvaluation = pPredicate.build();
            }
            else {
                this.evaluation = predicate.evaluation();
                this.pEvaluation = null;
            }
        }

        // Object state

        private final Cursor input;
        private final ShareHolder<Row> selectedRow = new ShareHolder<Row>(); // The last input row with type = predicateRowType.
        private final ExpressionEvaluation evaluation;
        private final TEvaluatableExpression pEvaluation;
        private boolean idle = true;
    }
}<|MERGE_RESOLUTION|>--- conflicted
+++ resolved
@@ -36,10 +36,6 @@
 import com.akiban.server.types3.aksql.aktypes.AkBool;
 import com.akiban.server.types3.texpressions.TEvaluatableExpression;
 import com.akiban.server.types3.texpressions.TPreparedExpression;
-<<<<<<< HEAD
-import com.akiban.server.types3.texpressions.TPreparedExpressions;
-=======
->>>>>>> 07e65785
 import com.akiban.util.ArgumentValidation;
 import com.akiban.util.ShareHolder;
 import com.akiban.util.tap.InOutTap;
@@ -177,11 +173,7 @@
         if (predicate != null)
             att.put(Label.PREDICATE, predicate.getExplainer(context));
         else
-<<<<<<< HEAD
-            att.put(Label.PREDICATE, TPreparedExpressions.getExplainer(pPredicate));
-=======
             att.put(Label.PREDICATE, pPredicate.getExplainer(context));
->>>>>>> 07e65785
         return new CompoundExplainer(Type.SELECT_HKEY, att);
     }
 
