--- conflicted
+++ resolved
@@ -27,7 +27,6 @@
 package com.akiban.qp.operator;
 
 import com.akiban.ais.model.TableName;
-import com.akiban.qp.persistitadapter.PersistitAdapter;
 import com.akiban.server.error.ErrorCode;
 import com.akiban.server.service.session.Session;
 
@@ -51,24 +50,13 @@
     }
 
     @Override
-<<<<<<< HEAD
     public StoreAdapter getStore(final TableName table) {
-=======
-    public StoreAdapter getStore(StoreAdapter.AdapterType type) {
->>>>>>> 07e8a641
         return adapter;
     }
     
     @Override
     public Session getSession() {
-<<<<<<< HEAD
-        if (adapter instanceof PersistitAdapter)
-            return ((PersistitAdapter)adapter).getSession();
-        else
-            throw new UnsupportedOperationException();
-=======
-	return adapter.getSession();
->>>>>>> 07e8a641
+    	return adapter.getSession();
     }
 
     @Override
