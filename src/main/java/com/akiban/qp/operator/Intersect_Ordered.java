/**
 * END USER LICENSE AGREEMENT (“EULA”)
 *
 * READ THIS AGREEMENT CAREFULLY (date: 9/13/2011):
 * http://www.akiban.com/licensing/20110913
 *
 * BY INSTALLING OR USING ALL OR ANY PORTION OF THE SOFTWARE, YOU ARE ACCEPTING
 * ALL OF THE TERMS AND CONDITIONS OF THIS AGREEMENT. YOU AGREE THAT THIS
 * AGREEMENT IS ENFORCEABLE LIKE ANY WRITTEN AGREEMENT SIGNED BY YOU.
 *
 * IF YOU HAVE PAID A LICENSE FEE FOR USE OF THE SOFTWARE AND DO NOT AGREE TO
 * THESE TERMS, YOU MAY RETURN THE SOFTWARE FOR A FULL REFUND PROVIDED YOU (A) DO
 * NOT USE THE SOFTWARE AND (B) RETURN THE SOFTWARE WITHIN THIRTY (30) DAYS OF
 * YOUR INITIAL PURCHASE.
 *
 * IF YOU WISH TO USE THE SOFTWARE AS AN EMPLOYEE, CONTRACTOR, OR AGENT OF A
 * CORPORATION, PARTNERSHIP OR SIMILAR ENTITY, THEN YOU MUST BE AUTHORIZED TO SIGN
 * FOR AND BIND THE ENTITY IN ORDER TO ACCEPT THE TERMS OF THIS AGREEMENT. THE
 * LICENSES GRANTED UNDER THIS AGREEMENT ARE EXPRESSLY CONDITIONED UPON ACCEPTANCE
 * BY SUCH AUTHORIZED PERSONNEL.
 *
 * IF YOU HAVE ENTERED INTO A SEPARATE WRITTEN LICENSE AGREEMENT WITH AKIBAN FOR
 * USE OF THE SOFTWARE, THE TERMS AND CONDITIONS OF SUCH OTHER AGREEMENT SHALL
 * PREVAIL OVER ANY CONFLICTING TERMS OR CONDITIONS IN THIS AGREEMENT.
 */

package com.akiban.qp.operator;

import com.akiban.qp.row.Row;
import com.akiban.qp.rowtype.IndexRowType;
import com.akiban.qp.rowtype.RowType;
import com.akiban.util.ArgumentValidation;
import com.akiban.util.ShareHolder;
import com.akiban.util.tap.InOutTap;
import org.slf4j.Logger;
import org.slf4j.LoggerFactory;

import java.util.ArrayList;
import java.util.List;
import java.util.Set;

import static com.akiban.qp.operator.API.IntersectOutputOption;
import static com.akiban.qp.operator.API.JoinType;
import static java.lang.Math.abs;
import static java.lang.Math.min;

/**
 <h1>Overview</h1>

 Intersect_Ordered finds rows from one of two input streams whose projection onto a set of common fields matches
 a row in the other stream. Each input stream must be ordered by at least these common fields.
 For each matching pair of rows, output from the selected input stream is emitted as output.

 <h1>Arguments</h1>

<li><b>Operator left:</b> Operator providing left input stream.
<li><b>Operator right:</b> Operator providing right input stream.
<li><b>IndexRowType leftRowType:</b> Type of rows from left input stream.
<li><b>IndexRowType rightRowType:</b> Type of rows from right input stream.
<li><b>int leftOrderingFields:</b> Number of trailing fields of left input rows to be used for ordering and matching rows.
<li><b>int rightOrderingFields:</b> Number of trailing fields of right input rows to be used for ordering and matching rows.
<li><b>boolean[] ascending:</b> The length of this arrays specifies the number of fields to be compared in the merge,
 (<= min(leftOrderingFields, rightOrderingFields). ascending[i] is true if the ith such field is ascending, false
 if it is descending.
<li><b>JoinType joinType:</b>
   <ul>
     <li>INNER_JOIN: An ordinary intersection is computed.
     <li>LEFT_JOIN: Keep an unmatched row from the left input stream, filling out the row with nulls
     <li>RIGHT_JOIN: Keep an unmatched row from the right input stream, filling out the row with nulls
     <li>FULL_JOIN: Not supported
   </ul>
 (Nothing else is supported currently).
<li><b>IntersectOutputOption intersectOutput:</b> OUTPUT_LEFT or OUTPUT_RIGHT, depending on which streams rows
 should be emitted as output.

 <h1>Behavior</h1>

 The two streams are merged, looking for pairs of rows, one from each input stream, which match in the common
 fields. When such a match is found, a row from the stream selected by <tt>intersectOutput</tt> is emitted.

 <h1>Output</h1>

 Rows that match at least one row in the other input stream.

 <h1>Assumptions</h1>

 Each input stream is ordered by its ordering columns, as determined by <tt>leftOrderingFields</tt>
 and <tt>rightOrderingFields</tt>.

 <h1>Performance</h1>

 This operator does no IO.

 <h1>Memory Requirements</h1>

 Two input rows, one from each stream.

 */

class Intersect_Ordered extends Operator
{
    // Object interface

    @Override
    public String toString()
    {
        return String.format("%s(skip %d from left, skip %d from right, compare %d)",
                             getClass().getSimpleName(), leftSkip, rightSkip, ascending.length);
    }

    // Operator interface

    @Override
    protected Cursor cursor(QueryContext context)
    {
        return new Execution(context);
    }

    @Override
    public void findDerivedTypes(Set<RowType> derivedTypes)
    {
        right.findDerivedTypes(derivedTypes);
        left.findDerivedTypes(derivedTypes);
    }

    @Override
    public List<Operator> getInputOperators()
    {
        List<Operator> result = new ArrayList<Operator>(2);
        result.add(left);
        result.add(right);
        return result;
    }

    @Override
    public String describePlan()
    {
        return String.format("%s\n%s", describePlan(left), describePlan(right));
    }

    // Project_Default interface

    public Intersect_Ordered(Operator left,
                             Operator right,
                             IndexRowType leftRowType,
                             IndexRowType rightRowType,
                             int leftOrderingFields,
                             int rightOrderingFields,
                             boolean[] ascending,
                             JoinType joinType,
                             IntersectOutputOption intersectOutput)
    {
        ArgumentValidation.notNull("left", left);
        ArgumentValidation.notNull("right", right);
        ArgumentValidation.notNull("leftRowType", leftRowType);
        ArgumentValidation.notNull("rightRowType", rightRowType);
        ArgumentValidation.notNull("joinType", joinType);
        ArgumentValidation.isGTE("leftOrderingFields", leftOrderingFields, 0);
        ArgumentValidation.isLTE("leftOrderingFields", leftOrderingFields, leftRowType.nFields());
        ArgumentValidation.isGTE("rightOrderingFields", rightOrderingFields, 0);
        ArgumentValidation.isLTE("rightOrderingFields", rightOrderingFields, rightRowType.nFields());
        ArgumentValidation.isGTE("ascending.length()", ascending.length, 0);
        ArgumentValidation.isLTE("ascending.length()", ascending.length, min(leftOrderingFields, rightOrderingFields));
        ArgumentValidation.isNotSame("joinType", joinType, "JoinType.FULL_JOIN", JoinType.FULL_JOIN);
        ArgumentValidation.notNull("intersectOutput", intersectOutput);
        ArgumentValidation.isTrue("joinType consistent with intersectOutput",
                                  joinType == JoinType.INNER_JOIN ||
                                  joinType == JoinType.LEFT_JOIN && intersectOutput == IntersectOutputOption.OUTPUT_LEFT ||
                                  joinType == JoinType.RIGHT_JOIN && intersectOutput == IntersectOutputOption.OUTPUT_RIGHT);
        this.left = left;
        this.right = right;
        this.ascending = ascending;
        // outerjoins
        this.keepUnmatchedLeft = joinType == JoinType.LEFT_JOIN;
        this.keepUnmatchedRight = joinType == JoinType.RIGHT_JOIN;
        // output
        this.outputLeft = intersectOutput == IntersectOutputOption.OUTPUT_LEFT;
        // Setup for row comparisons
        leftSkip = leftRowType.nFields() - leftOrderingFields;
        rightSkip = rightRowType.nFields() - rightOrderingFields;
    }

    // Class state

    private static final InOutTap TAP_OPEN = OPERATOR_TAP.createSubsidiaryTap("operator: Intersect_Ordered open");
    private static final InOutTap TAP_NEXT = OPERATOR_TAP.createSubsidiaryTap("operator: Intersect_Ordered next");
    private static final Logger LOG = LoggerFactory.getLogger(Intersect_Ordered.class);

    // Object state

    private final Operator left;
    private final Operator right;
    private final int leftSkip;
    private final int rightSkip;
    private final boolean keepUnmatchedLeft;
    private final boolean keepUnmatchedRight;
    private final boolean outputLeft;
    private final boolean[] ascending;

    // Inner classes

    private class Execution extends OperatorExecutionBase implements Cursor
    {
        // Cursor interface

        @Override
        public void open()
        {
            TAP_OPEN.in();
            try {
<<<<<<< HEAD
                CursorLifecycle.checkIdle(this);
=======
                // CursorLifecycle.checkIdle(this);
>>>>>>> 233f4866
                leftInput.open();
                rightInput.open();
                nextLeftRow();
                nextRightRow();
                closed = leftRow.isEmpty() && rightRow.isEmpty();
            } finally {
                TAP_OPEN.out();
            }
        }

        @Override
        public Row next()
        {
            TAP_NEXT.in();
            try {
<<<<<<< HEAD
                CursorLifecycle.checkIdleOrActive(this);
=======
                // CursorLifecycle.checkIdleOrActive(this);
>>>>>>> 233f4866
                Row next = null;
                while (!closed && next == null) {
                    assert !(leftRow.isEmpty() && rightRow.isEmpty());
                    long c = compareRows();
                    if (c < 0) {
                        if (keepUnmatchedLeft) {
                            assert outputLeft;
                            next = leftRow.get();
                        }
                        nextLeftRow();
                    } else if (c > 0) {
                        if (keepUnmatchedRight) {
                            assert !outputLeft;
                            next = rightRow.get();
                        }
                        nextRightRow();
                    } else {
                        // left and right rows match
                        if (outputLeft) {
                            next = leftRow.get();
                            nextLeftRow();
                        } else {
                            next = rightRow.get();
                            nextRightRow();
                        }
                    }
                    boolean leftEmpty = leftRow.isEmpty();
                    boolean rightEmpty = rightRow.isEmpty();
                    if (leftEmpty && rightEmpty ||
                        leftEmpty && !keepUnmatchedRight ||
                        rightEmpty && !keepUnmatchedLeft) {
                        close();
                    }
                }
                if (LOG.isDebugEnabled()) {
                    LOG.debug("Intersect_Ordered: yield {}", next);
                }
                return next;
            } finally {
                TAP_NEXT.out();
            }
        }

        @Override
        public void close()
        {
<<<<<<< HEAD
            CursorLifecycle.checkIdleOrActive(this);
=======
            // CursorLifecycle.checkIdleOrActive(this);
>>>>>>> 233f4866
            if (!closed) {
                leftRow.release();
                rightRow.release();
                leftInput.close();
                rightInput.close();
                closed = true;
            }
        }

        @Override
        public void destroy()
        {
            close();
            leftInput.destroy();
            rightInput.destroy();
        }

        @Override
        public boolean isIdle()
        {
            return closed;
        }

        @Override
        public boolean isActive()
        {
            return !closed;
        }

        @Override
        public boolean isDestroyed()
        {
            assert leftInput.isDestroyed() == rightInput.isDestroyed();
            return leftInput.isDestroyed();
        }

        // Execution interface

        Execution(QueryContext context)
        {
            super(context);
            leftInput = left.cursor(context);
            rightInput = right.cursor(context);
        }
        
        // For use by this class
        
        private void nextLeftRow()
        {
            Row row = leftInput.next();
            leftRow.hold(row);
            if (LOG.isDebugEnabled()) {
                LOG.debug("Intersect_Ordered: left {}", row);
            }
        }
        
        private void nextRightRow()
        {
            Row row = rightInput.next();
            rightRow.hold(row);
            if (LOG.isDebugEnabled()) {
                LOG.debug("Intersect_Ordered: right {}", row);
            }
        }
        
        private long compareRows()
        {
            long c = 0;
            assert !closed;
            assert !(leftRow.isEmpty() && rightRow.isEmpty());
            if (leftRow.isEmpty()) {
                c = 1;
            } else if (rightRow.isEmpty()) {
                c = -1;
            } else {
                c = leftRow.get().compareTo(rightRow.get(), leftSkip, rightSkip, ascending.length);
                if (c != 0) {
                    int fieldThatDiffers = (int) abs(c) - 1;
                    if (!ascending[fieldThatDiffers]) {
                        c = -c;
                    }
                }
            }
            return c;
        }
        
        // Object state
        
        // Rows from each input stream are bound to the QueryContext. However, QueryContext doesn't use
        // ShareHolders, so they are needed here.

        private boolean closed = true;
        private final Cursor leftInput;
        private final Cursor rightInput;
        private final ShareHolder<Row> leftRow = new ShareHolder<Row>();
        private final ShareHolder<Row> rightRow = new ShareHolder<Row>();
    }
}<|MERGE_RESOLUTION|>--- conflicted
+++ resolved
@@ -208,11 +208,7 @@
         {
             TAP_OPEN.in();
             try {
-<<<<<<< HEAD
-                CursorLifecycle.checkIdle(this);
-=======
                 // CursorLifecycle.checkIdle(this);
->>>>>>> 233f4866
                 leftInput.open();
                 rightInput.open();
                 nextLeftRow();
@@ -228,11 +224,7 @@
         {
             TAP_NEXT.in();
             try {
-<<<<<<< HEAD
-                CursorLifecycle.checkIdleOrActive(this);
-=======
                 // CursorLifecycle.checkIdleOrActive(this);
->>>>>>> 233f4866
                 Row next = null;
                 while (!closed && next == null) {
                     assert !(leftRow.isEmpty() && rightRow.isEmpty());
@@ -279,11 +271,7 @@
         @Override
         public void close()
         {
-<<<<<<< HEAD
-            CursorLifecycle.checkIdleOrActive(this);
-=======
             // CursorLifecycle.checkIdleOrActive(this);
->>>>>>> 233f4866
             if (!closed) {
                 leftRow.release();
                 rightRow.release();
