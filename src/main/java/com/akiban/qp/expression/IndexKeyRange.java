--- conflicted
+++ resolved
@@ -75,6 +75,11 @@
         return hiInclusive;
     }
 
+    public boolean unbounded()
+    {
+        return lo == null && hi == null;
+    }
+
     public int boundColumns()
     {
         return boundColumns;
@@ -88,7 +93,7 @@
     public static IndexKeyRange unbounded(IndexRowType indexRowType)
     {
         IndexBound unbounded = new IndexBound(new ValuesHolderRow(indexRowType), ConstantColumnSelector.ALL_OFF);
-        return new IndexKeyRange(indexRowType, unbounded, false, unbounded, false);
+        return new IndexKeyRange(indexRowType, unbounded, false, unbounded, false, false);
     }
 
     /**
@@ -137,10 +142,7 @@
     }
 
     /**
-     * Describes all keys in the index starting at or after lo, depending on loInclusive;
-     * and ending at or before hi, depending on hiInclusive. Different from IndexKeyRange.bounded
-     * because lo and hi may restrict different number of columns. This is used only in lexicographic
-     * scans.
+     * Describes all keys in the index ending at or before hi, depending on hiInclusive.
      *
      * @param indexRowType The row type of index keys.
      * @param hi           Upper bound of the range.
@@ -158,7 +160,8 @@
     }
 
     /**
-     * Describes all keys in the index ending at or before hi, depending on hiInclusive.
+     * Describes all keys in the index starting at or after lo, depending on loInclusive; and
+     * ending at or before hi, depending on hiInclusive.
      * This is used only in lexicographic scans.
      *
      * @param indexRowType The row type of index keys.
@@ -188,7 +191,6 @@
 
     public IndexKeyRange resetLo(IndexBound newLo)
     {
-<<<<<<< HEAD
         IndexKeyRange restart = new IndexKeyRange(this);
         restart.boundColumns = boundColumns(indexRowType, newLo);
         restart.lo = newLo;
@@ -203,15 +205,6 @@
         restart.hi = newHi;
         restart.hiInclusive = true;
         return restart;
-=======
-        this.boundColumns = 0;
-        this.indexRowType = indexRowType;
-        this.lo = null;
-        this.loInclusive = false;
-        this.hi = null;
-        this.hiInclusive = false;
-        this.lexicographic = false;
->>>>>>> 74db32ae
     }
 
     private IndexKeyRange(IndexRowType indexRowType,
@@ -235,7 +228,6 @@
         this.lexicographic = lexicographic;
     }
 
-<<<<<<< HEAD
     private IndexKeyRange(IndexKeyRange indexKeyRange)
     {
         this.indexRowType = indexKeyRange.indexRowType;
@@ -247,10 +239,7 @@
         this.lexicographic = indexKeyRange.lexicographic;
     }
 
-    private static int boundColumns(IndexRowType indexRowType, IndexBound lo, IndexBound hi)
-=======
     private static int boundColumns(IndexRowType indexRowType, IndexBound lo, IndexBound hi, boolean lexicographic)
->>>>>>> 74db32ae
     {
         ColumnSelector loSelector = lo.columnSelector();
         ColumnSelector hiSelector = hi.columnSelector();
@@ -306,19 +295,11 @@
     // Object state
 
     private final IndexRowType indexRowType;
-<<<<<<< HEAD
     private int boundColumns;
     private IndexBound lo;
     private boolean loInclusive;
     private IndexBound hi;
     private boolean hiInclusive;
-    private boolean lexicographic = false;
-=======
-    private final int boundColumns;
-    private final IndexBound lo;
-    private final boolean loInclusive;
-    private final IndexBound hi;
-    private final boolean hiInclusive;
     // An Akiban index scan normally allows a range for only the last specified part of the bound. E.g.,
     // (1, 10, 800) - (1, 10, 888) is legal, but (1, 10, 800) - (1, 20, 888) is not, because there are two ranges,
     // 10-20 and 800-888. MySQL support requires a different approach in which we start at the lower bound and
@@ -326,5 +307,4 @@
     // a row that is lexicographically between these bounds, but outside some range, e.g. (1, 11, 900). This will
     // also be useful in supporting queries such as select * from t where (x, y) > (5, 7).
     private final boolean lexicographic;
->>>>>>> 74db32ae
 }