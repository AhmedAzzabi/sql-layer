--- conflicted
+++ resolved
@@ -173,34 +173,6 @@
     CURSOR_CLOSE_BAD        ("24", "504", Importance.ERROR, CursorCloseBadException.class),
     
 
-<<<<<<< HEAD
-    TABLEDEF_MISMATCH       (3, 9, Importance.DEBUG, TableDefinitionMismatchException.class), 
-    NO_SUCH_ROW             (3, 10, Importance.DEBUG,  NoSuchRowException.class),
-    CONCURRENT_MODIFICATION (3, 11, Importance.DEBUG, ConcurrentScanAndUpdateException.class), 
-    TABLE_DEFINITION_CHANGED(3, 12, Importance.DEBUG, TableDefinitionChangedException.class),
-    NO_SUCH_GROUP           (3, 13, Importance.DEBUG, NoSuchGroupException.class), 
-    NO_SUCH_TABLEDEF        (3, 14, Importance.DEBUG, RowDefNotFoundException.class), 
-    NO_ROWS_UPDATED         (3, 15, Importance.DEBUG, NoRowsUpdatedException.class),    
-    TOO_MANY_ROWS_UPDATED   (3, 16, Importance.DEBUG, TooManyRowsUpdatedException.class),  
-    NO_SUCH_TABLEID         (3, 17, Importance.DEBUG, NoSuchTableIdException.class),
-    SCAN_RETRY_ABANDONDED   (3, 18, Importance.ERROR, ScanRetryAbandonedException.class),
-    NO_TRANSACTION          (3, 19, Importance.DEBUG, NoTransactionInProgressException.class),
-    TRANSACTION_IN_PROGRESS (3, 20, Importance.DEBUG, TransactionInProgressException.class),
-    SELECT_EXISTS_ERROR     (3, 21, Importance.DEBUG, SelectExistsErrorException.class),
-    AMBIGUOUS_COLUMN_NAME   (3, 22, Importance.DEBUG, AmbiguousColumNameException.class),
-    UNABLE_TO_EXPLAIN       (3, 23, Importance.DEBUG, UnableToExplainException.class),
-    SUBQUERY_RESULT_FAIL    (3, 24, Importance.DEBUG, SubqueryResultsSetupException.class),
-    JOIN_NODE_ERROR         (3, 25, Importance.DEBUG, JoinNodeAdditionException.class),
-    MULTIPLE_JOINS          (3, 26, Importance.DEBUG, MultipleJoinsToTableException.class),
-    VIEW_BAD_SUBQUERY       (3, 27, Importance.DEBUG, ViewHasBadSubqueryException.class),
-    TABLE_BAD_SUBQUERY      (3, 28, Importance.DEBUG, TableIsBadSubqueryException.class),
-    WRONG_FUNCTION_ARITY    (3, 29, Importance.DEBUG, WrongExpressionArityException.class),
-    NO_SUCH_FUNCTION        (3, 31, Importance.DEBUG, NoSuchFunctionException.class),
-    ORDER_GROUP_BY_NON_INTEGER_CONSTANT(3, 32, Importance.DEBUG, OrderGroupByNonIntegerConstant.class),
-    ORDER_GROUP_BY_INTEGER_OUT_OF_RANGE(3, 34, Importance.DEBUG, OrderGroupByIntegerOutOfRange.class),
-    NEGATIVE_LIMIT          (3, 35, Importance.DEBUG, NegativeLimitException.class),
-    DIVIDE_BY_ZERO          (3, 36, Importance.DEBUG, DivisionByZeroException.class),
-=======
     // Class 25 - invalid transaction state
         // SubClass 001 - active SQL-transaction
         // SubClass 002 - branch transaction already active
@@ -235,7 +207,6 @@
     // Class 3D - invalid catalog name
     // Class 3F - invalid schema name
     NO_SUCH_SCHEMA          ("3F", "000", Importance.DEBUG, NoSuchSchemaException.class),
->>>>>>> 7932428f
     
     // Class 40 - transaction rollback
 
@@ -256,8 +227,8 @@
     TABLE_BAD_SUBQUERY      ("42", "50B", Importance.DEBUG, TableIsBadSubqueryException.class),
     WRONG_FUNCTION_ARITY    ("42", "50C", Importance.DEBUG, WrongExpressionArityException.class),
     NO_SUCH_FUNCTION        ("42", "50D", Importance.DEBUG, NoSuchFunctionException.class),
-    ORDER_BY_NON_INTEGER_CONSTANT("42", "50E", Importance.DEBUG, OrderByNonIntegerConstant.class),
-    ORDER_BY_INTEGER_OUT_OF_RANGE("42", "50F", Importance.DEBUG, OrderByIntegerOutOfRange.class),
+    ORDER_GROUP_BY_NON_INTEGER_CONSTANT("42", "50E", Importance.DEBUG, OrderGroupByNonIntegerConstant.class),
+    ORDER_GROUP_BY_INTEGER_OUT_OF_RANGE("42", "50F", Importance.DEBUG, OrderGroupByIntegerOutOfRange.class),
  
 
     // Class 44 - with check option violation
