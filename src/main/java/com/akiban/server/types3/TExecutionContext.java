/**
 * END USER LICENSE AGREEMENT (“EULA”)
 *
 * READ THIS AGREEMENT CAREFULLY (date: 9/13/2011):
 * http://www.akiban.com/licensing/20110913
 *
 * BY INSTALLING OR USING ALL OR ANY PORTION OF THE SOFTWARE, YOU ARE ACCEPTING
 * ALL OF THE TERMS AND CONDITIONS OF THIS AGREEMENT. YOU AGREE THAT THIS
 * AGREEMENT IS ENFORCEABLE LIKE ANY WRITTEN AGREEMENT SIGNED BY YOU.
 *
 * IF YOU HAVE PAID A LICENSE FEE FOR USE OF THE SOFTWARE AND DO NOT AGREE TO
 * THESE TERMS, YOU MAY RETURN THE SOFTWARE FOR A FULL REFUND PROVIDED YOU (A) DO
 * NOT USE THE SOFTWARE AND (B) RETURN THE SOFTWARE WITHIN THIRTY (30) DAYS OF
 * YOUR INITIAL PURCHASE.
 *
 * IF YOU WISH TO USE THE SOFTWARE AS AN EMPLOYEE, CONTRACTOR, OR AGENT OF A
 * CORPORATION, PARTNERSHIP OR SIMILAR ENTITY, THEN YOU MUST BE AUTHORIZED TO SIGN
 * FOR AND BIND THE ENTITY IN ORDER TO ACCEPT THE TERMS OF THIS AGREEMENT. THE
 * LICENSES GRANTED UNDER THIS AGREEMENT ARE EXPRESSLY CONDITIONED UPON ACCEPTANCE
 * BY SUCH AUTHORIZED PERSONNEL.
 *
 * IF YOU HAVE ENTERED INTO A SEPARATE WRITTEN LICENSE AGREEMENT WITH AKIBAN FOR
 * USE OF THE SOFTWARE, THE TERMS AND CONDITIONS OF SUCH OTHER AGREEMENT SHALL
 * PREVAIL OVER ANY CONFLICTING TERMS OR CONDITIONS IN THIS AGREEMENT.
 */

package com.akiban.server.types3;

import com.akiban.qp.operator.QueryContext;
import com.akiban.qp.operator.QueryContext.NotificationLevel;
import com.akiban.server.error.ErrorCode;
import com.akiban.server.error.InvalidOperationException;
import com.akiban.server.error.InvalidParameterValueException;
import com.akiban.server.error.OverflowException;
import com.akiban.server.error.StringTruncationException;
import com.akiban.util.SparseArray;

import java.util.List;

public final class TExecutionContext {

    public TInstance inputTInstanceAt(int index) {
        return inputTypes.get(index);
    }

    public Object objectAt(int index) {
        Object result = null;
        if (preptimeCache != null && preptimeCache.isDefined(index))
            result = preptimeCache.get(index);
        if (result == null && exectimeCache != null && exectimeCache.isDefined(index))
            result = exectimeCache.get(index);
        return result;
    }

    public TInstance outputTInstance() {
        return outputType;
    }

    public Object preptimeObjectAt(int index) {
        if (preptimeCache == null)
            throw new IllegalArgumentException("no preptime cache objects");
        return preptimeCache.getIfDefined(index);
    }

    public boolean hasExectimeObject(int index) {
        return exectimeCache != null && exectimeCache.isDefined(index);
    }

    public Object exectimeObjectAt(int index) {
        if (exectimeCache == null)
            throw new IllegalArgumentException("no exectime cache objects");
        return exectimeCache.getIfDefined(index);
    }

    public void putExectimeObject(int index, Object value) {
        if (preptimeCache != null && preptimeCache.isDefined(index)) {
            Object conflict = preptimeCache.get(index);
            throw new IllegalStateException("conflicts with preptime value: " + conflict);
        }
        if (exectimeCache == null)
            exectimeCache = new SparseArray<Object>(index);
        exectimeCache.set(index, value);
    }

    public void notifyClient(NotificationLevel level, ErrorCode errorCode, String message) {
        queryContext.notifyClient(level, errorCode, message);
    }

    public void warnClient(InvalidOperationException exception) {
        queryContext.warnClient(exception);
    }

<<<<<<< HEAD
    public String getCurrentTimezone()
    {
        // TODO: This should come from the query context or something of the same nature
        throw new UnsupportedOperationException("not supported yet");
    }

    public String getLocale()
    {
        // TODO:
        throw new UnsupportedOperationException("not supported yet");
=======
    public String getCurrentLocale()
    {
        throw new UnsupportedOperationException("getLocale() not supported yet");
    }
    

    /**
     * Some functions need to get the current timezone (session/global), not the JVM's timezone.
     * @return  the server's timezone.
     */
    public String getCurrentTimezone()
    {
        throw new UnsupportedOperationException("getCurrentTImezone() not supported yet");
    }

    /**
     * 
     * @return  the time at which the query started
     */
    public long getCurrentDate()
    {
        return queryContext.getStartTime();
    }
    
    public String getCurrentUser()
    {
        return queryContext.getCurrentUser();
    }
    
    public String getSessionUser()
    {
        return queryContext.getSessionUser();
    }
    
    public String getSystemUser()
    {
        return queryContext.getSystemUser();
    }
    
    public void reportOverflow(String msg)
    {
        switch(overflowHandling)
        {
            case WARN:
                warnClient(new OverflowException());
                break;
            case ERROR:
                throw new OverflowException();
            case IGNORE:
                // ignores, does nothing
                break;
            default:
                throw new AssertionError(overflowHandling);
        }
    }
    
    public void reportTruncate(String original, String truncated)
    {
        switch(truncateHandling)
        {
            case WARN:
                warnClient(new StringTruncationException(original, truncated));
                break;
            case ERROR:
                throw new StringTruncationException(original, truncated);
            case IGNORE:
                // ignores, does nothing
                break;
            default:
                throw new AssertionError(truncateHandling);
        }
    }
    
    public void reportBadValue(String msg)
    {
        switch(invalidFormatHandling)
        {
            case WARN:
                warnClient(new InvalidParameterValueException(msg));
                break;
            case ERROR:
                throw new InvalidParameterValueException(msg);
            case IGNORE:
                // ignores, does nothing
                break;
            default:
                throw new AssertionError(invalidFormatHandling);
        }
>>>>>>> 95e622b8
    }

    // state

    TExecutionContext(SparseArray<Object> preptimeCache,
                      List<TInstance> inputTypes,
                      TInstance outputType,
                      QueryContext queryContext,
                      ErrorHandlingMode overflow,
                      ErrorHandlingMode truncate,
                      ErrorHandlingMode invalid)
    {
        this.preptimeCache = preptimeCache;
        this.inputTypes = inputTypes;
        this.outputType = outputType;
        this.queryContext = queryContext;
        overflowHandling = overflow;
        truncateHandling = truncate;
        invalidFormatHandling = invalid;
    }

    private SparseArray<Object> preptimeCache;
    private SparseArray<Object> exectimeCache;
    private List<TInstance> inputTypes;
    private TInstance outputType;
    private QueryContext queryContext;
    private ErrorHandlingMode overflowHandling;
    private ErrorHandlingMode truncateHandling;
    private ErrorHandlingMode invalidFormatHandling;
}<|MERGE_RESOLUTION|>--- conflicted
+++ resolved
@@ -90,18 +90,7 @@
         queryContext.warnClient(exception);
     }
 
-<<<<<<< HEAD
-    public String getCurrentTimezone()
-    {
-        // TODO: This should come from the query context or something of the same nature
-        throw new UnsupportedOperationException("not supported yet");
-    }
-
-    public String getLocale()
-    {
-        // TODO:
-        throw new UnsupportedOperationException("not supported yet");
-=======
+
     public String getCurrentLocale()
     {
         throw new UnsupportedOperationException("getLocale() not supported yet");
@@ -114,7 +103,8 @@
      */
     public String getCurrentTimezone()
     {
-        throw new UnsupportedOperationException("getCurrentTImezone() not supported yet");
+        // TODO: This should come from the query context or something of the same nature
+        throw new UnsupportedOperationException("not supported yet");
     }
 
     /**
@@ -190,7 +180,6 @@
             default:
                 throw new AssertionError(invalidFormatHandling);
         }
->>>>>>> 95e622b8
     }
 
     // state
