--- conflicted
+++ resolved
@@ -38,49 +38,33 @@
 public final class TInputSetBuilder {
 
     public TInputSetBuilder covers(TClass targetType, int... covering) {
-<<<<<<< HEAD
-        inputSets.add(new TInputSet(targetType, BitSets.of(covering), false, false, exact, nextNormalizer));
+        inputSets.add(new TInputSet(targetType, BitSets.of(covering), false, false, nextNormalizer));
         nextNormalizer = null;
-=======
-        inputSets.add(new TInputSet(targetType, BitSets.of(covering), false, false));
         setExacts(covering);
->>>>>>> 6ca89070
         return this;
     }
 
     public TInputSetBuilder pickingCovers(TClass targetType, int... covering) {
-<<<<<<< HEAD
-        inputSets.add(new TInputSet(targetType, BitSets.of(covering), false, true, exact, nextNormalizer));
+        inputSets.add(new TInputSet(targetType, BitSets.of(covering), false, true, nextNormalizer));
         nextNormalizer = null;
-=======
-        inputSets.add(new TInputSet(targetType, BitSets.of(covering), false, true));
->>>>>>> 6ca89070
         return this;
     }
 
     public TInputSetBuilder vararg(TClass targetType, int... covering) {
-<<<<<<< HEAD
-        inputSets.add(new TInputSet(targetType, BitSets.of(covering), true, false, exact, nextNormalizer));
+        assert vararg == null : vararg;
+        vararg = new TInputSet(targetType, BitSets.of(covering), true, false, nextNormalizer);
         nextNormalizer = null;
-=======
-        assert vararg == null : vararg;
-        vararg = new TInputSet(targetType, BitSets.of(covering), true, false);
         inputSets.add(vararg);
         exactsBuilder.setVararg(exact);
->>>>>>> 6ca89070
         return this;
     }
 
     public TInputSetBuilder pickingVararg(TClass targetType, int... covering) {
-<<<<<<< HEAD
-        inputSets.add(new TInputSet(targetType, BitSets.of(covering), true, true, exact, nextNormalizer));
+        assert vararg == null : vararg;
+        vararg = new TInputSet(targetType, BitSets.of(covering), true, true, nextNormalizer);
+        inputSets.add(vararg);
         nextNormalizer = null;
-=======
-        assert vararg == null : vararg;
-        vararg = new TInputSet(targetType, BitSets.of(covering), true, true);
-        inputSets.add(vararg);
         exactsBuilder.setVararg(exact);
->>>>>>> 6ca89070
         return this;
     }
 
@@ -94,11 +78,11 @@
         return this;
     }
 
-<<<<<<< HEAD
     public TInputSetBuilder nextInputPicksWith(TInstanceNormalizer nextNormalizer) {
         this.nextNormalizer = nextNormalizer;
         return this;
-=======
+    }
+
     public void setExact(int pos, boolean exact) {
         if (exact) {
             exactsBuilder.set(pos, true);
@@ -115,21 +99,16 @@
 
     public InputSetFlags exactInputs() {
         return exactsBuilder.get();
->>>>>>> 6ca89070
     }
 
     List<TInputSet> toList() {
         return new ArrayList<TInputSet>(inputSets);
     }
-<<<<<<< HEAD
-    private boolean exact;
-    private TInstanceNormalizer nextNormalizer;
-=======
 
     private final InputSetFlags.Builder exactsBuilder = new InputSetFlags.Builder();
+    private TInstanceNormalizer nextNormalizer;
     private boolean exact = false;
     private TInputSet vararg = null;
->>>>>>> 6ca89070
 
     private List<TInputSet> inputSets = new ArrayList<TInputSet>(4);
 }