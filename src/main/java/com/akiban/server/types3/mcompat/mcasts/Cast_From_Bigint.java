--- conflicted
+++ resolved
@@ -26,6 +26,7 @@
 
 package com.akiban.server.types3.mcompat.mcasts;
 
+import com.akiban.server.error.InvalidParameterValueException;
 import com.akiban.server.types3.TCast;
 import com.akiban.server.types3.TCastBase;
 import com.akiban.server.types3.TExecutionContext;
@@ -62,110 +63,17 @@
      * 
      */
     
-<<<<<<< HEAD
-    public static final TCast TO_TINYINT = new TCastBase(MNumeric.BIGINT, MNumeric.TINYINT, false, Constantness.UNKNOWN)
-    {
-        @Override
-        public void evaluate(TExecutionContext context, PValueSource source, PValueTarget target)
-        {
-            target.putInt8((byte)CastUtils.getInRange(Byte.MAX_VALUE, Byte.MIN_VALUE, source.getInt64(), context));
-        }
-
-        @Override
-        public TInstance targetInstance(TPreptimeContext context, TPreptimeValue preptimeInput, TInstance specifiedTarget)
-        {
-            return specifiedTarget;
-        }
-    };
-    
-    public static final TCast TO_UNSIGNED_TINYINT = new TCastBase(MNumeric.BIGINT, MNumeric.TINYINT_UNSIGNED, false, Constantness.UNKNOWN)
-    {
-        @Override
-        public void evaluate(TExecutionContext context, PValueSource source, PValueTarget target)
-        {
-            // TODO: take the two's complement of the negative value?
-            target.putInt8((byte)CastUtils.getInRange(Byte.MAX_VALUE, Byte.MIN_VALUE, source.getInt64(), context));
-        }
-=======
     public static final TCast TO_TINYINT = new FromInt64ToInt8(MNumeric.BIGINT, MNumeric.TINYINT, false, Constantness.UNKNOWN);
     
     public static final TCast TO_UNSIGNED_TINYINT = new FromInt64ToInt16(MNumeric.BIGINT, MNumeric.TINYINT_UNSIGNED, false, Constantness.UNKNOWN);
->>>>>>> 0660aa1d
 
     public static final TCast TO_SMALLINT = new FromInt64ToInt16(MNumeric.BIGINT, MNumeric.SMALLINT, false, Constantness.UNKNOWN);
 
-<<<<<<< HEAD
-    public static final TCast TO_SMALL_INT = new TCastBase(MNumeric.BIGINT, MNumeric.SMALLINT, false, Constantness.UNKNOWN)
-    {
-        @Override
-        public TInstance targetInstance(TPreptimeContext context, TPreptimeValue preptimeInput, TInstance specifiedTarget)
-        {
-            throw new UnsupportedOperationException("not supported yet");
-        }
-
-        @Override
-        public void evaluate(TExecutionContext context, PValueSource source, PValueTarget target)
-        {
-            target.putInt16((short)CastUtils.getInRange(Short.MAX_VALUE, Short.MIN_VALUE, source.getInt64(), context));
-        }
-    };
-
-    public static final TCast TO_UNSIGNED_SMALL_INT = new TCastBase(MNumeric.BIGINT, MNumeric.SMALLINT_UNSIGNED, false, Constantness.UNKNOWN)
-    {
-
-        @Override
-        public TInstance targetInstance(TPreptimeContext context, TPreptimeValue preptimeInput, TInstance specifiedTarget)
-        {
-            throw new UnsupportedOperationException("Not supported yet.");
-        }
-
-        @Override
-        public void evaluate(TExecutionContext context, PValueSource source, PValueTarget target)
-        {
-            // TODO: take the two's complement of signed ==> unsigned
-            target.putInt16((short)CastUtils.getInRange(Short.MAX_VALUE, Short.MIN_VALUE, source.getInt64(), context));
-        }
-    };
-    
-    public static final TCast TO_MEDIUM_INT = new TCastBase(MNumeric.BIGINT, MNumeric.MEDIUMINT, false, Constantness.UNKNOWN)
-    {
-        @Override
-        public TInstance targetInstance(TPreptimeContext context, TPreptimeValue preptimeInput, TInstance specifiedTarget)
-        {
-            throw new UnsupportedOperationException("Not supported yet.");
-        }
-
-        @Override
-        public void evaluate(TExecutionContext context, PValueSource source, PValueTarget target)
-        {
-            target.putInt32((int)CastUtils.getInRange(Integer.MAX_VALUE, Integer.MIN_VALUE, source.getInt32(), context));
-        }
-        
-    };
-    
-    public static final TCast TO_UNSIGNED_MEDIUM_INT = new TCastBase(MNumeric.BIGINT, MNumeric.MEDIUMINT, false, Constantness.UNKNOWN)
-    {
-        @Override
-        public TInstance targetInstance(TPreptimeContext context, TPreptimeValue preptimeInput, TInstance specifiedTarget)
-        {
-            throw new UnsupportedOperationException("Not supported yet.");
-        }
-
-        @Override
-        public void evaluate(TExecutionContext context, PValueSource source, PValueTarget target)
-        {
-            // TODO: signed vs unsigned
-            target.putInt32((int)CastUtils.getInRange(Integer.MAX_VALUE, Integer.MIN_VALUE, source.getInt32(), context));
-        }
-        
-    };
-=======
     public static final TCast TO_UNSIGNED_SMALLINT = new FromInt64ToInt32(MNumeric.BIGINT, MNumeric.SMALLINT_UNSIGNED, false, Constantness.UNKNOWN);
     
     public static final TCast TO_MEDIUM_INT = new FromInt64ToInt32(MNumeric.BIGINT, MNumeric.MEDIUMINT, false, Constantness.UNKNOWN);
     
     public static final TCast TO_UNSIGNED_MEDIUMINT = new FromInt64ToInt64(MNumeric.BIGINT, MNumeric.MEDIUMINT_UNSIGNED, true, Constantness.UNKNOWN);
->>>>>>> 0660aa1d
     
     public static final TCast TO_BIGINT = new FromInt64ToInt64(MNumeric.BIGINT, MNumeric.BIGINT, true, Constantness.UNKNOWN);
     
@@ -189,7 +97,7 @@
             long ymd[] = MDatetimes.fromDate(source.getInt64());
             if (!MDatetimes.isValidDatetime(ymd))
             {
-                context.reportBadValue("Invalid datetime values");
+                context.warnClient(new InvalidParameterValueException("Invalid datetime values"));
                 target.putNull();
             }
             else
@@ -213,7 +121,7 @@
             long ymd[] = MDatetimes.decodeDatetime(raw);
                         if (!MDatetimes.isValidDatetime(ymd))
             {
-                context.reportBadValue("Invalid datetime values");
+                context.warnClient(new InvalidParameterValueException("Invalid datetime values"));
                 target.putNull();
             }
             else
@@ -233,11 +141,7 @@
         public void evaluate(TExecutionContext context, PValueSource source, PValueTarget target)
         {
             // TIMESTAMPE is underlied by INT32
-<<<<<<< HEAD
-            target.putInt32((int)CastUtils.getInRange(Integer.MAX_VALUE, Integer.MIN_VALUE, source.getInt64(), context));
-=======
             target.putInt32((int)MDatetimes.encodeTimetamp(source.getInt64(), context));
->>>>>>> 0660aa1d
         }
     };
 
@@ -256,7 +160,7 @@
             long ymd[] = MDatetimes.decodeTime(raw);
                         if (!MDatetimes.isValidDatetime(ymd))
             {
-                context.reportBadValue("Invalid datetime values");
+                context.warnClient(new InvalidParameterValueException("Invalid TIME values: " + raw));
                 target.putNull();
             }
             else
