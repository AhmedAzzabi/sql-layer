--- conflicted
+++ resolved
@@ -102,13 +102,9 @@
     }
     
     @Override
-<<<<<<< HEAD
-    public void input(TInstance instance, PValueSource source, TInstance stateType, PValue state) {
-        if (source.isNull())
-            return;
-=======
     public void input(TInstance instance, PValueSource source, TInstance stateType, PValue state, Object o) {
->>>>>>> 2032c1a9
+            if (source.isNull())
+                return;
         if (!state.hasAnyValue())
             PValueTargets.copyFrom(source, state);
         else
