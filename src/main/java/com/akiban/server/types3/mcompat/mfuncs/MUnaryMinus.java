--- conflicted
+++ resolved
@@ -36,7 +36,6 @@
 import com.akiban.server.types3.TPreptimeContext;
 import com.akiban.server.types3.TPreptimeValue;
 import com.akiban.server.types3.common.BigDecimalWrapper;
-import com.akiban.server.types3.common.types.NumericAttribute;
 import com.akiban.server.types3.mcompat.mtypes.MApproximateNumber;
 import com.akiban.server.types3.mcompat.mtypes.MBigDecimal;
 import com.akiban.server.types3.mcompat.mtypes.MNumeric;
@@ -92,12 +91,7 @@
 
             @Override
             protected TInstance resultType(TInstance operand) {
-<<<<<<< HEAD
-                int operandWidth = operand.attribute(NumericAttribute.WIDTH);
-                return MNumeric.INT.instance(operandWidth + 1, operand.nullability());
-=======
-                return MNumeric.INT.instance();
->>>>>>> bedd1dd5
+                return MNumeric.INT.instance(operand.nullability());
             }
         },
         BIGINT(MNumeric.BIGINT) {
@@ -109,12 +103,7 @@
 
             @Override
             protected TInstance resultType(TInstance operand) {
-<<<<<<< HEAD
-                int operandWidth = operand.attribute(NumericAttribute.WIDTH);
-                return MNumeric.BIGINT.instance(operandWidth + 1, operand.nullability());
-=======
-                return MNumeric.BIGINT.instance();
->>>>>>> bedd1dd5
+                return MNumeric.BIGINT.instance(operand.nullability());
             }
         },
         DOUBLE(MApproximateNumber.DOUBLE) {
@@ -126,12 +115,7 @@
 
             @Override
             protected TInstance resultType(TInstance operand) {
-<<<<<<< HEAD
-                // TODO not quite right, need to experiment
                 return MApproximateNumber.DOUBLE.instance(operand.nullability());
-=======
-                return MApproximateNumber.DOUBLE.instance();
->>>>>>> bedd1dd5
             }
         },
         DECIMAL(MNumeric.DECIMAL) {
