--- conflicted
+++ resolved
@@ -42,15 +42,10 @@
 import com.akiban.server.types3.texpressions.TScalarBase;
 import com.akiban.sql.parser.TernaryOperatorNode;
 
-<<<<<<< HEAD
-public class MTimestampDiff extends TOverloadBase
-=======
-public abstract class MTimestampDiff extends TScalarBase
->>>>>>> d5c3fad1
+public class MTimestampDiff extends TScalarBase
 {
-    public static TScalar[] create()
-    {
-<<<<<<< HEAD
+    public static TOverload[] create()
+    {
         ArgType args[] = ArgType.values();
         TOverload ret[] = new TOverload[args.length * args.length];
         int n = 0;
@@ -65,9 +60,6 @@
     private static enum ArgType
     {
         DATE(MDatetimes.DATE)
-=======
-        return new TScalar[]
->>>>>>> d5c3fad1
         {
             @Override
             long[] getYMD(PValueSource source, TExecutionContext context)
