/**
 * END USER LICENSE AGREEMENT (“EULA”)
 *
 * READ THIS AGREEMENT CAREFULLY (date: 9/13/2011):
 * http://www.akiban.com/licensing/20110913
 *
 * BY INSTALLING OR USING ALL OR ANY PORTION OF THE SOFTWARE, YOU ARE ACCEPTING
 * ALL OF THE TERMS AND CONDITIONS OF THIS AGREEMENT. YOU AGREE THAT THIS
 * AGREEMENT IS ENFORCEABLE LIKE ANY WRITTEN AGREEMENT SIGNED BY YOU.
 *
 * IF YOU HAVE PAID A LICENSE FEE FOR USE OF THE SOFTWARE AND DO NOT AGREE TO
 * THESE TERMS, YOU MAY RETURN THE SOFTWARE FOR A FULL REFUND PROVIDED YOU (A) DO
 * NOT USE THE SOFTWARE AND (B) RETURN THE SOFTWARE WITHIN THIRTY (30) DAYS OF
 * YOUR INITIAL PURCHASE.
 *
 * IF YOU WISH TO USE THE SOFTWARE AS AN EMPLOYEE, CONTRACTOR, OR AGENT OF A
 * CORPORATION, PARTNERSHIP OR SIMILAR ENTITY, THEN YOU MUST BE AUTHORIZED TO SIGN
 * FOR AND BIND THE ENTITY IN ORDER TO ACCEPT THE TERMS OF THIS AGREEMENT. THE
 * LICENSES GRANTED UNDER THIS AGREEMENT ARE EXPRESSLY CONDITIONED UPON ACCEPTANCE
 * BY SUCH AUTHORIZED PERSONNEL.
 *
 * IF YOU HAVE ENTERED INTO A SEPARATE WRITTEN LICENSE AGREEMENT WITH AKIBAN FOR
 * USE OF THE SOFTWARE, THE TERMS AND CONDITIONS OF SUCH OTHER AGREEMENT SHALL
 * PREVAIL OVER ANY CONFLICTING TERMS OR CONDITIONS IN THIS AGREEMENT.
 */

package com.akiban.server.types3.mcompat.mfuncs;

import com.akiban.server.types3.mcompat.mtypes.MString;
import com.akiban.server.types3.TScalar;
import com.akiban.server.types3.texpressions.TScalarBase;
import com.akiban.server.error.AkibanInternalException;
import com.akiban.server.error.InvalidDateFormatException;
import com.akiban.server.types3.LazyList;
import com.akiban.server.types3.TClass;
import com.akiban.server.types3.TExecutionContext;
import com.akiban.server.types3.TOverloadResult;
import com.akiban.server.types3.mcompat.mtypes.MDatetimes;
import com.akiban.server.types3.mcompat.mtypes.MNumeric;
import com.akiban.server.types3.pvalue.PValueSource;
import com.akiban.server.types3.pvalue.PValueTarget;
import com.akiban.server.types3.texpressions.TInputSetBuilder;

import static com.akiban.server.types3.mcompat.mtypes.MDatetimes.*;

public class MDateTimeDiff
{
    public static final TScalar INSTANCES[] = new TScalar[]
    {
        new DateTimeDiff(ArgType.DATE, ArgType.DATE, "DATEDIFF", false, false)
        {
            @Override
            int compute(long val0[], long val1[], TExecutionContext context)
            {
                return (int)(millisDiff(val0, val1) / MILLIS_PER_DAY);
            }
            
            @Override
            public TOverloadResult resultType()
            {
                return TOverloadResult.fixed(MNumeric.INT, 7);
            }
        },
        new DateTimeDiff(ArgType.TIME, ArgType.TIME, "TIMEDIFF")
        {
            @Override
            int compute(long val0[], long val1[], TExecutionContext context)
            {
                return substractTime(val0, val1, context);
            }
         
            @Override
            public int[] getPriorities()
            {
                return new int[] {0};
            }
        },
        new DateTimeDiff(ArgType.TIME, ArgType.VARCHAR, "TIMEDIFF", true, false)
        {
            @Override
            int compute(long[] arg0, long[] arg1, TExecutionContext context)
            {
                return substractTime(arg0, arg1, context);
            }
            
            @Override
            public int[] getPriorities()
            {
                return new int[] {1};
            }
        },
        new DateTimeDiff(ArgType.VARCHAR, ArgType.TIME, "TIMEDIFF", false, true)
        {
            @Override
            int compute(long[] arg0, long[] arg1, TExecutionContext context)
            {
                return substractTime(arg0, arg1, context);
            }
            
            @Override
            public int[] getPriorities()
            {
                return new int[] {1};
            }
        },
        new DateTimeDiff(ArgType.VARCHAR, ArgType.VARCHAR, "TIMEDIFF")
        {
            @Override
            protected void doEvaluate(TExecutionContext context, LazyList<? extends PValueSource> inputs, PValueTarget output)
            {
                long ymd0[], ymd1[];
                StringType t0[] = new StringType[1];
                StringType t1[] = new StringType[1];

                if ((ymd0 = ArgType.VARCHAR.getYMDHMS(inputs.get(0), t0, context)) == null
                    || (ymd1 = ArgType.VARCHAR.getYMDHMS(inputs.get(1), t1, context)) == null
                    || t0[0] != t1[0])
                    output.putNull();
                else
                    output.putInt32(t0[0] == StringType.TIME_ST
                                        ? substractTime(ymd0, ymd1, context)
                                        : millisToTime(millisDiff(ymd0, ymd1), context));
            }
            
            @Override
            int compute(long[] arg0, long[] arg1, TExecutionContext context)
            {
                throw new AkibanInternalException("Not Used");
            }
            
            @Override
            public int[] getPriorities()
            {
                return new int[] {0};
            }
        },
        new DateTimeDiff(ArgType.DATETIME, ArgType.TIMESTAMP, "TIMEDIFF")
        {
            @Override
            int compute(long[] arg0, long[] arg1, TExecutionContext context)
            {
                return millisToTime(millisDiff(arg0, arg1), context);
            }
            
            @Override
            public int[] getPriorities()
            {
                return new int[] {0};
            }
        },
        new DateTimeDiff(ArgType.TIMESTAMP, ArgType.DATETIME, "TIMEDIFF")
        {
            @Override
            int compute(long[] arg0, long[] arg1, TExecutionContext context)
            {
                return millisToTime(millisDiff(arg0, arg1), context);
            }
            
            @Override
            public int[] getPriorities()
            {
                return new int[] {0};
            }
        },
        new DateTimeDiff(ArgType.DATETIME, ArgType.VARCHAR, "TIMEDIFF", true, false)
<<<<<<< HEAD
        {
            protected void buildInputSets(TInputSetBuilder bd)
            {
                bd.covers(MDatetimes.DATETIME, 0).covers(MString.VARCHAR, 1);
            }
            
=======
        {   
>>>>>>> e2f90023
            @Override
            int compute(long[] arg0, long[] arg1, TExecutionContext context)
            {
                return millisToTime(millisDiff(arg0, arg1), context);
            }
            
            @Override
            public int[] getPriorities()
            {
                return new int[] {1};
            }
        },
        new DateTimeDiff(ArgType.VARCHAR, ArgType.DATETIME, "TIMEDIFF", false, true)
        {
            @Override
            int compute(long[] arg0, long[] arg1, TExecutionContext context)
            {
                return millisToTime(millisDiff(arg0, arg1), context);
            }
            
            @Override
            public int[] getPriorities()
            {
                return new int[] {1};
            }
        },
        new DateTimeDiff(ArgType.TIMESTAMP, ArgType.VARCHAR, "TIMEDIFF", true, false)
        {
            @Override
            int compute(long[] arg0, long[] arg1, TExecutionContext context)
            {
                return millisToTime(millisDiff(arg0, arg1), context);
            }
            
            @Override
            public int[] getPriorities()
            {
                return new int[] {1};
            }
        },
        new DateTimeDiff(ArgType.VARCHAR, ArgType.TIMESTAMP, "TIMEDIFF", false, true)
        {
            @Override
            int compute(long[] arg0, long[] arg1, TExecutionContext context)
            {
                return millisToTime(millisDiff(arg0, arg1), context);
            }
            
            @Override
            public int[] getPriorities()
            {
                return new int[] {1};
            }
        },

        // UNSUPPORTED cases
        new RejectedCase(ArgType.DATE, ArgType.DATETIME, "TIMEDIFF"),
        new RejectedCase(ArgType.DATE, ArgType.TIME, "TIMEDIFF"),
        new RejectedCase(ArgType.DATE, ArgType.DATETIME, "TIMEDIFF"),
        new RejectedCase(ArgType.DATE, ArgType.VARCHAR, "TIMEDIFF"),
       
        new RejectedCase(ArgType.DATETIME, ArgType.DATE, "TIMEDIFF"),
        new RejectedCase(ArgType.DATETIME, ArgType.TIME, "TIMEDIFF"),      
        
        new RejectedCase(ArgType.TIMESTAMP, ArgType.DATE, "TIMEDIFF"),
        new RejectedCase(ArgType.TIMESTAMP, ArgType.TIME, "TIMEDIFF"),
        
        // Anything else should be casted to TIME
        
        new DateTimeDiff(ArgType.TIME, ArgType.TIME, "TIMEDIFF", false, false)
        {
            @Override
            int compute(long val0[], long val1[], TExecutionContext context)
            {
                return substractTime(val0, val1, context);
            }
         
            @Override
            public int[] getPriorities()
            {
                return new int[] {2};
            }
        },
            
    };


    // ------------------- static members --------------------------------------
    private static enum ArgType
    {
        DATE(MDatetimes.DATE)
        {
            @Override
            long[] getYMDHMS(PValueSource source, StringType[] type, TExecutionContext context)
            {
                int date = source.getInt32();
                long ymd[] = MDatetimes.decodeDate(date);
                type[0] = StringType.DATE_ST;
                if (MDatetimes.isValidDayMonth(ymd))
                    return ymd;
                else
                {
                    context.warnClient(new InvalidDateFormatException("DATE", MDatetimes.dateToString(date)));
                    return null;
                }
            }
        },
        TIME(MDatetimes.TIME)
        {
            @Override
            long[] getYMDHMS(PValueSource source, StringType[] type, TExecutionContext context)
            {
                int time = source.getInt32();
                long ymd[] = MDatetimes.decodeTime(time);
                type[0] = StringType.TIME_ST;
                if (MDatetimes.isValidHrMinSec(ymd, false))
                    return ymd;
                else
                {
                    context.warnClient(new InvalidDateFormatException("TIME", MDatetimes.timeToString(time)));
                    return null;
                }
            }
        },
        DATETIME(MDatetimes.DATETIME)
        {
            @Override
            long[] getYMDHMS(PValueSource source, StringType[] type, TExecutionContext context)
            {
                long datetime = source.getInt64();
                long ymd[] = MDatetimes.decodeDatetime(datetime);
                type[0] = StringType.DATETIME_ST;
                if (MDatetimes.isValidDatetime(ymd))
                    return ymd;
                else
                {
                    context.warnClient(new InvalidDateFormatException("DATETIME", MDatetimes.datetimeToString(datetime)));
                    return null;
                }
            }
        },
        TIMESTAMP(MDatetimes.TIMESTAMP)
        {
            @Override
            long[] getYMDHMS(PValueSource source, StringType[] type, TExecutionContext context)
            {
                int ts = source.getInt32();
                long ymd[] = MDatetimes.decodeTimestamp(ts, context.getCurrentTimezone());
                type[0] = StringType.DATETIME_ST;
                if (MDatetimes.isValidDatetime(ymd))
                    return ymd;
                else
                {
                    context.warnClient(new InvalidDateFormatException("TIMESTAMP", MDatetimes.datetimeToString(ts)));
                    return null;
                }
            }
        },
        VARCHAR(MString.VARCHAR)
        {
            @Override
            long[] getYMDHMS(PValueSource source, StringType[] type, TExecutionContext context)
            {
                long hms[] = new long[6];
                try
                {
                    type[0] = MDatetimes.parseDateOrTime(source.getString(), hms);
                    return hms;
                }
                catch (InvalidDateFormatException e)
                {
                    context.warnClient(e);
                    return null;
                }
            }
        }
        ;
        
        abstract long[] getYMDHMS(PValueSource source, StringType[] type, TExecutionContext context);
        final TClass type;
        private ArgType(TClass type)
        {
            this.type = type;
        }
    }
    
    private static class RejectedCase extends DateTimeDiff
    {
        RejectedCase(ArgType left, ArgType right, String name)
        {
            super(left, right, name);
        }

        @Override
        protected void doEvaluate(TExecutionContext context, LazyList<? extends PValueSource> inputs, PValueTarget output)
        {
            output.putNull();
        }

        @Override
        int compute(long[] arg0, long[] arg1, TExecutionContext context)
        {
            throw new AkibanInternalException("Not Used.");
        }
        
        @Override
        public int[] getPriorities()
        {
            return new int[] {0};
        }
    }
    
    private abstract static class DateTimeDiff extends TScalarBase
    {
        abstract int compute(long arg0[], long arg1[], TExecutionContext context);
        
        private final ArgType arg0Type;
        private final boolean exact0;
        
        private final ArgType arg1Type;
        private final boolean exact1;
        
        private final String name;
        
        DateTimeDiff(ArgType arg0, ArgType arg1, String name)
        {
            this(arg0, arg1, name, true, true);
        }
        
        DateTimeDiff(ArgType arg0, ArgType arg1, String name, boolean e0, boolean e1)
        {
            arg0Type = arg0;
            exact0 = e0;
            
            arg1Type = arg1;
            exact1 = e1;
            
            this.name = name;
        }

        @Override
        protected void buildInputSets(TInputSetBuilder builder)
        {
            builder.setExact(exact0).covers(arg0Type.type, 0).setExact(exact1).covers(arg1Type.type, 1);
        }

        @Override
        protected void doEvaluate(TExecutionContext context, LazyList<? extends PValueSource> inputs, PValueTarget output)
        {
            long ymd0[], ymd1[];
            StringType t0[] = new StringType[1];
            StringType t1[] = new StringType[1];
            
            if ((ymd0 = arg0Type.getYMDHMS(inputs.get(0), t0, context)) == null
                    || (ymd1 = arg1Type.getYMDHMS(inputs.get(1), t1, context)) == null
                    || t0[0] != t1[0])
                output.putNull();
            else
                output.putInt32(compute(ymd0, ymd1, context));
        }
        
        @Override
        public String displayName()
        {
            return name;
        }

        @Override
        public TOverloadResult resultType()
        {
            return TOverloadResult.fixed(TIME);
        }
    }
    
    private static int substractTime(long val0[], long val1[], TExecutionContext context)
    {
        return millisToTime(hmsToMillis(val0) - hmsToMillis(val1), context);
    }
    
    private static long millisDiff(long val0[], long val1[])
    {
        return MDatetimes.toJodaDatetime(val0, "UTC").getMillis() 
                                 - MDatetimes.toJodaDatetime(val1, "UTC").getMillis();
    }
    
    private static int millisToTime(long millis, TExecutionContext context)
    {
        int hr = (int) (millis / MILLIS_PER_HOUR);
        millis -= hr * MILLIS_PER_HOUR;

        int min = (int) (millis / MILLIS_PER_MIN);
        millis -= min * MILLIS_PER_MIN;

        int sec = (int) (millis / MILLIS_PER_SEC);

        return MDatetimes.encodeTime(hr, min, sec, context);
    }
    
    private static long hmsToMillis(long hms[])
    {
        int n = HOUR_INDEX;
        int sign = 1;
        
        while (n < hms.length && hms[n] >= 0)
            ++n;
        
        if (n < hms.length)
            hms[n] = hms[n] * (sign = -1);
        
        return sign * (hms[HOUR_INDEX] * MILLIS_PER_HOUR
                + hms[MIN_INDEX] * MILLIS_PER_MIN
                + hms[SEC_INDEX] * MILLIS_PER_SEC);
    }
    
    private static final long MILLIS_PER_SEC = 1000L;
    private static final long MILLIS_PER_MIN = 60 * 1000L;
    private static final long MILLIS_PER_HOUR = 3600 * 1000L;
    private static final long MILLIS_PER_DAY = 24 * 3600L * 1000L;
    
}<|MERGE_RESOLUTION|>--- conflicted
+++ resolved
@@ -163,16 +163,7 @@
             }
         },
         new DateTimeDiff(ArgType.DATETIME, ArgType.VARCHAR, "TIMEDIFF", true, false)
-<<<<<<< HEAD
-        {
-            protected void buildInputSets(TInputSetBuilder bd)
-            {
-                bd.covers(MDatetimes.DATETIME, 0).covers(MString.VARCHAR, 1);
-            }
-            
-=======
         {   
->>>>>>> e2f90023
             @Override
             int compute(long[] arg0, long[] arg1, TExecutionContext context)
             {
