/**
 * END USER LICENSE AGREEMENT (“EULA”)
 *
 * READ THIS AGREEMENT CAREFULLY (date: 9/13/2011):
 * http://www.akiban.com/licensing/20110913
 *
 * BY INSTALLING OR USING ALL OR ANY PORTION OF THE SOFTWARE, YOU ARE ACCEPTING
 * ALL OF THE TERMS AND CONDITIONS OF THIS AGREEMENT. YOU AGREE THAT THIS
 * AGREEMENT IS ENFORCEABLE LIKE ANY WRITTEN AGREEMENT SIGNED BY YOU.
 *
 * IF YOU HAVE PAID A LICENSE FEE FOR USE OF THE SOFTWARE AND DO NOT AGREE TO
 * THESE TERMS, YOU MAY RETURN THE SOFTWARE FOR A FULL REFUND PROVIDED YOU (A) DO
 * NOT USE THE SOFTWARE AND (B) RETURN THE SOFTWARE WITHIN THIRTY (30) DAYS OF
 * YOUR INITIAL PURCHASE.
 *
 * IF YOU WISH TO USE THE SOFTWARE AS AN EMPLOYEE, CONTRACTOR, OR AGENT OF A
 * CORPORATION, PARTNERSHIP OR SIMILAR ENTITY, THEN YOU MUST BE AUTHORIZED TO SIGN
 * FOR AND BIND THE ENTITY IN ORDER TO ACCEPT THE TERMS OF THIS AGREEMENT. THE
 * LICENSES GRANTED UNDER THIS AGREEMENT ARE EXPRESSLY CONDITIONED UPON ACCEPTANCE
 * BY SUCH AUTHORIZED PERSONNEL.
 *
 * IF YOU HAVE ENTERED INTO A SEPARATE WRITTEN LICENSE AGREEMENT WITH AKIBAN FOR
 * USE OF THE SOFTWARE, THE TERMS AND CONDITIONS OF SUCH OTHER AGREEMENT SHALL
 * PREVAIL OVER ANY CONFLICTING TERMS OR CONDITIONS IN THIS AGREEMENT.
 */

package com.akiban.server.types3.mcompat.mtypes;

<<<<<<< HEAD
import com.akiban.server.types3.common.IntAttribute;
=======
import com.akiban.server.types3.Attribute;
>>>>>>> 47ff9f59
import com.akiban.server.types3.TClass;
import com.akiban.server.types3.TFactory;
import com.akiban.server.types3.TInstance;
import com.akiban.server.types3.mcompat.MBundle;
import com.akiban.server.types3.pvalue.PUnderlying;

public class MBigDecimal extends TClass {

    public enum Attrs implements Attribute {
        M, D
    }

    public MBigDecimal() {
<<<<<<< HEAD
        super(MBundle.INSTANCE.id(), 
                "decimal", 
                IntAttribute.values(), 
                1, 
                1, 
                8, 
                PUnderlying.INT_64);
=======
        super(MBundle.INSTANCE.id(), "decimal", Attrs.values(), 1, 1, 8, PUnderlying.INT_64);
>>>>>>> 47ff9f59
    }

    @Override
    public TFactory factory() {
        return new MNumericFactory(this);
    }

    @Override
    protected TInstance doPickInstance(TInstance instance0, TInstance instance1) {
        // Determine precision of TInstance
        /*switch (mode) {
            case COMBINE:
            case CHOOSE:
        }*/
        throw new UnsupportedOperationException("Not supported yet.");
    }
}<|MERGE_RESOLUTION|>--- conflicted
+++ resolved
@@ -26,11 +26,7 @@
 
 package com.akiban.server.types3.mcompat.mtypes;
 
-<<<<<<< HEAD
-import com.akiban.server.types3.common.IntAttribute;
-=======
 import com.akiban.server.types3.Attribute;
->>>>>>> 47ff9f59
 import com.akiban.server.types3.TClass;
 import com.akiban.server.types3.TFactory;
 import com.akiban.server.types3.TInstance;
@@ -44,17 +40,7 @@
     }
 
     public MBigDecimal() {
-<<<<<<< HEAD
-        super(MBundle.INSTANCE.id(), 
-                "decimal", 
-                IntAttribute.values(), 
-                1, 
-                1, 
-                8, 
-                PUnderlying.INT_64);
-=======
         super(MBundle.INSTANCE.id(), "decimal", Attrs.values(), 1, 1, 8, PUnderlying.INT_64);
->>>>>>> 47ff9f59
     }
 
     @Override
