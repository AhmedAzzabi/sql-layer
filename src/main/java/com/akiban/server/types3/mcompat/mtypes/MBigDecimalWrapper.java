/**
 * END USER LICENSE AGREEMENT (“EULA”)
 *
 * READ THIS AGREEMENT CAREFULLY (date: 9/13/2011):
 * http://www.akiban.com/licensing/20110913
 *
 * BY INSTALLING OR USING ALL OR ANY PORTION OF THE SOFTWARE, YOU ARE ACCEPTING
 * ALL OF THE TERMS AND CONDITIONS OF THIS AGREEMENT. YOU AGREE THAT THIS
 * AGREEMENT IS ENFORCEABLE LIKE ANY WRITTEN AGREEMENT SIGNED BY YOU.
 *
 * IF YOU HAVE PAID A LICENSE FEE FOR USE OF THE SOFTWARE AND DO NOT AGREE TO
 * THESE TERMS, YOU MAY RETURN THE SOFTWARE FOR A FULL REFUND PROVIDED YOU (A) DO
 * NOT USE THE SOFTWARE AND (B) RETURN THE SOFTWARE WITHIN THIRTY (30) DAYS OF
 * YOUR INITIAL PURCHASE.
 *
 * IF YOU WISH TO USE THE SOFTWARE AS AN EMPLOYEE, CONTRACTOR, OR AGENT OF A
 * CORPORATION, PARTNERSHIP OR SIMILAR ENTITY, THEN YOU MUST BE AUTHORIZED TO SIGN
 * FOR AND BIND THE ENTITY IN ORDER TO ACCEPT THE TERMS OF THIS AGREEMENT. THE
 * LICENSES GRANTED UNDER THIS AGREEMENT ARE EXPRESSLY CONDITIONED UPON ACCEPTANCE
 * BY SUCH AUTHORIZED PERSONNEL.
 *
 * IF YOU HAVE ENTERED INTO A SEPARATE WRITTEN LICENSE AGREEMENT WITH AKIBAN FOR
 * USE OF THE SOFTWARE, THE TERMS AND CONDITIONS OF SUCH OTHER AGREEMENT SHALL
 * PREVAIL OVER ANY CONFLICTING TERMS OR CONDITIONS IN THIS AGREEMENT.
 */

package com.akiban.server.types3.mcompat.mtypes;

import com.akiban.server.types3.common.BigDecimalWrapper;
import java.math.BigDecimal;
import java.math.MathContext;
import java.math.RoundingMode;

public class MBigDecimalWrapper implements BigDecimalWrapper {

<<<<<<< HEAD
    private BigDecimal value;

=======
    public MBigDecimalWrapper(String num)
    {
        value = new BigDecimal(num);
    }

    public MBigDecimalWrapper()
    {
        value = BigDecimal.ZERO;
    }
    
>>>>>>> 892ddbe4
    @Override
    public void reset() {
        value = BigDecimal.ZERO;
    }
            
    @Override
    public BigDecimalWrapper add(BigDecimalWrapper other) {
        MBigDecimalWrapper o = (MBigDecimalWrapper) other;
        value = value.add(o.value);
        return this;
    }

    @Override
    public BigDecimalWrapper subtract(BigDecimalWrapper other) {
        MBigDecimalWrapper o = (MBigDecimalWrapper) other;
        value = value.subtract(o.value);
        return this;
    }

    @Override
    public BigDecimalWrapper multiply(BigDecimalWrapper other) {
        MBigDecimalWrapper o = (MBigDecimalWrapper) other;
        value = value.multiply(o.value);
        return this;
    }

    @Override
    public BigDecimalWrapper divide(BigDecimalWrapper other) {
        MBigDecimalWrapper o = (MBigDecimalWrapper) other;
        value = value.divide(o.value);
        return this;
    }
    
    @Override
    public int getSign() {
        return value.signum();
    }
    
    @Override
    public BigDecimalWrapper divide(BigDecimalWrapper augend, int scale)
    {
        value = value.divide(((MBigDecimalWrapper)augend).value,
                scale,
                RoundingMode.HALF_UP);
        return this;
    }

    @Override
<<<<<<< HEAD
    public BigDecimalWrapper abs() {
=======
    public int getScale()
    {
        return value.scale();
    }

    @Override
    public int getPrecision()
    {
        return value.precision();
    }

    @Override
    public BigDecimalWrapper parseString(String num)
    {
        value = new BigDecimal (num);
        return this;
    }

    @Override
    public int compareTo(Object o)
    {
        if (o == null)
            return 1;
        
        return value.compareTo(((MBigDecimalWrapper)o).value);
    }

    @Override
    public BigDecimalWrapper round(int precision, int scale)
    {
        value = value.round(new MathContext(precision, RoundingMode.HALF_UP));
        return this;
    }

    @Override
    public BigDecimalWrapper negate()
    {
        value = value.negate();
        return this;
    }

    @Override
    public BigDecimalWrapper abs()
    {
>>>>>>> 892ddbe4
        value = value.abs();
        return this;
    }
}<|MERGE_RESOLUTION|>--- conflicted
+++ resolved
@@ -33,10 +33,8 @@
 
 public class MBigDecimalWrapper implements BigDecimalWrapper {
 
-<<<<<<< HEAD
     private BigDecimal value;
 
-=======
     public MBigDecimalWrapper(String num)
     {
         value = new BigDecimal(num);
@@ -47,7 +45,6 @@
         value = BigDecimal.ZERO;
     }
     
->>>>>>> 892ddbe4
     @Override
     public void reset() {
         value = BigDecimal.ZERO;
@@ -96,9 +93,12 @@
     }
 
     @Override
-<<<<<<< HEAD
-    public BigDecimalWrapper abs() {
-=======
+    public BigDecimalWrapper abs()
+    {
+        value = value.abs();
+        return this;
+    }
+    
     public int getScale()
     {
         return value.scale();
@@ -139,12 +139,4 @@
         value = value.negate();
         return this;
     }
-
-    @Override
-    public BigDecimalWrapper abs()
-    {
->>>>>>> 892ddbe4
-        value = value.abs();
-        return this;
-    }
 }