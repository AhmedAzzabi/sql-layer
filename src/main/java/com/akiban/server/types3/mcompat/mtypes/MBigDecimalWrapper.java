--- conflicted
+++ resolved
@@ -65,10 +65,7 @@
         return this;
     }
     
-<<<<<<< HEAD
-=======
     @Override
->>>>>>> 4243598f
     public int getSign() {
         return value.signum();
     }
