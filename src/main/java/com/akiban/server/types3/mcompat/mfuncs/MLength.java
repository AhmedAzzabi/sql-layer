/**
 * END USER LICENSE AGREEMENT (“EULA”)
 *
 * READ THIS AGREEMENT CAREFULLY (date: 9/13/2011):
 * http://www.akiban.com/licensing/20110913
 *
 * BY INSTALLING OR USING ALL OR ANY PORTION OF THE SOFTWARE, YOU ARE ACCEPTING
 * ALL OF THE TERMS AND CONDITIONS OF THIS AGREEMENT. YOU AGREE THAT THIS
 * AGREEMENT IS ENFORCEABLE LIKE ANY WRITTEN AGREEMENT SIGNED BY YOU.
 *
 * IF YOU HAVE PAID A LICENSE FEE FOR USE OF THE SOFTWARE AND DO NOT AGREE TO
 * THESE TERMS, YOU MAY RETURN THE SOFTWARE FOR A FULL REFUND PROVIDED YOU (A) DO
 * NOT USE THE SOFTWARE AND (B) RETURN THE SOFTWARE WITHIN THIRTY (30) DAYS OF
 * YOUR INITIAL PURCHASE.
 *
 * IF YOU WISH TO USE THE SOFTWARE AS AN EMPLOYEE, CONTRACTOR, OR AGENT OF A
 * CORPORATION, PARTNERSHIP OR SIMILAR ENTITY, THEN YOU MUST BE AUTHORIZED TO SIGN
 * FOR AND BIND THE ENTITY IN ORDER TO ACCEPT THE TERMS OF THIS AGREEMENT. THE
 * LICENSES GRANTED UNDER THIS AGREEMENT ARE EXPRESSLY CONDITIONED UPON ACCEPTANCE
 * BY SUCH AUTHORIZED PERSONNEL.
 *
 * IF YOU HAVE ENTERED INTO A SEPARATE WRITTEN LICENSE AGREEMENT WITH AKIBAN FOR
 * USE OF THE SOFTWARE, THE TERMS AND CONDITIONS OF SUCH OTHER AGREEMENT SHALL
 * PREVAIL OVER ANY CONFLICTING TERMS OR CONDITIONS IN THIS AGREEMENT.
 */

package com.akiban.server.types3.mcompat.mfuncs;

import com.akiban.server.error.InvalidParameterValueException;
import com.akiban.server.types3.LazyList;
import com.akiban.server.types3.TExecutionContext;
import com.akiban.server.types3.TOverload;
import com.akiban.server.types3.TOverloadResult;
import com.akiban.server.types3.common.types.StringAttribute;
import com.akiban.server.types3.mcompat.mtypes.MNumeric;
import com.akiban.server.types3.mcompat.mtypes.MString;
import com.akiban.server.types3.common.types.StringFactory;
import com.akiban.server.types3.pvalue.PValueSource;
import com.akiban.server.types3.pvalue.PValueTarget;
import com.akiban.server.types3.texpressions.TInputSetBuilder;
import com.akiban.server.types3.texpressions.TOverloadBase;
import com.google.common.collect.ObjectArrays;

import java.io.UnsupportedEncodingException;

/**
 *
 * Implement the length (char_length and octet_length)
 */
public abstract class MLength extends TOverloadBase
{
    public static final TOverload CHAR_LENGTH = new MLength("CHAR_LENGTH")
    {
        @Override
        protected void doEvaluate(TExecutionContext context, LazyList<? extends PValueSource> inputs, PValueTarget output)
        {
            output.putInt32((inputs.get(0).getString()).length());
        }

        @Override
        public String[] registeredNames() {
            return new String[] { "char_length", "charLength" };
        }
    };

    public static final TOverload OCTET_LENGTH = new MBinaryLength("OCTET_LENGTH", 1, "getOctetLength");
    public static final TOverload BIT_LENGTH = new MBinaryLength("BIT_LENGTH", 8);

    private static class MBinaryLength extends MLength
    {

        private final int multiplier;
        private final String[] aliases;

        private MBinaryLength(String name, int multiplier, String... aliases) {
            super(name);
            this.multiplier = multiplier;
            this.aliases = ObjectArrays.concat(aliases, name);
        }

        @Override
        protected void doEvaluate(TExecutionContext context, LazyList<? extends PValueSource> inputs, PValueTarget output)
        {
            int charsetId = context.inputTInstanceAt(0).attribute(StringAttribute.CHARSET);
            String charset = (StringFactory.Charset.values())[charsetId].name();
            try
            {
                int length = (inputs.get(0).getString()).getBytes(charset).length;
                length *= multiplier;
                output.putInt32(length);
            }
            catch (UnsupportedEncodingException ex) // impossible to happen
            {
                context.warnClient(new InvalidParameterValueException("Unknown CHARSET: " + charset));
                output.putNull();
            }
        }

        @Override
        public String[] registeredNames() {
            return aliases;
        }
    }

    public static final TOverload BIT_LENGTH = new MLength("bit_length")
    {
        @Override
        protected void doEvaluate(TExecutionContext context, LazyList<? extends PValueSource> inputs, PValueTarget output)
        {
             
            int charsetId = context.inputTInstanceAt(0).attribute(StringAttribute.CHARSET);
            String charset = (StringFactory.Charset.values())[charsetId].name();
            try
            {
                output.putInt32((inputs.get(0).getString()).getBytes(charset).length * 8);
            }
            catch (UnsupportedEncodingException ex) // impossible to happen
            {
                context.warnClient(new InvalidParameterValueException("Unknown CHARSET: " + charset));
                output.putNull();
            }
        }
    };
    
    private final String name;
<<<<<<< HEAD
=======

>>>>>>> 885fdffd
    private MLength (String name)
    {
        this.name = name;
    }

    @Override
    protected void buildInputSets(TInputSetBuilder builder)
    {
        builder.covers(MString.VARCHAR, 0);
    }



    @Override
    public String displayName()
    {
        return name;
    }

    @Override
    public TOverloadResult resultType()
    {
        return TOverloadResult.fixed(MNumeric.INT.instance(10));
    }
}<|MERGE_RESOLUTION|>--- conflicted
+++ resolved
@@ -101,32 +101,9 @@
             return aliases;
         }
     }
-
-    public static final TOverload BIT_LENGTH = new MLength("bit_length")
-    {
-        @Override
-        protected void doEvaluate(TExecutionContext context, LazyList<? extends PValueSource> inputs, PValueTarget output)
-        {
-             
-            int charsetId = context.inputTInstanceAt(0).attribute(StringAttribute.CHARSET);
-            String charset = (StringFactory.Charset.values())[charsetId].name();
-            try
-            {
-                output.putInt32((inputs.get(0).getString()).getBytes(charset).length * 8);
-            }
-            catch (UnsupportedEncodingException ex) // impossible to happen
-            {
-                context.warnClient(new InvalidParameterValueException("Unknown CHARSET: " + charset));
-                output.putNull();
-            }
-        }
-    };
     
     private final String name;
-<<<<<<< HEAD
-=======
 
->>>>>>> 885fdffd
     private MLength (String name)
     {
         this.name = name;
