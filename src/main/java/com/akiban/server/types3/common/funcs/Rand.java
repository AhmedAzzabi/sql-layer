--- conflicted
+++ resolved
@@ -64,14 +64,9 @@
                 {
                     PValueSource input = inputs.get(0);
                     if (input.isNull())
-<<<<<<< HEAD
-                        return System.currentTimeMillis();
-                    else return input.getInt64();
-=======
                         return new Random();
                     else
                         return new Random(inputs.get(0).getInt64());
->>>>>>> 816a3150
                 }
 
                 @Override
@@ -129,13 +124,8 @@
         if (context.hasExectimeObject(RAND_INDEX))
             rand = (Random) context.exectimeObjectAt(RAND_INDEX);
         else
-<<<<<<< HEAD
-            context.putExectimeObject(RAND_INDEX,
-                                      rand = new Random(getSeed(inputs)));
-=======
             context.putExectimeObject(RAND_INDEX, rand = getRandom(inputs));
 
->>>>>>> 816a3150
         out.putDouble(rand.nextDouble());
     }
 }