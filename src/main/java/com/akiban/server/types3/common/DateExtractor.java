/**
 * END USER LICENSE AGREEMENT (“EULA”)
 *
 * READ THIS AGREEMENT CAREFULLY (date: 9/13/2011):
 * http://www.akiban.com/licensing/20110913
 *
 * BY INSTALLING OR USING ALL OR ANY PORTION OF THE SOFTWARE, YOU ARE ACCEPTING
 * ALL OF THE TERMS AND CONDITIONS OF THIS AGREEMENT. YOU AGREE THAT THIS
 * AGREEMENT IS ENFORCEABLE LIKE ANY WRITTEN AGREEMENT SIGNED BY YOU.
 *
 * IF YOU HAVE PAID A LICENSE FEE FOR USE OF THE SOFTWARE AND DO NOT AGREE TO
 * THESE TERMS, YOU MAY RETURN THE SOFTWARE FOR A FULL REFUND PROVIDED YOU (A) DO
 * NOT USE THE SOFTWARE AND (B) RETURN THE SOFTWARE WITHIN THIRTY (30) DAYS OF
 * YOUR INITIAL PURCHASE.
 *
 * IF YOU WISH TO USE THE SOFTWARE AS AN EMPLOYEE, CONTRACTOR, OR AGENT OF A
 * CORPORATION, PARTNERSHIP OR SIMILAR ENTITY, THEN YOU MUST BE AUTHORIZED TO SIGN
 * FOR AND BIND THE ENTITY IN ORDER TO ACCEPT THE TERMS OF THIS AGREEMENT. THE
 * LICENSES GRANTED UNDER THIS AGREEMENT ARE EXPRESSLY CONDITIONED UPON ACCEPTANCE
 * BY SUCH AUTHORIZED PERSONNEL.
 *
 * IF YOU HAVE ENTERED INTO A SEPARATE WRITTEN LICENSE AGREEMENT WITH AKIBAN FOR
 * USE OF THE SOFTWARE, THE TERMS AND CONDITIONS OF SUCH OTHER AGREEMENT SHALL
 * PREVAIL OVER ANY CONFLICTING TERMS OR CONDITIONS IN THIS AGREEMENT.
 */
package com.akiban.server.types3.common;

import com.akiban.server.types3.TExecutionContext;
import org.joda.time.MutableDateTime;

public class DateExtractor {

    // consts
    private static final long DATETIME_DATE_SCALE = 1000000L;
    private static final long DATETIME_YEAR_SCALE = 10000L * DATETIME_DATE_SCALE;
    private static final long DATETIME_MONTH_SCALE = 100L * DATETIME_DATE_SCALE;
    private static final long DATETIME_DAY_SCALE = 1L * DATETIME_DATE_SCALE;
    private static final long DATETIME_HOUR_SCALE = 10000L;
    private static final long DATETIME_MIN_SCALE = 100L;
    private static final long DATETIME_SEC_SCALE = 1L;
    
    private static final long DATE_YEAR_SCALE = 1000000L;
    private static final long DATE_MONTH_SCALE = 100L;
    private static final long DATE_DAY_SCALE = 1L;
    
    public static final int YEAR = 0;
    public static final int MONTH = 1; 
    public static final int DAY = 2;
    public static final int HOUR = 3;
    public static final int MINUTE = 4;
    public static final int SECOND = 5;
    
    private static final int DATE_INDEX = 0;   
    public static final long BEGINNING = new MutableDateTime(0,0,1,0,0,0,0).getMillis();
    public static final long DAY_FACTOR = 3600L * 1000 * 24;

    public static long[] extract(long value) {
        final long year = (value / DATETIME_YEAR_SCALE);
        final long month = (value / DATETIME_MONTH_SCALE) % 100;
        final long day = (value / DATETIME_DAY_SCALE) % 100;
        long hour = value / DATETIME_HOUR_SCALE % 100;
        long minute = value / DATETIME_MIN_SCALE % 100;
        long second = value / DATETIME_SEC_SCALE % 100;
        return new long[]{year, month, day, hour, minute, second};
    }

    public static boolean validHrMinSec(long[] hms) {
        return hms[3] >= 0 && hms[3] < 24 && hms[4] >= 0 && hms[4] < 60 && hms[5] >= 0 && hms[5] < 60;
    }

    public static long getLastDay(long ymd[]) {
        switch ((int) ymd[1]) {
            case 2:
                return ymd[0] % 400 == 0 || ymd[0] % 4 == 0 && ymd[0] % 100 != 0 ? 29L : 28L;
            case 4:
            case 6:
            case 9:
            case 11:
                return 30L;
            case 3:
            case 1:
            case 5:
            case 7:
            case 8:
            case 10:
            case 0:
            case 12:
                return 31L;
            default:
                return -1L;
        }
    }

    public static boolean validDayMonth(long[] datetime) {
        long last = getLastDay(datetime);
        return last != -1L && datetime[2] <= last;
    }

<<<<<<< HEAD
    public static MutableDateTime getMutableDateTime(TExecutionContext context, long input, boolean setDateTime) {
        long[] dateArr = DateExtractor.extract(input);
=======
    public static MutableDateTime getMutableDateTime(TExecutionContext context, long[] dateArr, boolean setDateTime) {
>>>>>>> 9b5dc593
        MutableDateTime datetime = (MutableDateTime) context.exectimeObjectAt(DATE_INDEX);
        if (context == null) {
            context.putExectimeObject(DATE_INDEX, datetime = new MutableDateTime());
        }

        if (setDateTime) {
            datetime.setDateTime((int) dateArr[DateExtractor.YEAR], (int) dateArr[DateExtractor.MONTH], (int) dateArr[DateExtractor.DAY],
                    (int) dateArr[DateExtractor.HOUR], (int) dateArr[DateExtractor.MINUTE], (int) dateArr[DateExtractor.SECOND], 0);
        }
        return datetime;
    }

<<<<<<< HEAD
=======
    public static int toTime(long hour, long min, long sec) {
        return (int) (hour * DATETIME_HOUR_SCALE + min * DATETIME_MIN_SCALE + sec * DATETIME_SEC_SCALE);
    }
    
>>>>>>> 9b5dc593
    public static long toDate(long year, long month, long day) {
        return year * DATE_YEAR_SCALE + month * DATE_MONTH_SCALE + day * DATE_DAY_SCALE;
    }

    public static long toDatetime(long year, long month, long day, long hour, long minute, long second) {
        return year*DATETIME_YEAR_SCALE + month*DATETIME_MONTH_SCALE + day*DATETIME_DAY_SCALE +
                hour*DATETIME_HOUR_SCALE + minute*DATETIME_MIN_SCALE + second*DATETIME_SEC_SCALE;
    }
}<|MERGE_RESOLUTION|>--- conflicted
+++ resolved
@@ -96,12 +96,7 @@
         return last != -1L && datetime[2] <= last;
     }
 
-<<<<<<< HEAD
-    public static MutableDateTime getMutableDateTime(TExecutionContext context, long input, boolean setDateTime) {
-        long[] dateArr = DateExtractor.extract(input);
-=======
     public static MutableDateTime getMutableDateTime(TExecutionContext context, long[] dateArr, boolean setDateTime) {
->>>>>>> 9b5dc593
         MutableDateTime datetime = (MutableDateTime) context.exectimeObjectAt(DATE_INDEX);
         if (context == null) {
             context.putExectimeObject(DATE_INDEX, datetime = new MutableDateTime());
@@ -114,13 +109,10 @@
         return datetime;
     }
 
-<<<<<<< HEAD
-=======
     public static int toTime(long hour, long min, long sec) {
         return (int) (hour * DATETIME_HOUR_SCALE + min * DATETIME_MIN_SCALE + sec * DATETIME_SEC_SCALE);
     }
     
->>>>>>> 9b5dc593
     public static long toDate(long year, long month, long day) {
         return year * DATE_YEAR_SCALE + month * DATE_MONTH_SCALE + day * DATE_DAY_SCALE;
     }
