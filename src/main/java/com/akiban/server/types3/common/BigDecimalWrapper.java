--- conflicted
+++ resolved
@@ -33,13 +33,9 @@
      BigDecimalWrapper subtract(BigDecimalWrapper augend);
      BigDecimalWrapper multiply(BigDecimalWrapper augend);
      BigDecimalWrapper divide(BigDecimalWrapper augend);
-<<<<<<< HEAD
-     long ceil();
-     long floor();
-     long truncate(int scale);
-=======
+     BigDecimalWrapper floor();
+     BigDecimalWrapper truncate(int scale);
      BigDecimalWrapper ceil();
->>>>>>> 823f4058
      BigDecimalWrapper divide(BigDecimalWrapper augend, int scale);
      BigDecimalWrapper parseString(String num);
      BigDecimalWrapper round (int precision, int scale);
