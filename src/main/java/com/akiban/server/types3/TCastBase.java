--- conflicted
+++ resolved
@@ -66,14 +66,10 @@
     public TClass targetClass()
     {
         return targetClass;
-<<<<<<< HEAD
-    }  
-=======
     }
 
     @Override
     public String toString() {
         return sourceClass + "->" + targetClass + " [" + (isAutomatic ? "STRONG" : "WEAK") + "]";
     }
->>>>>>> fd1e0320
 }