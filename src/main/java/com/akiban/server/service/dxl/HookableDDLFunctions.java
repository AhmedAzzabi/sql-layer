--- conflicted
+++ resolved
@@ -69,7 +69,6 @@
         } catch (Throwable t) {
             thrown = t;
             hook.hookFunctionCatch(session, DXLFunction.CREATE_TABLE, t);
-<<<<<<< HEAD
             throwIfInstanceOf(t,
                     ParseException.class,
                     UnsupportedCharsetException.class,
@@ -83,24 +82,9 @@
                     DuplicateColumnNameException.class,
                     UnsupportedDataTypeException.class,
                     UnsupportedIndexDataTypeException.class,
+                    UnsupportedIndexSizeException.class,
                     GenericInvalidOperationException.class
             );
-=======
-            throwIf(t, ParseException.class);
-            throwIf(t, UnsupportedCharsetException.class);
-            throwIf(t, ProtectedTableDDLException.class);
-            throwIf(t, DuplicateTableNameException.class);
-            throwIf(t, GroupWithProtectedTableException.class);
-            throwIf(t, JoinToUnknownTableException.class);
-            throwIf(t, JoinToWrongColumnsException.class);
-            throwIf(t, JoinToMultipleParentsException.class);
-            throwIf(t, NoPrimaryKeyException.class);
-            throwIf(t, DuplicateColumnNameException.class);
-            throwIf(t, UnsupportedDataTypeException.class);
-            throwIf(t, UnsupportedIndexDataTypeException.class);
-            throwIf(t, UnsupportedIndexSizeException.class);
-            throwIf(t, GenericInvalidOperationException.class);
->>>>>>> ee79c0f5
             throw throwAlways(t);
         } finally {
             hook.hookFunctionFinally(session, DXLFunction.CREATE_TABLE, thrown);
