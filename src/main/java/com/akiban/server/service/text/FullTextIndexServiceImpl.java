--- conflicted
+++ resolved
@@ -18,10 +18,7 @@
 package com.akiban.server.service.text;
 
 import com.akiban.ais.model.AkibanInformationSchema;
-<<<<<<< HEAD
-=======
 import com.akiban.ais.model.FullTextIndex;
->>>>>>> 45e331d6
 import com.akiban.ais.model.IndexName;
 import com.akiban.ais.model.TableName;
 import com.akiban.ais.model.UserTable;
@@ -135,20 +132,10 @@
                       .append(name.getName());
             
             if (ex.traverse(Key.Direction.EQ, true, 0))
-<<<<<<< HEAD
                 synchronized(POPULATE_TREE_LOCK)
                 {
                     ex.remove();
                 }
-
-            FullTextIndexInfo index = getIndex(session, name);
-            index.deletePath();
-            synchronized (indexes) {
-                indexes.remove(name);
-            }
-=======
-                ex.fetchAndRemove();
->>>>>>> 45e331d6
         }
         catch (PersistitException e)
         {
