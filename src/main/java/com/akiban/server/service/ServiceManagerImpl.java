/**
 * Copyright (C) 2011 Akiban Technologies Inc.
 * This program is free software: you can redistribute it and/or modify
 * it under the terms of the GNU Affero General Public License, version 3,
 * as published by the Free Software Foundation.
 *
 * This program is distributed in the hope that it will be useful,
 * but WITHOUT ANY WARRANTY; without even the implied warranty of
 * MERCHANTABILITY or FITNESS FOR A PARTICULAR PURPOSE.  See the
 * GNU Affero General Public License for more details.
 *
 * You should have received a copy of the GNU Affero General Public License
 * along with this program.  If not, see http://www.gnu.org/licenses.
 */

package com.akiban.server.service;

import java.util.concurrent.atomic.AtomicReference;

<<<<<<< HEAD
import com.akiban.server.error.ServiceNotStartedException;
=======
import com.akiban.server.service.servicemanager.DelegatingServiceManager;
>>>>>>> e26c0355
import com.akiban.server.service.session.Session;

public final class ServiceManagerImpl extends DelegatingServiceManager
{
    private static final AtomicReference<ServiceManager> instance = new AtomicReference<ServiceManager>(null);

    public static void setServiceManager(ServiceManager newInstance) {
        if (newInstance == null) {
            instance.set(null);
        } else if (!instance.compareAndSet(null, newInstance)) {
            throw new RuntimeException(
                    "Tried to install a ServiceManager, but one was already set");
        }
    }

    public ServiceManagerImpl() {}

    /**
     * Gets the active ServiceManager; you can then use the returned instance to get any service you want.
     * @return the active ServiceManager
     * @deprecated for new code, please just use dependency injection
     */
    @Deprecated
    public static ServiceManager get() {
        return installed();
    }

    /**
     * Convenience for {@code ServiceManagerImpl.get().getSessionService().createSession()}
     * @return a new Session
     */
    public static Session newSession() {
<<<<<<< HEAD
        ServiceManager serviceManager = get();
        if (serviceManager == null) {
            throw new ServiceNotStartedException("Service Manager");
=======
        return installed().getSessionService().createSession();
    }

    // DelegatingServiceManager override


    @Override
    protected ServiceManager delegate() {
        return installed();
    }

    // for use by this class

    private static ServiceManager installed() {
        ServiceManager sm = instance.get();
        if (sm == null) {
            throw new ServiceNotStartedException("services haven't been started");
>>>>>>> e26c0355
        }
        return sm;
    }
}
<|MERGE_RESOLUTION|>--- conflicted
+++ resolved
@@ -1,83 +1,74 @@
-/**
- * Copyright (C) 2011 Akiban Technologies Inc.
- * This program is free software: you can redistribute it and/or modify
- * it under the terms of the GNU Affero General Public License, version 3,
- * as published by the Free Software Foundation.
- *
- * This program is distributed in the hope that it will be useful,
- * but WITHOUT ANY WARRANTY; without even the implied warranty of
- * MERCHANTABILITY or FITNESS FOR A PARTICULAR PURPOSE.  See the
- * GNU Affero General Public License for more details.
- *
- * You should have received a copy of the GNU Affero General Public License
- * along with this program.  If not, see http://www.gnu.org/licenses.
- */
-
-package com.akiban.server.service;
-
-import java.util.concurrent.atomic.AtomicReference;
-
-<<<<<<< HEAD
-import com.akiban.server.error.ServiceNotStartedException;
-=======
-import com.akiban.server.service.servicemanager.DelegatingServiceManager;
->>>>>>> e26c0355
-import com.akiban.server.service.session.Session;
-
-public final class ServiceManagerImpl extends DelegatingServiceManager
-{
-    private static final AtomicReference<ServiceManager> instance = new AtomicReference<ServiceManager>(null);
-
-    public static void setServiceManager(ServiceManager newInstance) {
-        if (newInstance == null) {
-            instance.set(null);
-        } else if (!instance.compareAndSet(null, newInstance)) {
-            throw new RuntimeException(
-                    "Tried to install a ServiceManager, but one was already set");
-        }
-    }
-
-    public ServiceManagerImpl() {}
-
-    /**
-     * Gets the active ServiceManager; you can then use the returned instance to get any service you want.
-     * @return the active ServiceManager
-     * @deprecated for new code, please just use dependency injection
-     */
-    @Deprecated
-    public static ServiceManager get() {
-        return installed();
-    }
-
-    /**
-     * Convenience for {@code ServiceManagerImpl.get().getSessionService().createSession()}
-     * @return a new Session
-     */
-    public static Session newSession() {
-<<<<<<< HEAD
-        ServiceManager serviceManager = get();
-        if (serviceManager == null) {
-            throw new ServiceNotStartedException("Service Manager");
-=======
-        return installed().getSessionService().createSession();
-    }
-
-    // DelegatingServiceManager override
-
-
-    @Override
-    protected ServiceManager delegate() {
-        return installed();
-    }
-
-    // for use by this class
-
-    private static ServiceManager installed() {
-        ServiceManager sm = instance.get();
-        if (sm == null) {
-            throw new ServiceNotStartedException("services haven't been started");
->>>>>>> e26c0355
-        }
-        return sm;
-    }
-}
+/**
+ * Copyright (C) 2011 Akiban Technologies Inc.
+ * This program is free software: you can redistribute it and/or modify
+ * it under the terms of the GNU Affero General Public License, version 3,
+ * as published by the Free Software Foundation.
+ *
+ * This program is distributed in the hope that it will be useful,
+ * but WITHOUT ANY WARRANTY; without even the implied warranty of
+ * MERCHANTABILITY or FITNESS FOR A PARTICULAR PURPOSE.  See the
+ * GNU Affero General Public License for more details.
+ *
+ * You should have received a copy of the GNU Affero General Public License
+ * along with this program.  If not, see http://www.gnu.org/licenses.
+ */
+
+package com.akiban.server.service;
+
+import java.util.concurrent.atomic.AtomicReference;
+
+import com.akiban.server.error.ServiceNotStartedException;
+import com.akiban.server.service.servicemanager.DelegatingServiceManager;
+import com.akiban.server.service.session.Session;
+
+public final class ServiceManagerImpl extends DelegatingServiceManager
+{
+    private static final AtomicReference<ServiceManager> instance = new AtomicReference<ServiceManager>(null);
+
+    public static void setServiceManager(ServiceManager newInstance) {
+        if (newInstance == null) {
+            instance.set(null);
+        } else if (!instance.compareAndSet(null, newInstance)) {
+            throw new RuntimeException(
+                    "Tried to install a ServiceManager, but one was already set");
+        }
+    }
+
+    public ServiceManagerImpl() {}
+
+    /**
+     * Gets the active ServiceManager; you can then use the returned instance to get any service you want.
+     * @return the active ServiceManager
+     * @deprecated for new code, please just use dependency injection
+     */
+    @Deprecated
+    public static ServiceManager get() {
+        return installed();
+    }
+
+    /**
+     * Convenience for {@code ServiceManagerImpl.get().getSessionService().createSession()}
+     * @return a new Session
+     */
+    public static Session newSession() {
+        return installed().getSessionService().createSession();
+    }
+
+    // DelegatingServiceManager override
+
+
+    @Override
+    protected ServiceManager delegate() {
+        return installed();
+    }
+
+    // for use by this class
+
+    private static ServiceManager installed() {
+        ServiceManager sm = instance.get();
+        if (sm == null) {
+            throw new ServiceNotStartedException("services haven't been started");
+        }
+        return sm;
+    }
+}