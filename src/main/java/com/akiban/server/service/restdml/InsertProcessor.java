--- conflicted
+++ resolved
@@ -26,10 +26,7 @@
 package com.akiban.server.service.restdml;
 
 import java.io.IOException;
-<<<<<<< HEAD
-=======
 import java.util.Iterator;
->>>>>>> 0fc75449
 import java.util.Map;
 import java.util.Map.Entry;
 
@@ -84,84 +81,29 @@
             };
 
     private class InsertContext {
+        public TableName tableName;
         public UserTable table;
         public QueryContext queryContext;
         public Session session;
         public Map<Column, PValueSource> pkValues;
         
-<<<<<<< HEAD
-        public InsertContext (UserTable table, QueryContext queryContext) {
-            this.table = table;
-            this.queryContext = queryContext;
-            status = JsonStatus.START;
-            inObject = false;
-=======
         public InsertContext (TableName tableName, UserTable table, Session session) {
             this.table = table;
             this.tableName = tableName;
             this.session = session;
             this.queryContext = newQueryContext(session, table);
->>>>>>> 0fc75449
         }
     }
     
     public String processInsert(Session session, AkibanInformationSchema ais, TableName rootTable, JsonNode node) 
             throws JsonParseException, IOException {
-<<<<<<< HEAD
         setAIS(ais);
         insertGenerator = getGenerator(CACHED_INSERT_GENERATOR);
 
-        Stack<InsertContext> insertContext  = new Stack<>();
         StringBuilder builder = new StringBuilder();
         AkibanAppender appender = AkibanAppender.of(builder);
 
-        JsonToken token;
         UserTable table = getTable(rootTable);
-        String field = rootTable.getDescription();
-        TableName currentTable = rootTable;
-        insertContext.push(new InsertContext(table, newQueryContext(session, table)));
-        
-        while((token = jp.nextToken()) != null) {
-            
-            switch (token) {
-            case START_ARRAY:
-                if (insertContext.peek().inObject) {
-                    LOG.debug("Starting sub table: {}", field);
-                    if (insertContext.peek().status == JsonStatus.ARRAY_SECOND) {
-                        appender.append(',');
-                    }
-                    if (insertContext.peek().status == JsonStatus.ARRAY_FIRST ||
-                        insertContext.peek().status == JsonStatus.ARRAY_SECOND) {
-                        insertContext.peek().pkValues = (insertContext.size() > 1) ? 
-                                insertContext.get(insertContext.size()-2).pkValues :
-                                null;
-                        runUpdate(insertContext.peek(), appender);
-                        // delete the closing } for the object
-                        builder.deleteCharAt(builder.length()-1);
-                        insertContext.peek().status = JsonStatus.ROOT_FIRST;
-                    }
-                    currentTable = TableName.parse(rootTable.getSchemaName(), field);
-                    table = getTable(currentTable);
-                    insertContext.push(new InsertContext(table, newQueryContext(session, table)));
-                    appender.append(",\"");
-                    appender.append(currentTable.getDescription());
-                    appender.append("\":");
-                }
-                appender.append('[');
-                insertContext.peek().status = JsonStatus.ARRAY_FIRST;
-                break;
-            case START_OBJECT:
-                if (insertContext.peek().status == JsonStatus.ROOT_FIRST) {
-=======
-        this.schema = SchemaCache.globalSchema(ais);
-
-        StringBuilder builder = new StringBuilder();
-        AkibanAppender appender = AkibanAppender.of(builder);
-
-        insertGenerator = ais.getCachedValue(this, CACHED_INSERT_GENERATOR);
-        insertGenerator.setT3Registry(registryService);
-        
-        UserTable table = getTable(ais, rootTable);
         InsertContext context = new InsertContext(rootTable, table, session);
 
         processContainer (node, appender, context);
@@ -182,7 +124,6 @@
                     pkValues = context.pkValues;
                     first = false;
                 } else {
->>>>>>> 0fc75449
                     appender.append(',');
                 }
                 if (arrayElement.isObject()) {
@@ -220,7 +161,7 @@
                     builder.deleteCharAt(builder.length()-1);
                 } 
                 TableName tableName = TableName.parse(context.tableName.getSchemaName(), field.getKey());
-                UserTable table = getTable (schema.ais(), tableName);
+                UserTable table = getTable (tableName);
                 InsertContext newContext = new InsertContext(tableName, table, context.session);
                 newContext.pkValues = context.pkValues;
                 appender.append(",\"");
@@ -246,7 +187,7 @@
             setValue (context.queryContext, column, node.asLong());
         } else if (node.isDouble()) {
             setValue (context.queryContext, column, node.asDouble());
-        } else if (node.isTextual()) {
+        } else if (node.isTextual() || node.isNull()) {
             // Also handles NULLs 
             setValue (context.queryContext, column, node.asText());
         }
@@ -255,12 +196,8 @@
 
     private void runUpdate (InsertContext context, AkibanAppender appender) throws IOException { 
         assert context != null : "Bad Json format";
-<<<<<<< HEAD
-        Operator insert = insertGenerator.get(context.table.getName());
-=======
         LOG.trace("Insert row into: {}", context.tableName);
-        Operator insert = insertGenerator.createInsert(context.table.getName());
->>>>>>> 0fc75449
+        Operator insert = insertGenerator.create(context.table.getName());
         // If Child table, write the parent group column values into the 
         // child table join key. 
         if (context.pkValues != null && context.table.getParentJoin() != null) {
