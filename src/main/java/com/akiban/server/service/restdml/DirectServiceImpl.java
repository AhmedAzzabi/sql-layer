--- conflicted
+++ resolved
@@ -93,10 +93,8 @@
     private final static String IS_INOUT = "is_inout";
     private final static String IS_RESULT = "is_result";
 
-<<<<<<< HEAD
-=======
     private final static int TRANSACTION_RETRY_COUNT = 3;
->>>>>>> c33f611c
+
     private final static String DISTINGUISHED_REGISTRATION_METHOD_NAME = "_register";
 
     private final static String CREATE_PROCEDURE_FORMAT = "CREATE OR REPLACE PROCEDURE \"%s\".\"%s\" ()"
@@ -606,7 +604,7 @@
                     list.add(em);
                 }
             } catch (Exception e) {
-                String msg = e instanceof IllegalArgumentException ? e.getMessage() : "";
+                String msg = IllegalArgumentException.class.equals(e.getClass()) ? e.getMessage() : e.toString();
                 throw new RegistrationException("Invalid function specification: " + spec + " - " + msg, e);
             }
         }
