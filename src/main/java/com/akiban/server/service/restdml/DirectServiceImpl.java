--- conflicted
+++ resolved
@@ -424,20 +424,11 @@
             break;
             
         case EndpointMetadata.X_TYPE_JSON:
-<<<<<<< HEAD
             JsonGenerator json = createJsonGenerator(writer);
             if (result != null) {
                 json.writeObject(result);
             } else if (em.outParam.defaultValue != null) {
                 json.writeObject(em.outParam.defaultValue);
-=======
-            responseType[0] = MediaType.APPLICATION_JSON_TYPE;
-            JsonGenerator json = createJsonGenerator(writer);
-            if (result != null) {
-                json.writeObject(result);
-            } else if (md.outParam.defaultValue != null) {
-                json.writeObject(md.outParam.defaultValue);
->>>>>>> b84f628b
             }
             json.close();
             break;
