/**
 * Copyright (C) 2009-2013 Akiban Technologies, Inc.
 *
 * This program is free software: you can redistribute it and/or modify
 * it under the terms of the GNU Affero General Public License as published by
 * the Free Software Foundation, either version 3 of the License, or
 * (at your option) any later version.
 *
 * This program is distributed in the hope that it will be useful,
 * but WITHOUT ANY WARRANTY; without even the implied warranty of
 * MERCHANTABILITY or FITNESS FOR A PARTICULAR PURPOSE.  See the
 * GNU Affero General Public License for more details.
 *
 * You should have received a copy of the GNU Affero General Public License
 * along with this program.  If not, see <http://www.gnu.org/licenses/>.
 */

package com.akiban.server.service.restdml;

import java.io.IOException;
import java.io.PrintWriter;
import java.sql.SQLException;
import java.util.List;
import java.util.Map;

import javax.servlet.http.HttpServletRequest;

import org.codehaus.jackson.JsonNode;

import com.akiban.ais.model.IndexName;
import com.akiban.ais.model.TableName;
import com.akiban.server.service.session.Session;

public interface RestDMLService {
    public void getAllEntities(PrintWriter writer, TableName tableName, Integer depth);
    public void getEntities(PrintWriter writer, TableName tableName, Integer depth, String pks);
    public void insert(PrintWriter writer, TableName tableName, JsonNode node);
    public void delete(TableName tableName, String pks);
    public void update(PrintWriter writer, TableName tableName, String values, JsonNode node);

    public void insertNoTxn(Session session, PrintWriter writer, TableName tableName, JsonNode node);
    public void updateNoTxn(Session session, PrintWriter writer, TableName tableName, String values, JsonNode node);

    public void runSQL(PrintWriter writer, HttpServletRequest request, String sql, String schema) throws SQLException;
    public void runSQL(PrintWriter writer, HttpServletRequest request, List<String> sql) throws SQLException;
    public void runSQLParameter(PrintWriter writer,HttpServletRequest request, String SQL, List<String> parameters) throws SQLException;
    public void explainSQL(PrintWriter writer, HttpServletRequest request, String sql) throws IOException, SQLException;

    public void callProcedure(PrintWriter writer, HttpServletRequest request, String jsonpArgName,
                              TableName procName, Map<String,List<String>> queryParams, String content) throws SQLException;

    public void fullTextSearch(PrintWriter writer, IndexName indexName, Integer depth, String query, Integer limit);
    // TODO: Temporary.
    public void refreshFullTextIndex(PrintWriter writer, IndexName indexName);

<<<<<<< HEAD
    public String ajdaxToSQL(TableName tableName, String ajdax) throws IOException;
        
=======
    public String jonquilToSQL(TableName tableName, String jonquil) throws IOException;
>>>>>>> dcab5d50
}<|MERGE_RESOLUTION|>--- conflicted
+++ resolved
@@ -53,10 +53,5 @@
     // TODO: Temporary.
     public void refreshFullTextIndex(PrintWriter writer, IndexName indexName);
 
-<<<<<<< HEAD
-    public String ajdaxToSQL(TableName tableName, String ajdax) throws IOException;
-        
-=======
     public String jonquilToSQL(TableName tableName, String jonquil) throws IOException;
->>>>>>> dcab5d50
 }