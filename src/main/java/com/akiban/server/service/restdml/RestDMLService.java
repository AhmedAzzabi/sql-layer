--- conflicted
+++ resolved
@@ -38,14 +38,6 @@
 import java.util.Map;
 
 public interface RestDMLService {
-<<<<<<< HEAD
-    public Response runSQL(String sql);
-    public Response insert(String schema, String table, JsonNode node);
-    public Response getAllEntities(String schema, String table, Integer depth);
-    public Response getEntities(String schema, String table, Integer depth, String pks);
-    public Response delete(String schema, String table, String pks);
-    public Response update(String schema, String table, String values, JsonNode node);
-=======
     public Response getAllEntities(HttpServletRequest request, 
                                    TableName tableName, Integer depth);
     public Response getEntities(HttpServletRequest request, 
@@ -54,9 +46,10 @@
                            TableName tableName, JsonNode node);
     public Response delete(HttpServletRequest request, 
                            TableName tableName, String pks);
+    public Response update(HttpServletRequest request, 
+                        TableName tableName, String pks, JsonNode node);
     public Response runSQL(HttpServletRequest request, String sql);
     public Response explainSQL(HttpServletRequest request, String sql);
     public Response callProcedure(HttpServletRequest request, 
                                   TableName procName, Map<String,List<String>> params);
->>>>>>> 5bfadaf4
 }