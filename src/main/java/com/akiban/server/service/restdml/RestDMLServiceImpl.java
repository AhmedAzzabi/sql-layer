--- conflicted
+++ resolved
@@ -218,13 +218,6 @@
     }
 
     @Override
-<<<<<<< HEAD
-    public Response update(final HttpServletRequest request, final TableName tableName, final String values, JsonNode node) {
-        try (Session session = sessionService.createSession();
-                CloseableTransaction txn = transactionService.beginCloseableTransaction(session)) {
-            AkibanInformationSchema ais = dxlService.ddlFunctions().getAIS(session);
-            String pk = updateProcessor.processUpdate (session, ais, tableName, values, node);
-=======
     public Response update(HttpServletRequest request, 
             TableName tableName, String pks, JsonNode node) {
         if (!securityService.isAccessible(request, tableName.getSchemaName()))
@@ -233,29 +226,18 @@
                 CloseableTransaction txn = transactionService.beginCloseableTransaction(session)) {
             AkibanInformationSchema ais = dxlService.ddlFunctions().getAIS(session);
             String pk = updateProcessor.processUpdate (session, ais, tableName, pks, node);
->>>>>>> 9b6b5fdd
             txn.commit();
             return Response.status(Response.Status.OK)
                     .entity(pk)
                     .build();
         } catch (JsonParseException ex) {
-<<<<<<< HEAD
             throw wrapException(ex);
         } catch (IOException e) {
             throw wrapException(e);
-=======
-            throw new WebApplicationException(ex, Response.Status.BAD_REQUEST);
-        } catch (IOException e) {
-            throw new WebApplicationException(e, Response.Status.INTERNAL_SERVER_ERROR);
->>>>>>> 9b6b5fdd
         } catch (InvalidOperationException e) {
             throw wrapException (e);
         }
     }
-<<<<<<< HEAD
-
-=======
->>>>>>> 9b6b5fdd
     
     public Response runSQL(final HttpServletRequest request, final String sql) {
         return Response
