--- conflicted
+++ resolved
@@ -193,14 +193,8 @@
             String pk = insertProcessor.processInsert(session, ais, rootTable, node);
             txn.commit();
             return Response.status(Response.Status.OK).entity(pk).build();
-        } catch (JsonParseException ex) {
+        } catch (RuntimeException | IOException ex) {
             throw wrapException(ex);
-        } catch (IOException e) {
-            throw wrapException(e);
-        } catch (InvalidOperationException e) {
-            throw wrapException(e);
-        } catch (RuntimeException e) {
-            throw wrapException(e);
         }
     }
 
@@ -222,15 +216,6 @@
     }
 
     @Override
-<<<<<<< HEAD
-    public Response runSQL(HttpServletRequest request, String sql) {
-        return runSQLInternal(request, Collections.singletonList(sql), OutputType.ARRAY, CommitMode.AUTO);
-    }
-
-    @Override
-    public Response runSQL(HttpServletRequest request, List<String> sql) {
-        return runSQLInternal(request, sql, OutputType.OBJECT, CommitMode.MANUAL);
-=======
     public Response update(HttpServletRequest request, 
             TableName tableName, String pks, JsonNode node) {
         if (!securityService.isAccessible(request, tableName.getSchemaName()))
@@ -243,52 +228,20 @@
             return Response.status(Response.Status.OK)
                     .entity(pk)
                     .build();
-        } catch (JsonParseException ex) {
-            throw wrapException(ex);
-        } catch (IOException e) {
+        } catch (IOException | InvalidOperationException e) {
             throw wrapException(e);
-        } catch (InvalidOperationException e) {
-            throw wrapException (e);
-        }
-    }
-    
-    public Response runSQL(final HttpServletRequest request, final String sql) {
-        return Response
-                .status(Response.Status.OK)
-                .entity(new StreamingOutput() {
-                    @Override
-                    public void write(OutputStream output) throws IOException, WebApplicationException {
-                        try (Connection conn = jdbcConnection(request);
-                             Statement s = conn.createStatement()) {
-                            PrintWriter writer = new PrintWriter(output);
-                            AkibanAppender appender = AkibanAppender.of(writer);
-                            appender.append('[');
-                            boolean res = s.execute(sql);
-                            if(res) {
-                                JDBCResultSet resultSet = (JDBCResultSet)s.getResultSet();
-                                SQLOutputCursor cursor = new SQLOutputCursor(resultSet);
-                                JsonRowWriter jsonRowWriter = new JsonRowWriter(cursor);
-                                if(jsonRowWriter.writeRows(cursor, appender, "\n", cursor)) {
-                                    appender.append('\n');
-                                }
-                            } else {
-                                int updateCount = s.getUpdateCount();
-                                appender.append("{\"update_count\":");
-                                appender.append(updateCount);
-                                appender.append('}');
-                            }
-                            appender.append(']');
-                            writer.write('\n');
-                            writer.close();
-                        } catch(SQLException e) {
-                            throw wrapException(e);
-                        } catch(InvalidOperationException e) {
-                            throw wrapException(e);
-                        }
-                    }
-                })
-                .build();
->>>>>>> d67e8ef4
+        }
+    }
+
+    @Override
+    public Response runSQL(HttpServletRequest request, String sql) {
+        return runSQLInternal(request, Collections.singletonList(sql), OutputType.ARRAY, CommitMode.AUTO);
+    }
+
+    @Override
+    public Response runSQL(HttpServletRequest request, List<String> sql) {
+        return runSQLInternal(request, sql, OutputType.OBJECT, CommitMode.MANUAL);
+
     }
 
     @Override
@@ -467,13 +420,10 @@
         // TODO: Map various IOEs to other codes?
         final Response.Status status;
         if((e instanceof NoSuchTableException) ||
-                (e instanceof NoSuchRoutineException)) {
+           (e instanceof NoSuchRoutineException)) {
             status = Response.Status.NOT_FOUND;
-<<<<<<< HEAD
-=======
         } else if (e instanceof JsonParseException) {
             status = Response.Status.BAD_REQUEST;
->>>>>>> d67e8ef4
         } else {
             status = Response.Status.CONFLICT;
         }
