/**
 * END USER LICENSE AGREEMENT (“EULA”)
 *
 * READ THIS AGREEMENT CAREFULLY (date: 9/13/2011):
 * http://www.akiban.com/licensing/20110913
 *
 * BY INSTALLING OR USING ALL OR ANY PORTION OF THE SOFTWARE, YOU ARE ACCEPTING
 * ALL OF THE TERMS AND CONDITIONS OF THIS AGREEMENT. YOU AGREE THAT THIS
 * AGREEMENT IS ENFORCEABLE LIKE ANY WRITTEN AGREEMENT SIGNED BY YOU.
 *
 * IF YOU HAVE PAID A LICENSE FEE FOR USE OF THE SOFTWARE AND DO NOT AGREE TO
 * THESE TERMS, YOU MAY RETURN THE SOFTWARE FOR A FULL REFUND PROVIDED YOU (A) DO
 * NOT USE THE SOFTWARE AND (B) RETURN THE SOFTWARE WITHIN THIRTY (30) DAYS OF
 * YOUR INITIAL PURCHASE.
 *
 * IF YOU WISH TO USE THE SOFTWARE AS AN EMPLOYEE, CONTRACTOR, OR AGENT OF A
 * CORPORATION, PARTNERSHIP OR SIMILAR ENTITY, THEN YOU MUST BE AUTHORIZED TO SIGN
 * FOR AND BIND THE ENTITY IN ORDER TO ACCEPT THE TERMS OF THIS AGREEMENT. THE
 * LICENSES GRANTED UNDER THIS AGREEMENT ARE EXPRESSLY CONDITIONED UPON ACCEPTANCE
 * BY SUCH AUTHORIZED PERSONNEL.
 *
 * IF YOU HAVE ENTERED INTO A SEPARATE WRITTEN LICENSE AGREEMENT WITH AKIBAN FOR
 * USE OF THE SOFTWARE, THE TERMS AND CONDITIONS OF SUCH OTHER AGREEMENT SHALL
 * PREVAIL OVER ANY CONFLICTING TERMS OR CONDITIONS IN THIS AGREEMENT.
 */

package com.akiban.server.service.restdml;

import javax.ws.rs.WebApplicationException;
import javax.ws.rs.core.Response;

import org.codehaus.jackson.JsonNode;
import org.codehaus.jackson.JsonParseException;

import com.akiban.ais.model.AkibanInformationSchema;
import com.akiban.ais.model.Index;
import com.akiban.ais.model.TableName;
import com.akiban.ais.model.UserTable;
import com.akiban.server.error.InvalidOperationException;
import com.akiban.server.error.NoSuchTableException;
import com.akiban.server.service.Service;
import com.akiban.server.service.config.ConfigurationService;
import com.akiban.server.service.dxl.DXLService;
import com.akiban.server.service.externaldata.ExternalDataService;
import com.akiban.server.service.security.SecurityService;
import com.akiban.server.service.session.Session;
import com.akiban.server.service.session.SessionService;
import com.akiban.server.service.transaction.TransactionService;
import com.akiban.server.service.tree.TreeService;
import com.akiban.server.store.Store;
import com.akiban.server.t3expressions.T3RegistryService;
import com.google.inject.Inject;

<<<<<<< HEAD
import javax.servlet.http.HttpServletRequest;
import javax.ws.rs.WebApplicationException;
import javax.ws.rs.core.Response;
=======
>>>>>>> 4289e5f2
import javax.ws.rs.core.StreamingOutput;
import java.io.IOException;
import java.io.OutputStream;
import java.io.PrintWriter;
import java.util.List;

import static com.akiban.server.service.transaction.TransactionService.CloseableTransaction;

public class RestDMLServiceImpl implements Service, RestDMLService {

    private final SessionService sessionService;
    
    private final DXLService dxlService;
    private final TransactionService transactionService;
    private final ExternalDataService extDataService;
<<<<<<< HEAD
    private final SessionService sessionService;
    private final SecurityService securityService;
=======
    private InsertProcessor insertProcessor;
>>>>>>> 4289e5f2
    
    @Inject
    public RestDMLServiceImpl(ConfigurationService configService,
                              DXLService dxlService,
                              Store store,
                              TransactionService transactionService,
                              T3RegistryService registryService,
                              TreeService treeService,
                              ExternalDataService extDataService,
<<<<<<< HEAD
                              SessionService sessionService,
                              SecurityService securityService) {
        this.configService = configService;
=======
                              SessionService sessionService) {
        this.sessionService = sessionService;
>>>>>>> 4289e5f2
        this.dxlService = dxlService;
        this.transactionService = transactionService;

        this.insertProcessor = new InsertProcessor (configService, treeService, store, registryService);
        this.extDataService = extDataService;
<<<<<<< HEAD
        this.sessionService = sessionService;
        this.securityService = securityService;
=======
>>>>>>> 4289e5f2
    }
    
    /* service */
    @Override
    public void start() {
        // None
    }

    @Override
    public void stop() {
        // None
   }

    @Override
    public void crash() {
        //None
    }
    
    /* RestDML Service Impl */
    @Override
    public Response insert(final String schemaName, final String tableName, JsonNode node)  {
        TableName rootTable = new TableName (schemaName, tableName);
        try (Session session = sessionService.createSession();
            CloseableTransaction txn = transactionService.beginCloseableTransaction(session)) {
            AkibanInformationSchema ais = dxlService.ddlFunctions().getAIS(session);
            String pk = insertProcessor.processInsert(session, ais, rootTable, node);
            txn.commit();
            return Response.status(Response.Status.OK)
                .entity(pk).build();
        } catch (JsonParseException ex) {
            throw new WebApplicationException(
                    Response.status(Response.Status.BAD_REQUEST)
                            .entity(ex.toString())
                            .build());
        } catch (IOException e) {
            throw new WebApplicationException(
                    Response.status(Response.Status.INTERNAL_SERVER_ERROR)
                        .entity(e.toString())
                        .build());
        } catch (InvalidOperationException e) {
            throwToClient(e);
        }
        assert false : "No value returned from insert";
        return null;
    }

    @Override
    public Response getAllEntities(final HttpServletRequest request, final String schema, final String table, Integer depth) {
        if (!securityService.isAccessible(request, schema))
            return Response.status(Response.Status.FORBIDDEN).build();
        final int realDepth = (depth != null) ? Math.max(depth, 0) : -1;
        return Response.status(Response.Status.OK)
                .entity(new StreamingOutput() {
                    @Override
                    public void write(OutputStream output) throws IOException {
                        try (Session session = sessionService.createSession()) {
                            // Do not auto-close writer as that prevents an exception from propagating to the client
                            PrintWriter writer = new PrintWriter(output);
                            extDataService.dumpAllAsJson(session, writer, schema, table, realDepth, true);
                            writer.write('\n');
                            writer.close();
                        } catch(InvalidOperationException e) {
                            throwToClient(e);
                        }
                    }
                })
                .build();
    }

    @Override
    public Response getEntities(final HttpServletRequest request, final String schema, final String table, Integer inDepth, final String identifiers) {
        if (!securityService.isAccessible(request, schema))
            return Response.status(Response.Status.FORBIDDEN).build();
        final TableName tableName = new TableName(schema, table);
        final int depth = (inDepth != null) ? Math.max(inDepth, 0) : -1;
        return Response.status(Response.Status.OK)
                .entity(new StreamingOutput() {
                    @Override
                    public void write(OutputStream output) throws IOException {
                        try (Session session = sessionService.createSession();
                             CloseableTransaction txn = transactionService.beginCloseableTransaction(session)) {
                            // Do not auto-close writer as that prevents an exception from propagating to the client
                            PrintWriter writer = new PrintWriter(output);
                            UserTable uTable = dxlService.ddlFunctions().getUserTable(session, tableName);
                            Index pkIndex = uTable.getPrimaryKeyIncludingInternal().getIndex();
                            List<List<String>> pks = PrimaryKeyParser.parsePrimaryKeys(identifiers, pkIndex);
                            extDataService.dumpBranchAsJson(session, writer, schema, table, pks, depth, false);
                            writer.write('\n');
                            txn.commit();
                            writer.close();
                        } catch(InvalidOperationException e) {
                            throwToClient(e);
                        }
                    }
                })
                .build();
    }

    private void throwToClient(InvalidOperationException e) {
        StringBuilder err = new StringBuilder(100);
        err.append("[{\"code\":\"");
        err.append(e.getCode().getFormattedValue());
        err.append("\",\"message\":\"");
        err.append(e.getMessage());
        err.append("\"}]\n");
        // TODO: Map various IOEs to other codes?
        final Response.Status status;
        if(e instanceof NoSuchTableException) {
            status = Response.Status.NOT_FOUND;
         } else {
            status = Response.Status.CONFLICT;
        }
        throw new WebApplicationException(
                Response.status(status)
                        .entity(err.toString())
                        .build()
        );
    }
}<|MERGE_RESOLUTION|>--- conflicted
+++ resolved
@@ -25,12 +25,6 @@
  */
 
 package com.akiban.server.service.restdml;
-
-import javax.ws.rs.WebApplicationException;
-import javax.ws.rs.core.Response;
-
-import org.codehaus.jackson.JsonNode;
-import org.codehaus.jackson.JsonParseException;
 
 import com.akiban.ais.model.AkibanInformationSchema;
 import com.akiban.ais.model.Index;
@@ -51,12 +45,12 @@
 import com.akiban.server.t3expressions.T3RegistryService;
 import com.google.inject.Inject;
 
-<<<<<<< HEAD
+import org.codehaus.jackson.JsonNode;
+import org.codehaus.jackson.JsonParseException;
+
 import javax.servlet.http.HttpServletRequest;
 import javax.ws.rs.WebApplicationException;
 import javax.ws.rs.core.Response;
-=======
->>>>>>> 4289e5f2
 import javax.ws.rs.core.StreamingOutput;
 import java.io.IOException;
 import java.io.OutputStream;
@@ -68,43 +62,28 @@
 public class RestDMLServiceImpl implements Service, RestDMLService {
 
     private final SessionService sessionService;
-    
     private final DXLService dxlService;
     private final TransactionService transactionService;
+    private final SecurityService securityService;
     private final ExternalDataService extDataService;
-<<<<<<< HEAD
-    private final SessionService sessionService;
-    private final SecurityService securityService;
-=======
-    private InsertProcessor insertProcessor;
->>>>>>> 4289e5f2
+    private final InsertProcessor insertProcessor;
     
     @Inject
-    public RestDMLServiceImpl(ConfigurationService configService,
+    public RestDMLServiceImpl(SessionService sessionService,
                               DXLService dxlService,
+                              TransactionService transactionService,
+                              SecurityService securityService,
+                              ExternalDataService extDataService,
+                              ConfigurationService configService,
+                              TreeService treeService,
                               Store store,
-                              TransactionService transactionService,
-                              T3RegistryService registryService,
-                              TreeService treeService,
-                              ExternalDataService extDataService,
-<<<<<<< HEAD
-                              SessionService sessionService,
-                              SecurityService securityService) {
-        this.configService = configService;
-=======
-                              SessionService sessionService) {
+                              T3RegistryService registryService) {
         this.sessionService = sessionService;
->>>>>>> 4289e5f2
         this.dxlService = dxlService;
         this.transactionService = transactionService;
-
+        this.securityService = securityService;
+        this.extDataService = extDataService;
         this.insertProcessor = new InsertProcessor (configService, treeService, store, registryService);
-        this.extDataService = extDataService;
-<<<<<<< HEAD
-        this.sessionService = sessionService;
-        this.securityService = securityService;
-=======
->>>>>>> 4289e5f2
     }
     
     /* service */
@@ -125,7 +104,9 @@
     
     /* RestDML Service Impl */
     @Override
-    public Response insert(final String schemaName, final String tableName, JsonNode node)  {
+    public Response insert(final HttpServletRequest request, final String schemaName, final String tableName, JsonNode node)  {
+        if (!securityService.isAccessible(request, schemaName))
+            return Response.status(Response.Status.FORBIDDEN).build();
         TableName rootTable = new TableName (schemaName, tableName);
         try (Session session = sessionService.createSession();
             CloseableTransaction txn = transactionService.beginCloseableTransaction(session)) {
