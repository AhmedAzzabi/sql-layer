--- conflicted
+++ resolved
@@ -256,14 +256,10 @@
         String json = null;
         if (jsonParams != null) {
             json = jsonParams;
-<<<<<<< HEAD
-        } else if (queryParams != null) {
-=======
         }
         else if (queryParams != null) {
             // Stringify query params as JSON.
             // TODO: Is this even a good idea? Or just keep them separate?
->>>>>>> 99488ed5
             try {
                 StringWriter str = new StringWriter();
                 JsonGenerator jg = factory.createJsonGenerator(str);
