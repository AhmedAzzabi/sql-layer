/**
 * Copyright (C) 2009-2013 Akiban Technologies, Inc.
 *
 * This program is free software: you can redistribute it and/or modify
 * it under the terms of the GNU Affero General Public License as published by
 * the Free Software Foundation, either version 3 of the License, or
 * (at your option) any later version.
 *
 * This program is distributed in the hope that it will be useful,
 * but WITHOUT ANY WARRANTY; without even the implied warranty of
 * MERCHANTABILITY or FITNESS FOR A PARTICULAR PURPOSE.  See the
 * GNU Affero General Public License for more details.
 *
 * You should have received a copy of the GNU Affero General Public License
 * along with this program.  If not, see <http://www.gnu.org/licenses/>.
 */

package com.akiban.server.service.restdml;

import com.akiban.ais.model.AkibanInformationSchema;
import com.akiban.ais.model.Column;
import com.akiban.ais.model.Index;
import com.akiban.ais.model.IndexName;
import com.akiban.ais.model.Join;
import com.akiban.ais.model.JoinColumn;
import com.akiban.ais.model.Routine;
import com.akiban.ais.model.TableName;
import com.akiban.ais.model.UserTable;
import com.akiban.jonquil.Jonquil;
import com.akiban.jonquil.JonquilException;
import com.akiban.jonquil.JonquilWriter;
import com.akiban.jonquil.JoinFields;
import com.akiban.jonquil.JoinStrategy;
import com.akiban.jonquil.actions.Action;
import com.akiban.server.Quote;
import com.akiban.server.error.AkibanInternalException;
import com.akiban.server.error.InvalidArgumentTypeException;
import com.akiban.server.error.WrongExpressionArityException;
import com.akiban.server.explain.format.JsonFormatter;
import com.akiban.server.service.Service;
import com.akiban.server.service.config.ConfigurationService;
import com.akiban.server.service.dxl.DXLService;
import com.akiban.server.service.externaldata.ExternalDataService;
import com.akiban.server.service.externaldata.JsonRowWriter;
import com.akiban.server.service.session.Session;
import com.akiban.server.service.session.SessionService;
import com.akiban.server.service.text.FullTextIndexService;
import com.akiban.server.service.text.FullTextQueryBuilder;
import com.akiban.server.service.transaction.TransactionService;
import com.akiban.server.service.tree.TreeService;
import com.akiban.server.store.Store;
import com.akiban.server.t3expressions.T3RegistryService;
import com.akiban.sql.embedded.EmbeddedJDBCService;
import com.akiban.sql.embedded.JDBCCallableStatement;
import com.akiban.sql.embedded.JDBCConnection;
import com.akiban.sql.embedded.JDBCParameterMetaData;
import com.akiban.sql.embedded.JDBCResultSet;
import com.akiban.util.AkibanAppender;
import com.google.common.base.Function;
import com.google.common.base.Functions;
import com.google.common.collect.Lists;
import com.google.inject.Inject;
<<<<<<< HEAD
import com.fasterxml.jackson.core.JsonGenerator;
import com.fasterxml.jackson.databind.JsonNode;
import org.codehaus.jackson.JsonFactory;
=======

import org.codehaus.jackson.JsonGenerator;
import org.codehaus.jackson.JsonNode;
>>>>>>> 2343e3d0
import org.codehaus.jackson.JsonParser;
import org.codehaus.jackson.JsonToken;
import org.codehaus.jackson.map.ObjectMapper;

import javax.servlet.http.HttpServletRequest;
import javax.ws.rs.core.MediaType;
import javax.ws.rs.core.MultivaluedMap;

import java.io.IOException;
import java.io.PrintWriter;
import java.io.StringWriter;
import java.sql.Connection;
import java.sql.ParameterMetaData;
import java.sql.PreparedStatement;
import java.sql.SQLException;
import java.sql.Statement;
import java.util.Collection;
import java.util.Collections;
import java.util.HashMap;
import java.util.Iterator;
import java.util.List;
import java.util.Map;
import java.util.NoSuchElementException;
import java.util.Properties;

import static com.akiban.server.service.transaction.TransactionService.CloseableTransaction;
import static com.akiban.util.JsonUtils.createJsonGenerator;
import static com.akiban.util.JsonUtils.jsonParser;

public class RestDMLServiceImpl implements Service, RestDMLService {
    private final SessionService sessionService;
    private final DXLService dxlService;
    private final TransactionService transactionService;
    private final ExternalDataService extDataService;
    private final EmbeddedJDBCService jdbcService;
    private final InsertProcessor insertProcessor;
    private final DeleteProcessor deleteProcessor;
    private final UpdateProcessor updateProcessor;
    private final FullTextIndexService fullTextService;

    @Inject
    public RestDMLServiceImpl(SessionService sessionService,
                              DXLService dxlService,
                              TransactionService transactionService,
                              ExternalDataService extDataService,
                              EmbeddedJDBCService jdbcService,
                              FullTextIndexService fullTextService,
                              ConfigurationService configService,
                              TreeService treeService,
                              Store store,
                              T3RegistryService registryService) {
        this.sessionService = sessionService;
        this.dxlService = dxlService;
        this.transactionService = transactionService;
        this.extDataService = extDataService;
        this.jdbcService = jdbcService;
        this.fullTextService = fullTextService;
        this.insertProcessor = new InsertProcessor (configService, treeService, store, registryService);
        this.deleteProcessor = new DeleteProcessor (configService, treeService, store, registryService);
        this.updateProcessor = new UpdateProcessor (configService, treeService, store, registryService,
                deleteProcessor, insertProcessor);
    }
    
    /* Service */

    @Override
    public void start() {
        // None
    }

    @Override
    public void stop() {
        // None
   }

    @Override
    public void crash() {
        //None
    }

    /* RestDMLService */

    @Override
    public void getAllEntities(PrintWriter writer, TableName tableName, Integer depth) {
        int realDepth = (depth != null) ? Math.max(depth, 0) : -1;
        try (Session session = sessionService.createSession()) {
            extDataService.dumpAllAsJson(session,
                    writer,
                    tableName.getSchemaName(),
                    tableName.getTableName(),
                    realDepth,
                    true);
        }
    }

    @Override
    public void getEntities(PrintWriter writer, TableName tableName, Integer depth, String identifiers) {
        int realDepth = (depth != null) ? Math.max(depth, 0) : -1;
        try (Session session = sessionService.createSession();
             CloseableTransaction txn = transactionService.beginCloseableTransaction(session)) {
            UserTable uTable = dxlService.ddlFunctions().getUserTable(session, tableName);
            Index pkIndex = uTable.getPrimaryKeyIncludingInternal().getIndex();
            List<List<String>> pks = PrimaryKeyParser.parsePrimaryKeys(identifiers, pkIndex);
            extDataService.dumpBranchAsJson(session,
                    writer,
                    tableName.getSchemaName(),
                    tableName.getTableName(),
                    pks,
                    realDepth,
                    false);
            txn.commit();
        }
    }

    @Override
    public void insert(PrintWriter writer, TableName tableName, JsonNode node)  {
        try (Session session = sessionService.createSession();
             CloseableTransaction txn = transactionService.beginCloseableTransaction(session)) {
            insertNoTxn(session, writer, tableName, node);
            txn.commit();
        }
    }

    @Override
    public void delete(TableName tableName, String identifier) {
        try (Session session = sessionService.createSession();
             CloseableTransaction txn = transactionService.beginCloseableTransaction(session)) {
            AkibanInformationSchema ais = dxlService.ddlFunctions().getAIS(session);
            deleteProcessor.processDelete(session, ais, tableName, identifier);
            txn.commit();
        }
    }

    @Override
    public void update(PrintWriter writer, TableName tableName, String pks, JsonNode node) {
        try (Session session = sessionService.createSession();
             CloseableTransaction txn = transactionService.beginCloseableTransaction(session)) {
            updateNoTxn(session, writer, tableName, pks, node);
            txn.commit();
        }
    }

    @Override
    public void insertNoTxn(Session session, PrintWriter writer, TableName tableName, JsonNode node) {
        AkibanInformationSchema ais = dxlService.ddlFunctions().getAIS(session);
        String pk = insertProcessor.processInsert(session, ais, tableName, node);
        if(writer != null) {
            writer.write(pk);
        }
    }

    @Override
    public void updateNoTxn(Session session, PrintWriter writer, TableName tableName, String pks, JsonNode node) {
        AkibanInformationSchema ais = dxlService.ddlFunctions().getAIS(session);
        String pk = updateProcessor.processUpdate(session, ais, tableName, pks, node);
        writer.write(pk);
    }

    @Override
    public void runSQL(PrintWriter writer, HttpServletRequest request, String sql, String schema) throws SQLException {
        runSQLFlat(writer, request, Collections.singletonList(sql), schema, OutputType.ARRAY, CommitMode.AUTO);
    }

    @Override
    public void runSQL(PrintWriter writer, HttpServletRequest request, List<String> sql) throws SQLException {
        runSQLFlat(writer, request, sql, null, OutputType.OBJECT, CommitMode.MANUAL);
    }

    @Override
    public void runSQLParameter(PrintWriter writer,HttpServletRequest request, String sql, List<String> parameters) throws SQLException {
        runSQLParameterized (writer, request, sql, parameters, OutputType.ARRAY, CommitMode.AUTO); 
    }

    @Override
    public void explainSQL(PrintWriter writer, HttpServletRequest request, String sql) throws IOException, SQLException {
        try (JDBCConnection conn = jdbcConnection(request)) {
            new JsonFormatter().format(conn.explain(sql), writer);
        }
    }

    @Override
    public void callProcedure(PrintWriter writer, HttpServletRequest request, String jsonpArgName,
                                 TableName procName, Map<String,List<String>> queryParams, String content) throws SQLException {
        try (JDBCConnection conn = jdbcConnection(request, procName.getSchemaName());
             JDBCCallableStatement call = conn.prepareCall(procName)) {
            Routine routine = call.getRoutine();
            switch (routine.getCallingConvention()) {
            case SCRIPT_FUNCTION_JSON:
            case SCRIPT_BINDINGS_JSON:
                callJsonProcedure(writer, request, jsonpArgName, call, queryParams, content);
                break;
            default:
                callDefaultProcedure(writer, request, jsonpArgName, call, queryParams, content);
                break;
            }
        }
    }

    protected void callJsonProcedure(PrintWriter writer, HttpServletRequest request, String jsonpArgName,
                                     JDBCCallableStatement call, Map<String,List<String>> queryParams, String jsonParams) throws SQLException {
        String json = null;
        if (jsonParams != null) {
            json = jsonParams;
        }
        else if (queryParams != null) {
            // Stringify query params as JSON.
            // TODO: Is this even a good idea? Or just keep them separate?
            try {
                StringWriter str = new StringWriter();
                JsonGenerator jg = createJsonGenerator(str);
                jg.writeStartObject();
                for (Map.Entry<String,List<String>> entry : queryParams.entrySet()) {
                    if (jsonpArgName.equals(entry.getKey()))
                        continue;
                    jg.writeFieldName(entry.getKey());
                    if (entry.getValue().size() != 1)
                        jg.writeStartArray();
                    for (String value : entry.getValue())
                        jg.writeString(value);
                    if (entry.getValue().size() != 1)
                        jg.writeEndArray();
                }
                jg.writeEndObject();
                jg.close();
                json = str.toString();
            }
            catch (IOException ex) {
                throw new AkibanInternalException("Error writing to string", ex);
            }
        }
        call.setString(1, json);
        call.execute();
        writer.append(call.getString(2));
    }

    protected void callDefaultProcedure(PrintWriter writer, HttpServletRequest request, String jsonpArgName,
                                        JDBCCallableStatement call, Map<String,List<String>> queryParams, String jsonParams) throws SQLException {
        if (queryParams != null) {
            for (Map.Entry<String,List<String>> entry : queryParams.entrySet()) {
                if (jsonpArgName.equals(entry.getKey()))
                    continue;
                if (entry.getValue().size() != 1)
                    throw new WrongExpressionArityException(1, entry.getValue().size());
                call.setString(entry.getKey(), entry.getValue().get(0));
            }
        }
        if (jsonParams != null) {
            JsonNode parsed;
            try {
                parsed = jsonParser(jsonParams).readValueAsTree();
            }
            catch (IOException ex) {
                throw new AkibanInternalException("Error reading from string", ex);
            }
            if (parsed.isObject()) {
                Iterator<String> iter = parsed.fieldNames();
                while (iter.hasNext()) {
                    String field = iter.next();
                    JsonNode value = parsed.get(field);
                    if (value.isBigDecimal()) {
                        call.setBigDecimal(field, value.decimalValue());
                    }
                    else if (value.isBoolean()) {
                        call.setBoolean(field, value.asBoolean());
                    }
                    else if (value.isDouble()) {
                        call.setDouble(field, value.asDouble());
                    }
                    else if (value.isInt()) {
                        call.setInt(field, value.asInt());
                    }
                    else if (value.isLong()) {
                        call.setLong(field, value.asLong());
                    }
                    else {
                        call.setString(field, value.textValue());
                    }
                }
            }
            else {
                throw new InvalidArgumentTypeException("JSON must be object or array");
            }
        }
        boolean results = call.execute();
        AkibanAppender appender = AkibanAppender.of(writer);
        appender.append('{');
        boolean first = true;
        JDBCParameterMetaData md = (JDBCParameterMetaData)call.getParameterMetaData();
        for (int i = 1; i <= md.getParameterCount(); i++) {
            String name;
            switch (md.getParameterMode(i)) {
            case ParameterMetaData.parameterModeOut:
            case ParameterMetaData.parameterModeInOut:
                name = md.getParameterName(i);
                if (name == null)
                    name = String.format("arg%d", i);
                if (first)
                    first = false;
                else
                    appender.append(',');
                appender.append('"');
                Quote.DOUBLE_QUOTE.append(appender, name);
                appender.append("\":");
                call.formatAsJson(i, appender);
                break;
            }
        }
        int nresults = 0;
        while(results) {
            beginResultSetArray(appender, first, nresults++);
            first = false;
            collectResults((JDBCResultSet) call.getResultSet(), appender);
            endResultSetArray(appender);
            results = call.getMoreResults();
        }
        appender.append('}');
    }

    @Override
    public String jonquilToSQL(TableName tableName, String jonquil) throws IOException {
        final AkibanInformationSchema ais;
        try (Session session = sessionService.createSession();
             CloseableTransaction txn = transactionService.beginCloseableTransaction(session)) {
            ais = dxlService.ddlFunctions().getAIS(session);
            txn.commit();
        }
<<<<<<< HEAD
        JsonParser json = oldJsonFactory.createJsonParser(ajdax);
=======
        JsonParser json = jsonParser(jonquil);
>>>>>>> 2343e3d0
        final String schema = tableName.getSchemaName();
        // the JoinStrategy will assume all tables are in the same schema
        JoinStrategy joinStrategy = new JoinStrategy() {
            @Override
            public Collection<? extends JoinFields> getJoins(String parent, String child) {
                UserTable parentTable = ais.getUserTable(schema, parent);
                if (parentTable == null)
                    throw new NoSuchElementException("parent table: " + parent);
                Join groupingJoin = findGroupingJoin(parentTable, child);
                return Lists.transform(groupingJoin.getJoinColumns(), new Function<JoinColumn, JoinFields>() {
                    @Override
                    public JoinFields apply(JoinColumn input) {
                        return new JoinFields(input.getParent().getName(), input.getChild().getName());
                    }
                });
            }

            private Join findGroupingJoin(UserTable parentTable, String childTable) {
                for (Join join : parentTable.getChildJoins()) {
                    if (join.getChild().getName().getTableName().equals(childTable))
                        return join;
                }
                throw new NoSuchElementException("no child named " + childTable + " for table " + parentTable);
            }
        };
        Map<String, Action> additionalActionsMap = new HashMap<>();
        additionalActionsMap.put("fields", new Action() {
            @Override
            public void apply(JsonParser input, JonquilWriter output, String tableName) throws IOException {
                JsonToken token = input.nextToken();
                if (token == JsonToken.VALUE_STRING) {
                    String value = input.getText();
                    if (value.equalsIgnoreCase("all")) {
                        UserTable table = ais.getUserTable(schema, tableName);
                        for (Column column : table.getColumns())
                            output.addScalar(column.getName());
                    }
                    else {
                        throw new JonquilException("illegal string value for @fields (must be \"all\"): " + value);
                    }
                }
                else if (token == JsonToken.START_ARRAY) {
                    while (input.nextToken() != JsonToken.END_ARRAY) {
                        if (input.getCurrentToken() != JsonToken.VALUE_STRING) {
                            throw new JonquilException("illegal value for @attributes list: "
                                    + input.getText() + " (" + token + ')');
                        }
                        output.addScalar(input.getText());
                    }
                }
                else {
                    throw new JonquilException("illegal value for @fields: " + input.getText() + " (" + token + ')');
                }
            }
        });
        Function<String, Action> additionalActions = Functions.forMap(additionalActionsMap, null);
        return Jonquil.createSQL(tableName.getTableName(), json, joinStrategy, additionalActions);
    }

    public interface ProcessStatement {
        public Statement processStatement (int index) throws SQLException; 
    }
    
    private void runSQLParameterized(PrintWriter writer,
                                    HttpServletRequest request, String sql, List<String> params,
                                    OutputType outputType, CommitMode commitMode) throws SQLException {
        try (Connection conn = jdbcConnection(request);
                final PreparedStatement s = conn.prepareStatement(sql)) {
            int index = 1;
            for (String param : params) {
                s.setString(index++, param);
            }
            processSQL (conn, writer, outputType, commitMode,
                    new ProcessStatement() {
                    @Override
                    public Statement processStatement(int index) throws SQLException {
                        if (index == 0) {
                            s.execute();
                            return s;
                        } else {
                            return null;
                        }
                    }
            });
        }
    }

    private void runSQLFlat(PrintWriter writer,
            HttpServletRequest request, final List<String> sqlList, String schema,
            OutputType outputType, CommitMode commitMode) throws SQLException {
        try (JDBCConnection conn = jdbcConnection(request);
              final Statement s = conn.createStatement()) {
            if (schema != null)
                conn.setProperty("database", schema);
            processSQL (conn, writer, outputType, commitMode,
                    new ProcessStatement() {
                        private int offset = 0;
                        @Override
                        public Statement processStatement(int index) throws SQLException {
                            if (index + offset < sqlList.size()) {
                                String trimmed = sqlList.get(index + offset).trim();
                                while (trimmed.isEmpty() && sqlList.size() < index + offset) {
                                    ++offset;
                                    trimmed = sqlList.get(index + offset).trim();
                                }
                                if (!trimmed.isEmpty()) {
                                    s.execute(trimmed);
                                    return s;
                                }
                            }
                            return null;
                        }
            });
        }
    }

   private void processSQL (Connection conn, PrintWriter writer, 
            OutputType outputType, CommitMode commitMode, 
            ProcessStatement stmt) throws SQLException {
        boolean useSubArrays = (outputType == OutputType.OBJECT);
        AkibanAppender appender = AkibanAppender.of(writer);
        int nresults = 0;
        commitMode.begin(conn);
        outputType.begin(appender);
        
        Statement s = stmt.processStatement(nresults);
        while (s != null) {
            if(useSubArrays) {
                beginResultSetArray(appender, nresults == 0, nresults);
            }
            JDBCResultSet results = (JDBCResultSet) s.getResultSet();
            int updateCount = s.getUpdateCount();
            
            if (results != null && !results.isClosed()) {
                collectResults((JDBCResultSet)s.getResultSet(), appender);
                // Force close the result set here because if you execute "SELECT...;INSERT..." 
                // the call to s.getResultSet() returns the (now empty) SELECT result set
                // giving bad results
                results.close();
            } else {
                appender.append("\n{\"update_count\":");
                appender.append(updateCount);
                appender.append("}\n");
            }
            if(useSubArrays) {
                endResultSetArray(appender);
            }
            ++nresults;
            s = stmt.processStatement(nresults);
        }
        
        commitMode.end(conn);
        outputType.end(appender);

    }
    
    private static void beginResultSetArray(AkibanAppender appender, boolean first, int resultOffset) {
        String name = (resultOffset == 0) ? "result_set" : String.format("result_set_%d", resultOffset);
        if(!first) {
            appender.append(",");
        }
        appender.append('"');
        appender.append(name);
        appender.append("\":[");
    }

    private static void endResultSetArray(AkibanAppender appender) {
        appender.append(']');
    }

    private static void collectResults(JDBCResultSet resultSet, AkibanAppender appender) throws SQLException {
        SQLOutputCursor cursor = new SQLOutputCursor(resultSet);
        JsonRowWriter jsonRowWriter = new JsonRowWriter(cursor);
        if(jsonRowWriter.writeRows(cursor, appender, "\n", cursor)) {
            appender.append('\n');
        }
    }

    private JDBCConnection jdbcConnection(HttpServletRequest request) throws SQLException {
        return (JDBCConnection) jdbcService.newConnection(new Properties(), request.getUserPrincipal());
    }

    private JDBCConnection jdbcConnection(HttpServletRequest request, String schemaName) throws SQLException {
        // TODO: This is to make up for test situations where the
        // request is not authenticated.
        Properties properties = new Properties();
        if ((request.getUserPrincipal() == null) &&
            (schemaName != null)) {
            properties.put("user", schemaName);
        }
        return (JDBCConnection) jdbcService.newConnection(properties, request.getUserPrincipal());
    }

    private static enum OutputType {
        ARRAY('[', ']'),
        OBJECT('{', '}');

        public void begin(AkibanAppender appender) {
            appender.append(beginChar);
        }

        public void end(AkibanAppender appender) {
            appender.append(endChar);
        }

        private OutputType(char beginChar, char endChar) {
            this.beginChar = beginChar;
            this.endChar = endChar;
        }

        public final char beginChar;
        public final char endChar;
    }

    private static enum CommitMode {
        AUTO,
        MANUAL;

        public void begin(Connection conn) throws SQLException {
            conn.setAutoCommit(this == AUTO);
        }

        public void end(Connection conn) throws SQLException {
            if(this == MANUAL) {
                conn.commit();
            }
        }
    }

    @Override
    public void fullTextSearch(PrintWriter writer, IndexName indexName, Integer depth, String query, Integer limit) {
        int realDepth = (depth != null) ? Math.max(depth, 0) : -1;
        int realLimit = (limit != null) ? limit.intValue() : -1;
        FullTextQueryBuilder builder = new FullTextQueryBuilder(indexName, 
                                                                fullTextService);
        try (Session session = sessionService.createSession()) {
            extDataService.dumpBranchAsJson(session,
                                            writer,
                                            indexName.getSchemaName(),
                                            indexName.getTableName(),
                                            builder.scanOperator(query, realLimit),
                                            fullTextService.searchRowType(session, indexName),
                                            realDepth,
                                            true);
        }
    }

    // TODO: Temporary.
    public void refreshFullTextIndex(PrintWriter writer, IndexName indexName) {
        long count;
        try (Session session = sessionService.createSession()) {
            count = fullTextService.createIndex(session, indexName);
        }
        writer.write(String.format("{\"count\":%d}", count));
    }

    private static final JsonFactory oldJsonFactory = new JsonFactory(new ObjectMapper()); // for Ajdax
}<|MERGE_RESOLUTION|>--- conflicted
+++ resolved
@@ -56,26 +56,18 @@
 import com.akiban.sql.embedded.JDBCParameterMetaData;
 import com.akiban.sql.embedded.JDBCResultSet;
 import com.akiban.util.AkibanAppender;
+import com.fasterxml.jackson.core.JsonGenerator;
+import com.fasterxml.jackson.databind.JsonNode;
 import com.google.common.base.Function;
 import com.google.common.base.Functions;
 import com.google.common.collect.Lists;
 import com.google.inject.Inject;
-<<<<<<< HEAD
-import com.fasterxml.jackson.core.JsonGenerator;
-import com.fasterxml.jackson.databind.JsonNode;
 import org.codehaus.jackson.JsonFactory;
-=======
-
-import org.codehaus.jackson.JsonGenerator;
-import org.codehaus.jackson.JsonNode;
->>>>>>> 2343e3d0
 import org.codehaus.jackson.JsonParser;
 import org.codehaus.jackson.JsonToken;
 import org.codehaus.jackson.map.ObjectMapper;
 
 import javax.servlet.http.HttpServletRequest;
-import javax.ws.rs.core.MediaType;
-import javax.ws.rs.core.MultivaluedMap;
 
 import java.io.IOException;
 import java.io.PrintWriter;
@@ -395,11 +387,7 @@
             ais = dxlService.ddlFunctions().getAIS(session);
             txn.commit();
         }
-<<<<<<< HEAD
-        JsonParser json = oldJsonFactory.createJsonParser(ajdax);
-=======
-        JsonParser json = jsonParser(jonquil);
->>>>>>> 2343e3d0
+        JsonParser json = oldJsonFactory.createJsonParser(jonquil);
         final String schema = tableName.getSchemaName();
         // the JoinStrategy will assume all tables are in the same schema
         JoinStrategy joinStrategy = new JoinStrategy() {
@@ -656,5 +644,5 @@
         writer.write(String.format("{\"count\":%d}", count));
     }
 
-    private static final JsonFactory oldJsonFactory = new JsonFactory(new ObjectMapper()); // for Ajdax
+    private static final JsonFactory oldJsonFactory = new JsonFactory(new ObjectMapper()); // for Jonquil
 }