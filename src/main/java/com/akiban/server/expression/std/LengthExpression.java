/**
 * END USER LICENSE AGREEMENT (“EULA”)
 *
 * READ THIS AGREEMENT CAREFULLY (date: 9/13/2011):
 * http://www.akiban.com/licensing/20110913
 *
 * BY INSTALLING OR USING ALL OR ANY PORTION OF THE SOFTWARE, YOU ARE ACCEPTING
 * ALL OF THE TERMS AND CONDITIONS OF THIS AGREEMENT. YOU AGREE THAT THIS
 * AGREEMENT IS ENFORCEABLE LIKE ANY WRITTEN AGREEMENT SIGNED BY YOU.
 *
 * IF YOU HAVE PAID A LICENSE FEE FOR USE OF THE SOFTWARE AND DO NOT AGREE TO
 * THESE TERMS, YOU MAY RETURN THE SOFTWARE FOR A FULL REFUND PROVIDED YOU (A) DO
 * NOT USE THE SOFTWARE AND (B) RETURN THE SOFTWARE WITHIN THIRTY (30) DAYS OF
 * YOUR INITIAL PURCHASE.
 *
 * IF YOU WISH TO USE THE SOFTWARE AS AN EMPLOYEE, CONTRACTOR, OR AGENT OF A
 * CORPORATION, PARTNERSHIP OR SIMILAR ENTITY, THEN YOU MUST BE AUTHORIZED TO SIGN
 * FOR AND BIND THE ENTITY IN ORDER TO ACCEPT THE TERMS OF THIS AGREEMENT. THE
 * LICENSES GRANTED UNDER THIS AGREEMENT ARE EXPRESSLY CONDITIONED UPON ACCEPTANCE
 * BY SUCH AUTHORIZED PERSONNEL.
 *
 * IF YOU HAVE ENTERED INTO A SEPARATE WRITTEN LICENSE AGREEMENT WITH AKIBAN FOR
 * USE OF THE SOFTWARE, THE TERMS AND CONDITIONS OF SUCH OTHER AGREEMENT SHALL
 * PREVAIL OVER ANY CONFLICTING TERMS OR CONDITIONS IN THIS AGREEMENT.
 */

package com.akiban.server.expression.std;

import com.akiban.server.error.WrongExpressionArityException;
import com.akiban.server.expression.Expression;
import com.akiban.server.expression.ExpressionComposer;
import com.akiban.server.expression.ExpressionEvaluation;
import com.akiban.server.expression.ExpressionType;
import com.akiban.server.service.functions.Scalar;
import com.akiban.server.types.AkType;
import com.akiban.server.types.NullValueSource;
import com.akiban.server.types.ValueSource;
import com.akiban.server.types.extract.Extractors;
import com.akiban.server.types.extract.ObjectExtractor;
import com.akiban.sql.StandardException;
import com.akiban.server.expression.TypesList;

/**
 * 
 * This implement the CHAR_LENGTH function, which returns the number of
 * characters in the argument
 */
public class LengthExpression  extends AbstractUnaryExpression
{
    @Scalar ("charLength")
    public static final ExpressionComposer COMPOSER = new InternalComposer();
    
    protected static class InternalComposer extends UnaryComposer
    {
        @Override
        protected Expression compose(Expression argument) 
        {
            return new LengthExpression(argument);
        }

        @Override
        public ExpressionType composeType(TypesList argumentTypes) throws StandardException
        {
            if (argumentTypes.size() != 1)
                throw new WrongExpressionArityException(1, argumentTypes.size());
            return ExpressionTypes.LONG;
        }
    }
        
    private static final class InnerEvaluation extends AbstractUnaryExpressionEvaluation
    {
        public InnerEvaluation (ExpressionEvaluation ev)
        {
            super(ev);
        }

        @Override
        public ValueSource eval() 
        {
           ValueSource source = this.operand();
           if (source.isNull()) return NullValueSource.only();
           
           ObjectExtractor<String> sExtractor = Extractors.getStringExtractor();
           String st = sExtractor.getObject(source);

           valueHolder().putLong(st.length());
           return valueHolder();
        }        
    }
    
    public LengthExpression (Expression e)
    {
        super(AkType.LONG, e);
    }

    @Override
    public String name() 
    {
<<<<<<< HEAD
        return "LENGTH";
=======
        return "CHAR_LENGTH";
>>>>>>> f38af40b
    }

    @Override
    public ExpressionEvaluation evaluation() 
    {
        return new InnerEvaluation(this.operandEvaluation());
    }    
}<|MERGE_RESOLUTION|>--- conflicted
+++ resolved
@@ -96,11 +96,8 @@
     @Override
     public String name() 
     {
-<<<<<<< HEAD
-        return "LENGTH";
-=======
+
         return "CHAR_LENGTH";
->>>>>>> f38af40b
     }
 
     @Override
