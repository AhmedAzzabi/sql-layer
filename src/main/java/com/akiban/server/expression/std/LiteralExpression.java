/**
 * Copyright (C) 2011 Akiban Technologies Inc.
 * This program is free software: you can redistribute it and/or modify
 * it under the terms of the GNU Affero General Public License, version 3,
 * as published by the Free Software Foundation.
 *
 * This program is distributed in the hope that it will be useful,
 * but WITHOUT ANY WARRANTY; without even the implied warranty of
 * MERCHANTABILITY or FITNESS FOR A PARTICULAR PURPOSE.  See the
 * GNU Affero General Public License for more details.
 *
 * You should have received a copy of the GNU Affero General Public License
 * along with this program.  If not, see http://www.gnu.org/licenses.
 */

package com.akiban.server.expression.std;

import com.akiban.qp.physicaloperator.Bindings;
import com.akiban.qp.row.Row;
import com.akiban.server.expression.Expression;
import com.akiban.server.expression.ExpressionEvaluation;
import com.akiban.server.types.AkType;
import com.akiban.server.types.ValueSource;
import com.akiban.server.types.util.ValueHolder;

public final class LiteralExpression implements Expression {

    @Override
    public boolean isConstant() {
        return true;
    }

    @Override
<<<<<<< HEAD
    public boolean needsBindings() {
        return false;
    }

    @Override
    public boolean needsRow() {
        return false;
    }

    @Override
    public ExpressionEvaluation rowExpression() {
=======
    public ExpressionEvaluation evaluation() {
>>>>>>> d9e36333
        return evaluation;
    }

    @Override
    public AkType valueType() {
        return evaluation.eval().getConversionType();
    }

    public LiteralExpression(AkType type, long value) throws ValueHolder.IllegalRawPutException {
        this(new InternalEvaluation(new ValueHolder(type, value)));
    }

    public LiteralExpression(AkType type, double value) throws ValueHolder.IllegalRawPutException {
        this(new InternalEvaluation(new ValueHolder(type, value)));
    }

    public LiteralExpression(AkType type, float value) throws ValueHolder.IllegalRawPutException {
        this(new InternalEvaluation(new ValueHolder(type, value)));
    }

    public LiteralExpression(AkType type, Object value) throws ValueHolder.IllegalRawPutException {
        this(new InternalEvaluation(new ValueHolder(type, value)));
    }
    
    private LiteralExpression(InternalEvaluation evaluation) {
        this.evaluation = evaluation;
    }
    
    public static Expression forNull() {
        return NULL_EXPRESSION;
    }

    // Object interface

    @Override
    public String toString() {
        return evaluation.eval().toString();
    }

    // object state

    private final ExpressionEvaluation evaluation;
    
    // const
    
    private static Expression NULL_EXPRESSION = new LiteralExpression(new InternalEvaluation(ValueHolder.holdingNull()));

    // nested classes
    
    private static class InternalEvaluation implements  ExpressionEvaluation {
        @Override
        public void of(Row row, Bindings bindings) {
        }

        @Override
        public void of(Bindings bindings) {
        }

        @Override
        public ValueSource eval() {
            return valueSource;
        }

        private InternalEvaluation(ValueSource valueSource) {
            this.valueSource = valueSource;
        }

        private final ValueSource valueSource;
    }
}<|MERGE_RESOLUTION|>--- conflicted
+++ resolved
@@ -31,7 +31,6 @@
     }
 
     @Override
-<<<<<<< HEAD
     public boolean needsBindings() {
         return false;
     }
@@ -42,10 +41,7 @@
     }
 
     @Override
-    public ExpressionEvaluation rowExpression() {
-=======
     public ExpressionEvaluation evaluation() {
->>>>>>> d9e36333
         return evaluation;
     }
 
