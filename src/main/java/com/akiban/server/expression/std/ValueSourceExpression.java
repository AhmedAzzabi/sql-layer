/**
 * END USER LICENSE AGREEMENT (“EULA”)
 *
 * READ THIS AGREEMENT CAREFULLY (date: 9/13/2011):
 * http://www.akiban.com/licensing/20110913
 *
 * BY INSTALLING OR USING ALL OR ANY PORTION OF THE SOFTWARE, YOU ARE ACCEPTING
 * ALL OF THE TERMS AND CONDITIONS OF THIS AGREEMENT. YOU AGREE THAT THIS
 * AGREEMENT IS ENFORCEABLE LIKE ANY WRITTEN AGREEMENT SIGNED BY YOU.
 *
 * IF YOU HAVE PAID A LICENSE FEE FOR USE OF THE SOFTWARE AND DO NOT AGREE TO
 * THESE TERMS, YOU MAY RETURN THE SOFTWARE FOR A FULL REFUND PROVIDED YOU (A) DO
 * NOT USE THE SOFTWARE AND (B) RETURN THE SOFTWARE WITHIN THIRTY (30) DAYS OF
 * YOUR INITIAL PURCHASE.
 *
 * IF YOU WISH TO USE THE SOFTWARE AS AN EMPLOYEE, CONTRACTOR, OR AGENT OF A
 * CORPORATION, PARTNERSHIP OR SIMILAR ENTITY, THEN YOU MUST BE AUTHORIZED TO SIGN
 * FOR AND BIND THE ENTITY IN ORDER TO ACCEPT THE TERMS OF THIS AGREEMENT. THE
 * LICENSES GRANTED UNDER THIS AGREEMENT ARE EXPRESSLY CONDITIONED UPON ACCEPTANCE
 * BY SUCH AUTHORIZED PERSONNEL.
 *
 * IF YOU HAVE ENTERED INTO A SEPARATE WRITTEN LICENSE AGREEMENT WITH AKIBAN FOR
 * USE OF THE SOFTWARE, THE TERMS AND CONDITIONS OF SUCH OTHER AGREEMENT SHALL
 * PREVAIL OVER ANY CONFLICTING TERMS OR CONDITIONS IN THIS AGREEMENT.
 */

package com.akiban.server.expression.std;

import com.akiban.qp.operator.QueryContext;
import com.akiban.qp.row.Row;
import com.akiban.server.expression.Expression;
import com.akiban.server.expression.ExpressionEvaluation;
import com.akiban.server.types.AkType;
import com.akiban.server.types.ValueSource;
import com.akiban.sql.optimizer.explain.Explainer;
import com.akiban.sql.optimizer.explain.Label;
import com.akiban.sql.optimizer.explain.PrimitiveExplainer;
import com.akiban.sql.optimizer.explain.Type;
import com.akiban.sql.optimizer.explain.std.ExpressionExplainer;
import java.math.BigDecimal;
import java.util.List;

public final class ValueSourceExpression implements Expression
{
    // Expression interface

    @Override
    public boolean isConstant()
    {
        return false;
    }

    @Override
    public boolean needsBindings()
    {
        return false;
    }

    @Override
    public boolean needsRow()
    {
        return false;
    }

    @Override
    public ExpressionEvaluation evaluation()
    {
        return new InnerEvaluation();
    }

    @Override
    public AkType valueType()
    {
        return valueSource.getConversionType();
    }

    public ValueSourceExpression(ValueSource valueSource)
    {
        this.valueSource = valueSource;
    }

    // Object interface

    @Override
    public String toString()
    {
        return String.format("ValueSource(%s)", valueSource);
    }

    // object state

    private final ValueSource valueSource;

    @Override
<<<<<<< HEAD
    public String name()
    {
        return "VALUESOURCE";
    }

    @Override
    public Explainer getExplainer()
    {
        Explainer ex = new ExpressionExplainer(Type.FUNCTION, name(), (List)null);
        ex.addAttribute(Label.OPERAND, PrimitiveExplainer.getInstance(valueSource));
        return ex;
=======
    public boolean nullIsContaminating()
    {
        return true;
>>>>>>> f38af40b
    }


    private class InnerEvaluation extends ExpressionEvaluation.Base
    {
        @Override
        public void of(Row row)
        {
        }

        @Override
        public void of(QueryContext context)
        {
        }

        @Override
        public ValueSource eval()
        {
            return valueSource;
        }

        @Override
        public void acquire()
        {
            ++ownedBy;
        }

        @Override
        public boolean isShared()
        {
            return ownedBy > 1;
        }

        @Override
        public void release()
        {
            assert ownedBy > 0 : ownedBy;
            --ownedBy;
        }

        private int ownedBy = 0;
    }
}<|MERGE_RESOLUTION|>--- conflicted
+++ resolved
@@ -92,7 +92,6 @@
     private final ValueSource valueSource;
 
     @Override
-<<<<<<< HEAD
     public String name()
     {
         return "VALUESOURCE";
@@ -104,15 +103,14 @@
         Explainer ex = new ExpressionExplainer(Type.FUNCTION, name(), (List)null);
         ex.addAttribute(Label.OPERAND, PrimitiveExplainer.getInstance(valueSource));
         return ex;
-=======
+    }
+
     public boolean nullIsContaminating()
     {
         return true;
->>>>>>> f38af40b
     }
-
-
-    private class InnerEvaluation extends ExpressionEvaluation.Base
+    
+    private class InnerEvaluation implements ExpressionEvaluation
     {
         @Override
         public void of(Row row)
