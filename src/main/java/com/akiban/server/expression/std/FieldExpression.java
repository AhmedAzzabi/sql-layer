/**
 * END USER LICENSE AGREEMENT (“EULA”)
 *
 * READ THIS AGREEMENT CAREFULLY (date: 9/13/2011):
 * http://www.akiban.com/licensing/20110913
 *
 * BY INSTALLING OR USING ALL OR ANY PORTION OF THE SOFTWARE, YOU ARE ACCEPTING
 * ALL OF THE TERMS AND CONDITIONS OF THIS AGREEMENT. YOU AGREE THAT THIS
 * AGREEMENT IS ENFORCEABLE LIKE ANY WRITTEN AGREEMENT SIGNED BY YOU.
 *
 * IF YOU HAVE PAID A LICENSE FEE FOR USE OF THE SOFTWARE AND DO NOT AGREE TO
 * THESE TERMS, YOU MAY RETURN THE SOFTWARE FOR A FULL REFUND PROVIDED YOU (A) DO
 * NOT USE THE SOFTWARE AND (B) RETURN THE SOFTWARE WITHIN THIRTY (30) DAYS OF
 * YOUR INITIAL PURCHASE.
 *
 * IF YOU WISH TO USE THE SOFTWARE AS AN EMPLOYEE, CONTRACTOR, OR AGENT OF A
 * CORPORATION, PARTNERSHIP OR SIMILAR ENTITY, THEN YOU MUST BE AUTHORIZED TO SIGN
 * FOR AND BIND THE ENTITY IN ORDER TO ACCEPT THE TERMS OF THIS AGREEMENT. THE
 * LICENSES GRANTED UNDER THIS AGREEMENT ARE EXPRESSLY CONDITIONED UPON ACCEPTANCE
 * BY SUCH AUTHORIZED PERSONNEL.
 *
 * IF YOU HAVE ENTERED INTO A SEPARATE WRITTEN LICENSE AGREEMENT WITH AKIBAN FOR
 * USE OF THE SOFTWARE, THE TERMS AND CONDITIONS OF SUCH OTHER AGREEMENT SHALL
 * PREVAIL OVER ANY CONFLICTING TERMS OR CONDITIONS IN THIS AGREEMENT.
 */

package com.akiban.server.expression.std;

import com.akiban.qp.operator.QueryContext;
import com.akiban.qp.row.Row;
import com.akiban.qp.rowtype.RowType;
import com.akiban.server.error.AkibanInternalException;
import com.akiban.server.expression.Expression;
import com.akiban.server.expression.ExpressionEvaluation;
import com.akiban.server.types.AkType;
import com.akiban.server.types.ValueSource;
<<<<<<< HEAD
import com.akiban.sql.optimizer.explain.Explainer;
import com.akiban.sql.optimizer.explain.Label;
import com.akiban.sql.optimizer.explain.PrimitiveExplainer;
import com.akiban.sql.optimizer.explain.Type;
import com.akiban.sql.optimizer.explain.std.ExpressionExplainer;
import com.akiban.util.ArgumentValidation;
import java.util.List;
=======
>>>>>>> f38af40b

public final class FieldExpression implements Expression {

    @Override
    public boolean isConstant() {
        return false;
    }

    @Override
    public boolean needsBindings() {
        return false;
    }

    @Override
    public boolean needsRow() {
        return true;
    }

    @Override
    public ExpressionEvaluation evaluation() {
        return new InnerEvaluation(rowType, fieldIndex, valueType());
    }

    @Override
    public AkType valueType() {
        return rowType.typeAt(fieldIndex);
    }

    // Object interface


    @Override
    public String toString() {
        return String.format("Field(%d)", fieldIndex);
    }

    public FieldExpression(RowType rowType, int fieldIndex) {
        this.rowType = rowType;
        this.fieldIndex = fieldIndex;
        if (this.fieldIndex < 0 || this.fieldIndex >= rowType.nFields()) {
            throw new IllegalArgumentException("fieldIndex out of range: " + this.fieldIndex + " for " + this.rowType);
        }
    }

    private final RowType rowType;
    private final int fieldIndex;

    @Override
<<<<<<< HEAD
    public String name()
    {
        return "FIELD";
    }

    @Override
    public Explainer getExplainer()
    {
        Explainer ex = new ExpressionExplainer(Type.FUNCTION, name(), (List)null);
        ex.addAttribute(Label.BINDING_POSITION, PrimitiveExplainer.getInstance(fieldIndex));
        ex.addAttribute(Label.ROWTYPE, PrimitiveExplainer.getInstance(rowType.toString())); // TODO: Explainer for RowType?
        return ex;
=======
    public boolean nullIsContaminating()
    {
        return true;
>>>>>>> f38af40b
    }

    // nested classes

    private static class InnerEvaluation extends ExpressionEvaluation.Base {

        // ExpressionEvaluation interface

        @Override
        public void of(Row row) {
            RowType incomingType = row.rowType();
            if (!rowType.equals(incomingType)) {
                throw new IllegalArgumentException("wrong row type: " + incomingType + " != " + rowType);
            }
            ValueSource incomingSource = row.eval(fieldIndex);
            AkType incomingAkType = incomingSource.getConversionType();
            if (incomingAkType != AkType.NULL && !akType.equals(incomingAkType)) {
                throw new AkibanInternalException(
                        row + "[" + fieldIndex + "] had akType " + incomingAkType + "; expected " + akType
                );
            }
            this.row = row;
        }

        @Override
        public void of(QueryContext context) {
        }

        @Override
        public ValueSource eval() {
            if (row == null)
                throw new IllegalStateException("haven't seen a row to target");
            return row.eval(fieldIndex);
        }

        // Shareable interface

        @Override
        public void acquire() {
            row.acquire();
        }

        @Override
        public boolean isShared() {
            return row.isShared();
        }

        @Override
        public void release() {
            row.release();
        }

        // private methods

        private InnerEvaluation(RowType rowType, int fieldIndex, AkType akType) {
            assert rowType != null;
            assert akType != null;
            this.rowType = rowType;
            this.fieldIndex = fieldIndex;
            this.akType = akType;
        }

        private final RowType rowType;
        private final int fieldIndex;
        private final AkType akType;
        private Row row;
    }
}<|MERGE_RESOLUTION|>--- conflicted
+++ resolved
@@ -34,7 +34,6 @@
 import com.akiban.server.expression.ExpressionEvaluation;
 import com.akiban.server.types.AkType;
 import com.akiban.server.types.ValueSource;
-<<<<<<< HEAD
 import com.akiban.sql.optimizer.explain.Explainer;
 import com.akiban.sql.optimizer.explain.Label;
 import com.akiban.sql.optimizer.explain.PrimitiveExplainer;
@@ -42,8 +41,6 @@
 import com.akiban.sql.optimizer.explain.std.ExpressionExplainer;
 import com.akiban.util.ArgumentValidation;
 import java.util.List;
-=======
->>>>>>> f38af40b
 
 public final class FieldExpression implements Expression {
 
@@ -92,7 +89,6 @@
     private final int fieldIndex;
 
     @Override
-<<<<<<< HEAD
     public String name()
     {
         return "FIELD";
@@ -105,11 +101,11 @@
         ex.addAttribute(Label.BINDING_POSITION, PrimitiveExplainer.getInstance(fieldIndex));
         ex.addAttribute(Label.ROWTYPE, PrimitiveExplainer.getInstance(rowType.toString())); // TODO: Explainer for RowType?
         return ex;
-=======
+    }
+    
     public boolean nullIsContaminating()
     {
         return true;
->>>>>>> f38af40b
     }
 
     // nested classes
