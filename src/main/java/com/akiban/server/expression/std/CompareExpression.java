/**
 * Copyright (C) 2011 Akiban Technologies Inc.
 * This program is free software: you can redistribute it and/or modify
 * it under the terms of the GNU Affero General Public License, version 3,
 * as published by the Free Software Foundation.
 *
 * This program is distributed in the hope that it will be useful,
 * but WITHOUT ANY WARRANTY; without even the implied warranty of
 * MERCHANTABILITY or FITNESS FOR A PARTICULAR PURPOSE.  See the
 * GNU Affero General Public License for more details.
 *
 * You should have received a copy of the GNU Affero General Public License
 * along with this program.  If not, see http://www.gnu.org/licenses.
 */

package com.akiban.server.expression.std;

import com.akiban.server.error.AkibanInternalException;
import com.akiban.server.error.WrongExpressionArityException;
import com.akiban.server.expression.Expression;
import com.akiban.server.expression.ExpressionComposer;
import com.akiban.server.expression.ExpressionEvaluation;
import com.akiban.server.expression.ExpressionType;
import com.akiban.server.expression.TypesList;
import com.akiban.server.service.functions.Scalar;
import com.akiban.server.types.AkType;
import com.akiban.server.types.ValueSource;
import com.akiban.server.types.extract.Extractors;
import com.akiban.server.types.extract.ObjectExtractor;
import com.akiban.server.types.util.BoolValueSource;
import com.akiban.server.types.util.ValueHolder;
import com.akiban.sql.StandardException;
import com.akiban.sql.optimizer.explain.Explainer;
import com.akiban.sql.optimizer.explain.Type;
import com.akiban.sql.optimizer.explain.std.ExpressionExplainer;

import java.util.EnumMap;
import java.util.List;
import java.util.Map;

public class CompareExpression extends AbstractBinaryExpression {

    @Scalar("equals") public static final ExpressionComposer EQ_COMPOSER = new InnerComposer(Comparison.EQ);
    @Scalar("greaterOrEquals") public static final ExpressionComposer GE_COMPOSER = new InnerComposer(Comparison.GE);
    @Scalar("greaterThan") public static final ExpressionComposer GT_COMPOSER = new InnerComposer(Comparison.GT);
    @Scalar("lessOrEquals") public static final ExpressionComposer LE_COMPOSER = new InnerComposer(Comparison.LE);
    @Scalar("lessThan") public static final ExpressionComposer LT_COMPOSER = new InnerComposer(Comparison.LT);
    @Scalar("notEquals") public static final ExpressionComposer NE_COMPOSER = new InnerComposer(Comparison.NE);

    // AbstractTwoArgExpression interface
    @Override
    public String name () {
        return comparison.name();
    }

    @Override
    public Explainer getExplainer () {
        return new ExpressionExplainer(Type.BINARY_OPERATOR, name(), children());
    }
    
    @Override
    public ExpressionEvaluation evaluation() {
        return new InnerEvaluation(childrenEvaluations(), comparison, op);
    }

    @Override
    protected boolean nullIsContaminating() {
        return true;
    }

    public CompareExpression(Expression lhs, Comparison comparison, Expression rhs) {
        this(AkType.BOOL, lhs, comparison, rhs);
    }
<<<<<<< HEAD
=======
    
    // For use by RankExpression
    protected CompareExpression(Expression lhs, Expression rhs) {
        this(AkType.INT, lhs, null, rhs);
    }
    
    // overriding protected methods

    @Override
    protected void buildToString(StringBuilder sb) {//Field(2) < Literal(8888)
        sb.append(left()).append(' ').append(comparison).append(' ').append(right());
    }

>>>>>>> 12a634c8

    // for use in this class

    private CompareExpression(AkType outputType, Expression lhs, Comparison comparison, Expression rhs)
    {
        super(outputType, lhs, rhs);
        this.comparison = comparison;
        AkType childType = childrenType(children());
        assert childType != null;
        this.op = readOnlyCompareOps.get(childType);
        if (this.op == null)
            throw new AkibanInternalException("couldn't find internal comparator for " + childType);
    }

    private static Map<AkType,CompareOp> createCompareOpsMap() {
        Map<AkType,CompareOp> map = new EnumMap<AkType, CompareOp>(AkType.class);
        for (AkType type : AkType.values()) {
            if (type == AkType.NULL || type == AkType.UNSUPPORTED)
                continue;
            switch (type.underlyingType()) {
                case BOOLEAN_AKTYPE:
                    map.put(type, createBoolCompareOp());
                    break;
                case LONG_AKTYPE:
                    map.put(type, createLongCompareOp(type));
                    break;
                case FLOAT_AKTYPE:
                    map.put(type, createFloatCompareOp());
                    break;
                case DOUBLE_AKTYPE:
                    map.put(type, createDoubleCompareOp());
                    break;
                case OBJECT_AKTYPE:
                    map.put(type, createObjectCompareOp(type));
                    break;
            }
        }
        map.put(AkType.NULL, createNullCompareOp());
        return map;
    }

    private static CompareOp createBoolCompareOp() {
        return new CompareOp() {
            @Override
            public int compare(ValueSource a, ValueSource b) {
                boolean aBool = Extractors.getBooleanExtractor().getBoolean(a, null);
                boolean bBool = Extractors.getBooleanExtractor().getBoolean(b, null);
                return Boolean.valueOf(aBool).compareTo(bBool);
            }
        };
    }

    private static CompareOp createDoubleCompareOp() {
        return new CompareOp() {
            @Override
            public int compare(ValueSource a, ValueSource b) {
                double aDouble = Extractors.getDoubleExtractor().getDouble(a);
                double bDouble = Extractors.getDoubleExtractor().getDouble(b);
                return Double.compare(aDouble, bDouble);
            }
        };
    }

    private static CompareOp createFloatCompareOp() {
        return new CompareOp() {
            @Override
            public int compare(ValueSource a, ValueSource b) {
                // There are no float extractors. But still need to be
                // comparison with only float precision.
                float aFloat = (float)Extractors.getDoubleExtractor().getDouble(a);
                float bFloat = (float)Extractors.getDoubleExtractor().getDouble(b);
                return Float.compare(aFloat, bFloat);
            }
        };
    }

    private static CompareOp createLongCompareOp(final AkType type) {
        return new CompareOp() {
            @Override
            public int compare(ValueSource a, ValueSource b) {
                long aLong = Extractors.getLongExtractor(type).getLong(a);
                long bLong = Extractors.getLongExtractor(type).getLong(b);
                if (aLong < bLong)
                    return -1;
                else if (aLong > bLong)
                    return +1;
                else
                    return 0;
            }
        };
    }

    private static CompareOp createObjectCompareOp(final AkType type) {
        return new CompareOp() {
            @Override
            public int compare(ValueSource a, ValueSource b) {
                switch (type) {
                case DECIMAL:   return doCompare(Extractors.getDecimalExtractor(), a, b);
                case VARCHAR:   return doCompare(Extractors.getStringExtractor(), a, b);
                case TEXT:      return doCompare(Extractors.getStringExtractor(), a, b);
                case U_BIGINT:  return doCompare(Extractors.getUBigIntExtractor(), a, b);
                case VARBINARY: return doCompare(a.getVarBinary(), b.getVarBinary());
                default: throw new UnsupportedOperationException("can't get comparable for type " + type);
                }
            }

            private <T extends Comparable<T>> int doCompare(ObjectExtractor<T> extractor, ValueSource one, ValueSource two) {
                return doCompare(extractor.getObject(one), extractor.getObject(two));
            }

            private <T extends Comparable<T>> int doCompare(T one, T two) {
                return one.compareTo(two);
            }
        };
    }

    private static CompareOp createNullCompareOp() {
        return new CompareOp() {
            @Override
            public int compare(ValueSource a, ValueSource b) {
                throw new AssertionError("nulls are not comparable");
            }
        };
    }

    // object state

    private final Comparison comparison;
    protected final CompareOp op;

    // consts

    private static final Map<AkType, CompareOp> readOnlyCompareOps = createCompareOpsMap();

    // nested classes
    protected interface CompareOp {
        abstract int compare(ValueSource a, ValueSource b);
    }

    private static class InnerEvaluation extends AbstractTwoArgExpressionEvaluation {
        @Override
        public ValueSource eval() {
            ValueSource left = scratch.copyFrom(left());
            ValueSource right = right();
            if (left.isNull() || right.isNull())
                return BoolValueSource.OF_NULL;
            int compareResult = op.compare(left, right);
            return BoolValueSource.of(comparison.matchesCompareTo(compareResult));
        }

        private InnerEvaluation(List<? extends ExpressionEvaluation> children, Comparison comparison, CompareOp op) {
            super(children);
            this.op = op;
            this.comparison = comparison;
            this.scratch = new ValueHolder();
        }

        private final Comparison comparison;
        private final CompareOp op;
        private final ValueHolder scratch;
    }

    private static final class InnerComposer extends BinaryComposer {

        @Override
        protected Expression compose(Expression first, Expression second) {
            return new CompareExpression(first, comparison, second);
        }

        @Override
        public ExpressionType composeType(TypesList argumentTypes) throws StandardException
        {
            if (argumentTypes.size() != 2)
                throw new WrongExpressionArityException(2, argumentTypes.size());
            argumentTypes.setType(1, argumentTypes.get(0).getType());
            return ExpressionTypes.BOOL;
        }

        private InnerComposer(Comparison comparison) {
            this.comparison = comparison;
        }

        private final Comparison comparison;
    }
}<|MERGE_RESOLUTION|>--- conflicted
+++ resolved
@@ -69,25 +69,21 @@
     }
 
     public CompareExpression(Expression lhs, Comparison comparison, Expression rhs) {
-        this(AkType.BOOL, lhs, comparison, rhs);
-    }
-<<<<<<< HEAD
-=======
+        super(AkType.BOOL, lhs, rhs);
+        this.comparison = comparison;
+        AkType type = childrenType(children());
+        assert type != null;
+        this.op = readOnlyCompareOps.get(type);
+        if (this.op == null)
+            throw new AkibanInternalException("couldn't find internal comparator for " + type);
+        //this(AkType.BOOL, lhs, comparison, rhs);
+    }
     
     // For use by RankExpression
     protected CompareExpression(Expression lhs, Expression rhs) {
         this(AkType.INT, lhs, null, rhs);
     }
     
-    // overriding protected methods
-
-    @Override
-    protected void buildToString(StringBuilder sb) {//Field(2) < Literal(8888)
-        sb.append(left()).append(' ').append(comparison).append(' ').append(right());
-    }
-
->>>>>>> 12a634c8
-
     // for use in this class
 
     private CompareExpression(AkType outputType, Expression lhs, Comparison comparison, Expression rhs)
