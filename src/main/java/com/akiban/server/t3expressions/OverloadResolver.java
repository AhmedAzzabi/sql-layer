--- conflicted
+++ resolved
@@ -289,28 +289,14 @@
             TPreptimeValue inputTpv = inputs.get(i);
             TInstance inputInstance = (inputTpv == null) ? null : inputTpv.instance();
             // allow this input if...
-<<<<<<< HEAD
-            // ... input set takes ANY
-            TInputSet inputSet = overload.inputSetAt(i);
-            if (inputSet.targetType() == null) {
-=======
             // ... input set takes ANY, and it isn't marked as an exact. If it's marked as an exact, we'll figure it
             // out later
             TInputSet inputSet = overload.inputSetAt(i);
             if ((!requireExact) && inputSet.targetType() == null) {
->>>>>>> 08c81a5e
                 continue;
             }
             // ... input can be strongly cast to input set
             TClass inputTypeClass;
-<<<<<<< HEAD
-            if (inputInstance == null) {
-                // If input type is unknown (NULL literal or parameter), assume common type at this position among
-                // all overloads in this group.
-                inputTypeClass = scalarGroups.commonTypeAt(i);
-                if (inputTypeClass == null)
-                    throw new OverloadException("couldn't resolve overload because of unknown input at position " + i);
-=======
             if (requireExact) {
                 inputTypeClass = (inputInstance == null) ? null : inputInstance.typeClass();
             }
@@ -321,15 +307,10 @@
                 if (inputTypeClass == null) {
                     throw new OverloadException("couldn't resolve overload because of unknown input at position " + i);
                 }
->>>>>>> 08c81a5e
             }
             else {
                 inputTypeClass = inputInstance.typeClass();
             }
-<<<<<<< HEAD
-            if (inputSet.isExact()) {
-                if (inputTypeClass == inputSet.targetType())
-=======
 
             if (requireExact) {
                 if (inputSet.targetType() == null) {
@@ -353,7 +334,6 @@
                     }
                 }
                 else if (inputTypeClass == inputSet.targetType()) {
->>>>>>> 08c81a5e
                     continue;
                 }
             }
