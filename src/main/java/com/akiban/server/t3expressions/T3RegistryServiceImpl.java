/**
 * END USER LICENSE AGREEMENT (“EULA”)
 *
 * READ THIS AGREEMENT CAREFULLY (date: 9/13/2011):
 * http://www.akiban.com/licensing/20110913
 *
 * BY INSTALLING OR USING ALL OR ANY PORTION OF THE SOFTWARE, YOU ARE ACCEPTING
 * ALL OF THE TERMS AND CONDITIONS OF THIS AGREEMENT. YOU AGREE THAT THIS
 * AGREEMENT IS ENFORCEABLE LIKE ANY WRITTEN AGREEMENT SIGNED BY YOU.
 *
 * IF YOU HAVE PAID A LICENSE FEE FOR USE OF THE SOFTWARE AND DO NOT AGREE TO
 * THESE TERMS, YOU MAY RETURN THE SOFTWARE FOR A FULL REFUND PROVIDED YOU (A) DO
 * NOT USE THE SOFTWARE AND (B) RETURN THE SOFTWARE WITHIN THIRTY (30) DAYS OF
 * YOUR INITIAL PURCHASE.
 *
 * IF YOU WISH TO USE THE SOFTWARE AS AN EMPLOYEE, CONTRACTOR, OR AGENT OF A
 * CORPORATION, PARTNERSHIP OR SIMILAR ENTITY, THEN YOU MUST BE AUTHORIZED TO SIGN
 * FOR AND BIND THE ENTITY IN ORDER TO ACCEPT THE TERMS OF THIS AGREEMENT. THE
 * LICENSES GRANTED UNDER THIS AGREEMENT ARE EXPRESSLY CONDITIONED UPON ACCEPTANCE
 * BY SUCH AUTHORIZED PERSONNEL.
 *
 * IF YOU HAVE ENTERED INTO A SEPARATE WRITTEN LICENSE AGREEMENT WITH AKIBAN FOR
 * USE OF THE SOFTWARE, THE TERMS AND CONDITIONS OF SUCH OTHER AGREEMENT SHALL
 * PREVAIL OVER ANY CONFLICTING TERMS OR CONDITIONS IN THIS AGREEMENT.
 */

package com.akiban.server.t3expressions;

import com.akiban.server.error.AkibanInternalException;
import com.akiban.server.error.NoSuchFunctionException;
import com.akiban.server.error.ServiceStartupException;
import com.akiban.server.service.Service;
import com.akiban.server.service.jmx.JmxManageable;
import com.akiban.server.types3.TAggregator;
import com.akiban.server.types3.TCast;
import com.akiban.server.types3.TCastPath;
import com.akiban.server.types3.TClass;
import com.akiban.server.types3.TExecutionContext;
import com.akiban.server.types3.TInstance;
import com.akiban.server.types3.TOverload;
<<<<<<< HEAD
=======
import com.akiban.server.types3.mcompat.mtypes.MString;
>>>>>>> e5b62fe0
import com.akiban.server.types3.pvalue.PValue;
import com.akiban.server.types3.pvalue.PValueSource;
import com.akiban.server.types3.pvalue.PValueTarget;
import com.akiban.server.types3.service.InstanceFinder;
import com.akiban.server.types3.service.ReflectiveInstanceFinder;
import com.akiban.server.types3.texpressions.Constantness;
import com.akiban.server.types3.texpressions.TValidatedOverload;
import com.akiban.util.DagChecker;
import com.google.common.base.Function;
import com.google.common.base.Functions;
import com.google.common.collect.ArrayListMultimap;
import com.google.common.collect.ComparisonChain;
import com.google.common.collect.Multimap;
import org.slf4j.Logger;
import org.slf4j.LoggerFactory;
import org.yaml.snakeyaml.DumperOptions;
import org.yaml.snakeyaml.DumperOptions.FlowStyle;
import org.yaml.snakeyaml.Yaml;

import java.util.ArrayList;
import java.util.Collection;
import java.util.Collections;
import java.util.Comparator;
import java.util.HashMap;
import java.util.HashSet;
import java.util.LinkedHashMap;
import java.util.List;
import java.util.Map;
import java.util.Set;
import java.util.TreeMap;

public final class T3RegistryServiceImpl implements T3RegistryService, Service<T3RegistryService>, JmxManageable {

    // T3RegistryService interface

    @Override
    public Collection<TValidatedOverload> getOverloads(String name) {
        return overloadsByName.get(name.toLowerCase());
    }

    @Override
    public TCast cast(TClass source, TClass target) {
        return cast(castsBySource, source, target);
    }

    @Override
    public Set<TClass> stronglyCastableTo(TClass tClass) {
        Map<TClass, TCast> castsFrom = strongCastsByTarget.get(tClass);
        return castsFrom.keySet();
    }

    @Override
    public Collection<? extends TAggregator> getAggregates(String name) {
        name = name.toLowerCase();
        Collection<? extends TAggregator> aggrs = aggregatorsByName.get(name);
        if (aggrs == null)
            throw new NoSuchFunctionException(name);
        return aggrs;
    }

    // Service interface

    @Override
    public T3RegistryService cast() {
        return this;
    }

    @Override
    public Class<T3RegistryService> castClass() {
        return T3RegistryService.class;
    }

    @Override
    public void start() {
        InstanceFinder registry;
        try {
            registry = new ReflectiveInstanceFinder();
        } catch (Exception e) {
            logger.error("while creating registry", e);
            throw new ServiceStartupException("T3Registry");
        }
        start(registry);
    }

    @Override
    public void stop() {
        castsBySource = null;
        strongCastsByTarget = null;
        overloadsByName = null;
        aggregatorsByName = null;
        tClasses = null;
    }

    @Override
    public void crash() {
        stop();
    }

    // JmxManageable interface

    @Override
    public JmxObjectInfo getJmxObjectInfo() {
        return new JmxObjectInfo("T3Registry", new Bean(), T3RegistryMXBean.class);
    }

    // private methods

    private static TCast cast(Map<TClass, Map<TClass, TCast>> castsBySource, TClass source, TClass target) {
        TCast result = null;
        Map<TClass,TCast> castsByTarget = castsBySource.get(source);
        if (castsByTarget != null)
            result = castsByTarget.get(target);
        return result;
    }

    private void start(InstanceFinder finder) {
        tClasses = new HashSet<TClass>(finder.find(TClass.class));

        castsBySource = createCasts(tClasses, finder);
<<<<<<< HEAD
        createDerivedCasts(finder);
=======
        createDerivedCasts(castsBySource, finder);
        deriveCastsFromVarchar();
>>>>>>> e5b62fe0
        strongCastsByTarget = createStrongCastsMap(castsBySource);
        checkDag(strongCastsByTarget);

        overloadsByName = createScalars(finder);

        aggregatorsByName = createAggregates(finder);
    }

    private static Map<String, Collection<TAggregator>> createAggregates(InstanceFinder finder) {
        Collection<? extends TAggregator> aggrs = finder.find(TAggregator.class);
        Map<String, Collection<TAggregator>> local = new HashMap<String, Collection<TAggregator>>(aggrs.size());
        for (TAggregator aggr : aggrs) {
            String name = aggr.name().toLowerCase();
            Collection<TAggregator> values = local.get(name);
            if (values == null) {
                values = new ArrayList<TAggregator>(2); // most aggrs don't have many overloads
                local.put(name, values);
            }
            values.add(aggr);
        }
        return local;
    }

    private static Multimap<String, TValidatedOverload> createScalars(InstanceFinder finder) {
        Multimap<String, TValidatedOverload> overloadsByName = ArrayListMultimap.create();

        int errors = 0;
        for (TOverload scalar : finder.find(TOverload.class)) {
            try {
                TValidatedOverload validated = new TValidatedOverload(scalar);
                overloadsByName.put(validated.overloadName().toLowerCase(), validated);
            } catch (RuntimeException e) {
                rejectTOverload(scalar, e);
                ++errors;
            } catch (AssertionError e) {
                rejectTOverload(scalar, e);
                ++errors;
            }
        }
        if (errors > 0) {
            StringBuilder sb = new StringBuilder("Found ").append(errors).append(" error");
            if (errors != 1)
                sb.append('s');
            sb.append(" while collecting scalar functions. Check logs for details.");
            throw new AkibanInternalException(sb.toString());
        }
        return overloadsByName;
    }

    private static void rejectTOverload(TOverload overload, Throwable e) {
        StringBuilder sb = new StringBuilder("rejecting overload ");
        Class<?> overloadClass = overload == null ? null : overload.getClass();
        try {
            sb.append(overload).append(' ');
        } catch (Exception e1) {
            logger.error("couldn't toString overload: " + overload);
        }
        sb.append("from ").append(overloadClass);
        logger.error(sb.toString(), e);
    }

    static Map<TClass, Map<TClass, TCast>> createCasts(Collection<? extends TClass> tClasses,
                                                               InstanceFinder finder) {
        Map<TClass, Map<TClass, TCast>> localCastsMap = new HashMap<TClass, Map<TClass, TCast>>(tClasses.size());

        // First, define the self casts
        for (TClass tClass : tClasses) {
            Map<TClass, TCast> map = new HashMap<TClass, TCast>();
            map.put(tClass, new SelfCast(tClass));
            localCastsMap.put(tClass, map);
        }

        // Now the registered casts
        for (TCast cast : finder.find(TCast.class)) {
            putCast(localCastsMap, cast);
        }
        return localCastsMap;
    }

    private static void putCast(Map<TClass, Map<TClass, TCast>> toMap, TCast cast) {
        TClass source = cast.sourceClass();
        TClass target = cast.targetClass();
        if (source.equals(target))
            return;
        Map<TClass,TCast> castsByTarget = toMap.get(source);
        TCast old = castsByTarget.put(target, cast);
        if (old != null) {
            logger.error("CAST({} AS {}): {} replaced by {} ", new Object[]{
                    source, target,  old.getClass(), cast.getClass()
            });
            throw new AkibanInternalException("multiple casts defined from " + source + " to " + target);
        }
    }

<<<<<<< HEAD
    private void createDerivedCasts(InstanceFinder finder) {
=======
    static void createDerivedCasts(Map<TClass,Map<TClass,TCast>> castsBySource, InstanceFinder finder) {
>>>>>>> e5b62fe0
        for (TCastPath castPath : finder.find(TCastPath.class)) {
            List<? extends TClass> path = castPath.getPath();
            // We need this loop to protect against "jumps." For instance, let's say the cast path is
            // [ a, b, c, d, e ] and we have the following casts:
            //  "single step" casts: (a -> b), (b -> c), (c -> d), (d -> e)
            //  one "jump" cast: (a -> d),
            // The first pass of this loop will create a derived cast (a -> d -> e), but we wouldn't have created
            // (a -> c). This loop ensures that we will.
<<<<<<< HEAD
            for (int i = path.size() - 1; i > 0; --i) {
                deriveCast(path, i);
            }
        }
    }

    private TCast deriveCast(List<? extends TClass> path, int targetIndex) {
        TClass source = path.get(0);
        TClass target = path.get(targetIndex);
        TCast alreadyThere = cast(source,  target);
=======
            // We work from both ends, shrinking iteratively from the beginning and recursively (within deriveCast)
            // from the end. A derived cast has to have at least three participants, so we can stop when we get
            // to a path whose size is less than 3.
            while (path.size() >= 3) {
                for (int i = path.size() - 1; i > 0; --i) {
                    deriveCast(castsBySource, path, i);
                }
                path = path.subList(1, path.size());
            }
        }
    }

    /**
     * Add derived casts for any pair of TClasses (A, B) s.t. there is not a cast from A to B, but there are casts
     * from A to VARCHAR and from VARCHAR to B. This essentially uses VARCHAR as a base type. Not pretty, but effective.
     * Uses the instance variable #castsBySource for its input and output; it must be initialized with at least
     * the self-casts and declared casts.
     */
    private void deriveCastsFromVarchar() {
        final TClass COMMON = MString.VARCHAR;
        Set<TClass> tClasses = castsBySource.keySet();
        for (Map.Entry<TClass, Map<TClass, TCast>> entry : castsBySource.entrySet()) {
            TClass source = entry.getKey();
            Map<TClass, TCast> castsByTarget = entry.getValue();
            for (TClass target : tClasses) {
                if (target == source || castsByTarget.containsKey(target))
                    continue;
                TCast sourceToVarchar = cast(source, COMMON);
                if (sourceToVarchar == null)
                    continue;
                TCast varcharToTarget = cast(COMMON, target);
                if (varcharToTarget == null)
                    continue;
                TCast derived = new ChainedCast(sourceToVarchar, varcharToTarget);
                castsByTarget.put(target, derived);
            }
        }
    }

    private static TCast deriveCast(Map<TClass,Map<TClass,TCast>> castsBySource,
                                    List<? extends TClass> path, int targetIndex) {
        TClass source = path.get(0);
        TClass target = path.get(targetIndex);
        TCast alreadyThere = cast(castsBySource, source,  target);
>>>>>>> e5b62fe0
        if (alreadyThere != null)
            return alreadyThere;
        int intermediateIndex = targetIndex - 1;
        TClass intermediateClass = path.get(intermediateIndex);
<<<<<<< HEAD
        TCast second = cast(intermediateClass, target);
        if (second == null)
            throw new AkibanInternalException("no explicit cast between " + intermediateClass + " and " + target
                    + " while creating cast path: " + path);
        TCast first = deriveCast(path, intermediateIndex);
=======
        TCast second = cast(castsBySource, intermediateClass, target);
        if (second == null)
            throw new AkibanInternalException("no explicit cast between " + intermediateClass + " and " + target
                    + " while creating cast path: " + path);
        TCast first = deriveCast(castsBySource, path, intermediateIndex);
>>>>>>> e5b62fe0
        if (first == null)
            throw new AkibanInternalException("couldn't derive cast between " + source + " and " + intermediateClass
                    + " while creating cast path: " + path);
        TCast result = new ChainedCast(first, second);
        putCast(castsBySource, result);
        return result;
    }

    private static void checkDag(final Map<TClass, Map<TClass, TCast>> castsBySource) {
        DagChecker<TClass> checker = new DagChecker<TClass>() {
            @Override
            protected Set<? extends TClass> initialNodes() {
                return castsBySource.keySet();
            }

            @Override
            protected Set<? extends TClass> nodesFrom(TClass starting) {
                Set<TClass> result = new HashSet<TClass>(castsBySource.get(starting).keySet());
                result.remove(starting);
                return result;
            }
        };
        if (!checker.isDag()) {
            List<TClass> badPath = checker.getBadNodePath();
            // create a List<String> where everything is lowercase except for the first and last instances
            // of the offending node
            List<String> names = new ArrayList<String>(badPath.size());
            for (TClass tClass : badPath)
                names.add(tClass.toString().toLowerCase());
            String lastName = names.get(names.size() - 1);
            String lastNameUpper = lastName.toUpperCase();
            names.set(names.size() - 1, lastNameUpper);
            names.set(names.indexOf(lastName), lastNameUpper);
            throw new AkibanInternalException("non-DAG detected involving " + names);
        }
    }

    // package-local; also used in testing
    static Map<TClass,Map<TClass,TCast>> createStrongCastsMap(Map<TClass, Map<TClass, TCast>> castsBySource) {
        Map<TClass,Map<TClass,TCast>> result = new HashMap<TClass, Map<TClass, TCast>>();
        for (Map.Entry<TClass, Map<TClass,TCast>> origEntry : castsBySource.entrySet()) {
            Map<TClass, TCast> strongs = new HashMap<TClass, TCast>();
            for (Map.Entry<TClass,TCast> castByTarget : origEntry.getValue().entrySet()) {
                TCast cast = castByTarget.getValue();
                if (cast.isAutomatic())
                    strongs.put(castByTarget.getKey(), cast);
            }
            assert ! strongs.isEmpty() : origEntry; // self-casts are strong, so there should be at least one entry
            result.put(origEntry.getKey(), strongs);
        }
        return result;
    }

    // class state
    private static final Logger logger = LoggerFactory.getLogger(T3RegistryServiceImpl.class);

    // object state
    private volatile Map<TClass,Map<TClass,TCast>> castsBySource;
    private volatile Map<TClass,Map<TClass,TCast>> strongCastsByTarget;
    private volatile Multimap<String, TValidatedOverload> overloadsByName;
    private volatile Map<String,Collection<TAggregator>> aggregatorsByName;
    private volatile Collection<? extends TClass> tClasses;

    // inner classes

    private static class SelfCast implements TCast {

        @Override
        public boolean isAutomatic() {
            return true;
        }

        @Override
        public Constantness constness() {
            return Constantness.UNKNOWN;
        }

        @Override
        public TClass sourceClass() {
            return tClass;
        }

        @Override
        public TClass targetClass() {
            return tClass;
        }

        @Override
        public void evaluate(TExecutionContext context, PValueSource source, PValueTarget target) {
            TInstance srcInst = context.inputTInstanceAt(0);
            TInstance dstInst = context.outputTInstance();
            tClass.selfCast(context, srcInst, source,  dstInst, target);
        }

        SelfCast(TClass tClass) {
            this.tClass = tClass;
        }

        private final TClass tClass;
    }

    private static class ChainedCast implements TCast {

        @Override
        public boolean isAutomatic() {
            return first.isAutomatic() && second.isAutomatic();
        }

        @Override
        public Constantness constness() {
            Constantness firstConst = first.constness();
            return (firstConst == second.constness()) ? firstConst : Constantness.UNKNOWN;
        }

        @Override
        public TClass sourceClass() {
            return first.sourceClass();
        }

        @Override
        public TClass targetClass() {
            return second.targetClass();
        }

        @Override
        public void evaluate(TExecutionContext context, PValueSource source, PValueTarget target) {
            PValue tmp = (PValue) context.exectimeObjectAt(TMP_PVALUE);
            if (tmp == null) {
                tmp = new PValue(first.targetClass().underlyingType());
                context.putExectimeObject(TMP_PVALUE, tmp);
            }
            // TODO cache
            TExecutionContext firstContext = context.deriveContext(
                    Collections.singletonList(context.inputTInstanceAt(0)),
                    intermediateType
            );
            TExecutionContext secondContext = context.deriveContext(
                    Collections.singletonList(intermediateType),
                    context.outputTInstance()
            );

            first.evaluate(firstContext, source, tmp);
            second.evaluate(secondContext, tmp, target);
        }

        private ChainedCast(TCast first, TCast second) {
            if (first.targetClass() != second.sourceClass()) {
                throw new IllegalArgumentException("can't chain casts: " + first + " and " + second);
            }
            this.first = first;
            this.second = second;
            this.intermediateType = first.targetClass().instance();
        }

        private final TCast first;
        private final TCast second;
        private final TInstance intermediateType;
        private static final int TMP_PVALUE = 0;
    }

    private class Bean implements T3RegistryMXBean {

        @Override
        public String describeTypes() {
            return toYaml(typesDescriptors());
        }

        @Override
        public String describeCasts() {
            return toYaml(castsDescriptors());
        }

        @Override
        public String describeScalars() {
            return toYaml(scalarDescriptors());
        }

        @Override
        public String describeAggregates() {
            return toYaml(aggregateDescriptors());
        }

        @Override
        public String describeAll() {
            Map<String,Object> all = new LinkedHashMap<String, Object>(5);

            all.put("types", typesDescriptors());
            all.put("casts", castsDescriptors());
            all.put("scalar_functions", scalarDescriptors());
            all.put("aggregate_functions", aggregateDescriptors());

            return toYaml(all);
        }

        private Object typesDescriptors() {
            List<Map<String,Comparable<?>>> result = new ArrayList<Map<String,Comparable<?>>>(tClasses.size());
            for (TClass tClass : tClasses) {
                Map<String,Comparable<?>> map = new LinkedHashMap<String, Comparable<?>>();
                buildTName("bundle", "name", tClass, map);
                map.put("category", tClass.name().categoryName());
                map.put("internalVersion", tClass.internalRepresentationVersion());
                map.put("serializationVersion", tClass.serializationVersion());
                map.put("fixedSize", tClass.hasFixedSerializationSize() ? tClass.fixedSerializationSize() : null);
                result.add(map);
            }
            Collections.sort(result, new Comparator<Map<String, Comparable<?>>>() {
                @Override
                public int compare(Map<String, Comparable<?>> o1, Map<String, Comparable<?>> o2) {
                    return ComparisonChain.start()
                            .compare(o1.get("bundle"), o2.get("bundle"))
                            .compare(o1.get("category"), o2.get("category"))
                            .compare(o1.get("name"), o2.get("name"))
                            .result();
                }
            });
            return result;
        }

        private Object castsDescriptors() {
            // the starting size is just a guess
            List<Map<String,Comparable<?>>> result = new ArrayList<Map<String,Comparable<?>>>(castsBySource.size() * 5);
            for (Map<TClass,TCast> castsByTarget : castsBySource.values()) {
                for (TCast tCast : castsByTarget.values()) {
                    Map<String,Comparable<?>> map = new LinkedHashMap<String, Comparable<?>>();
                    buildTName("source_bundle", "source_type", tCast.sourceClass(), map);
                    buildTName("target_bundle", "target_type", tCast.targetClass(), map);
                    map.put("strong", tCast.isAutomatic());
                    map.put("isDerived", tCast instanceof ChainedCast);
                    result.add(map);
                }
            }
            Collections.sort(result, new Comparator<Map<String, Comparable<?>>>() {
                @Override
                public int compare(Map<String, Comparable<?>> o1, Map<String, Comparable<?>> o2) {
                    return ComparisonChain.start()
                            .compare(o1.get("source_bundle"), o2.get("source_bundle"))
                            .compare(o1.get("source_type"), o2.get("source_type"))
                            .compare(o1.get("target_bundle"), o2.get("target_bundle"))
                            .compare(o1.get("target_type"), o2.get("target_type"))
                            .result();
                }
            });
            return result;
        }

        private Object scalarDescriptors() {
            return describeOverloads(overloadsByName.asMap(), Functions.toStringFunction());
        }

        private Object aggregateDescriptors() {
            return describeOverloads(aggregatorsByName, new Function<TAggregator, TClass>() {
                @Override
                public TClass apply(TAggregator aggr) {
                    return aggr.getTypeClass();
                }
            });
        }

        private <T,S> Object describeOverloads(Map<String, Collection<T>> elems, Function<? super T, S> format) {
            Map<String,List<String>> result = new TreeMap<String, List<String>>();
            for (Map.Entry<String, ? extends Collection<T>> entry : elems.entrySet()) {
                Collection<T> overloads = entry.getValue();
                List<String> overloadDescriptions = new ArrayList<String>(overloads.size());
                for (T overload : overloads)
                    overloadDescriptions.add(String.valueOf(format.apply(overload)));
                Collections.sort(overloadDescriptions);
                result.put(entry.getKey(), overloadDescriptions);
            }
            return result;
        }

        private void buildTName(String bundleTag, String nameTag, TClass tClass, Map<String, Comparable<?>> out) {
            out.put(bundleTag, tClass.name().bundleId().name());
            out.put(nameTag, tClass.name().unqualifiedName());
        }

        private String toYaml(Object obj) {
            DumperOptions options = new DumperOptions();
            options.setAllowReadOnlyProperties(true);
            options.setDefaultFlowStyle(FlowStyle.BLOCK);
            options.setIndent(4);
            return new Yaml(options).dump(obj);
        }
    }
}<|MERGE_RESOLUTION|>--- conflicted
+++ resolved
@@ -38,10 +38,7 @@
 import com.akiban.server.types3.TExecutionContext;
 import com.akiban.server.types3.TInstance;
 import com.akiban.server.types3.TOverload;
-<<<<<<< HEAD
-=======
 import com.akiban.server.types3.mcompat.mtypes.MString;
->>>>>>> e5b62fe0
 import com.akiban.server.types3.pvalue.PValue;
 import com.akiban.server.types3.pvalue.PValueSource;
 import com.akiban.server.types3.pvalue.PValueTarget;
@@ -161,12 +158,8 @@
         tClasses = new HashSet<TClass>(finder.find(TClass.class));
 
         castsBySource = createCasts(tClasses, finder);
-<<<<<<< HEAD
-        createDerivedCasts(finder);
-=======
         createDerivedCasts(castsBySource, finder);
         deriveCastsFromVarchar();
->>>>>>> e5b62fe0
         strongCastsByTarget = createStrongCastsMap(castsBySource);
         checkDag(strongCastsByTarget);
 
@@ -261,11 +254,7 @@
         }
     }
 
-<<<<<<< HEAD
-    private void createDerivedCasts(InstanceFinder finder) {
-=======
     static void createDerivedCasts(Map<TClass,Map<TClass,TCast>> castsBySource, InstanceFinder finder) {
->>>>>>> e5b62fe0
         for (TCastPath castPath : finder.find(TCastPath.class)) {
             List<? extends TClass> path = castPath.getPath();
             // We need this loop to protect against "jumps." For instance, let's say the cast path is
@@ -274,18 +263,6 @@
             //  one "jump" cast: (a -> d),
             // The first pass of this loop will create a derived cast (a -> d -> e), but we wouldn't have created
             // (a -> c). This loop ensures that we will.
-<<<<<<< HEAD
-            for (int i = path.size() - 1; i > 0; --i) {
-                deriveCast(path, i);
-            }
-        }
-    }
-
-    private TCast deriveCast(List<? extends TClass> path, int targetIndex) {
-        TClass source = path.get(0);
-        TClass target = path.get(targetIndex);
-        TCast alreadyThere = cast(source,  target);
-=======
             // We work from both ends, shrinking iteratively from the beginning and recursively (within deriveCast)
             // from the end. A derived cast has to have at least three participants, so we can stop when we get
             // to a path whose size is less than 3.
@@ -330,24 +307,15 @@
         TClass source = path.get(0);
         TClass target = path.get(targetIndex);
         TCast alreadyThere = cast(castsBySource, source,  target);
->>>>>>> e5b62fe0
         if (alreadyThere != null)
             return alreadyThere;
         int intermediateIndex = targetIndex - 1;
         TClass intermediateClass = path.get(intermediateIndex);
-<<<<<<< HEAD
-        TCast second = cast(intermediateClass, target);
-        if (second == null)
-            throw new AkibanInternalException("no explicit cast between " + intermediateClass + " and " + target
-                    + " while creating cast path: " + path);
-        TCast first = deriveCast(path, intermediateIndex);
-=======
         TCast second = cast(castsBySource, intermediateClass, target);
         if (second == null)
             throw new AkibanInternalException("no explicit cast between " + intermediateClass + " and " + target
                     + " while creating cast path: " + path);
         TCast first = deriveCast(castsBySource, path, intermediateIndex);
->>>>>>> e5b62fe0
         if (first == null)
             throw new AkibanInternalException("couldn't derive cast between " + source + " and " + intermediateClass
                     + " while creating cast path: " + path);
