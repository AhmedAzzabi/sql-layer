/**
 * END USER LICENSE AGREEMENT (“EULA”)
 *
 * READ THIS AGREEMENT CAREFULLY (date: 9/13/2011):
 * http://www.akiban.com/licensing/20110913
 *
 * BY INSTALLING OR USING ALL OR ANY PORTION OF THE SOFTWARE, YOU ARE ACCEPTING
 * ALL OF THE TERMS AND CONDITIONS OF THIS AGREEMENT. YOU AGREE THAT THIS
 * AGREEMENT IS ENFORCEABLE LIKE ANY WRITTEN AGREEMENT SIGNED BY YOU.
 *
 * IF YOU HAVE PAID A LICENSE FEE FOR USE OF THE SOFTWARE AND DO NOT AGREE TO
 * THESE TERMS, YOU MAY RETURN THE SOFTWARE FOR A FULL REFUND PROVIDED YOU (A) DO
 * NOT USE THE SOFTWARE AND (B) RETURN THE SOFTWARE WITHIN THIRTY (30) DAYS OF
 * YOUR INITIAL PURCHASE.
 *
 * IF YOU WISH TO USE THE SOFTWARE AS AN EMPLOYEE, CONTRACTOR, OR AGENT OF A
 * CORPORATION, PARTNERSHIP OR SIMILAR ENTITY, THEN YOU MUST BE AUTHORIZED TO SIGN
 * FOR AND BIND THE ENTITY IN ORDER TO ACCEPT THE TERMS OF THIS AGREEMENT. THE
 * LICENSES GRANTED UNDER THIS AGREEMENT ARE EXPRESSLY CONDITIONED UPON ACCEPTANCE
 * BY SUCH AUTHORIZED PERSONNEL.
 *
 * IF YOU HAVE ENTERED INTO A SEPARATE WRITTEN LICENSE AGREEMENT WITH AKIBAN FOR
 * USE OF THE SOFTWARE, THE TERMS AND CONDITIONS OF SUCH OTHER AGREEMENT SHALL
 * PREVAIL OVER ANY CONFLICTING TERMS OR CONDITIONS IN THIS AGREEMENT.
 */

package com.akiban.server.t3expressions;

import com.akiban.server.error.AkibanInternalException;
import com.akiban.server.error.NoSuchFunctionException;
import com.akiban.server.error.ServiceStartupException;
import com.akiban.server.service.Service;
import com.akiban.server.service.jmx.JmxManageable;
import com.akiban.server.types3.TAggregator;
import com.akiban.server.types3.TCast;
import com.akiban.server.types3.TCastPath;
import com.akiban.server.types3.TClass;
import com.akiban.server.types3.TExecutionContext;
import com.akiban.server.types3.TInstance;
import com.akiban.server.types3.TOverload;
import com.akiban.server.types3.mcompat.mtypes.MString;
import com.akiban.server.types3.pvalue.PValue;
import com.akiban.server.types3.pvalue.PValueSource;
import com.akiban.server.types3.pvalue.PValueTarget;
import com.akiban.server.types3.service.InstanceFinder;
import com.akiban.server.types3.service.ReflectiveInstanceFinder;
import com.akiban.server.types3.texpressions.Constantness;
import com.akiban.server.types3.texpressions.TValidatedOverload;
import com.akiban.util.DagChecker;
import com.google.common.base.Function;
import com.google.common.base.Functions;
import com.google.common.collect.ArrayListMultimap;
import com.google.common.collect.ComparisonChain;
import com.google.common.collect.Multimap;
import org.slf4j.Logger;
import org.slf4j.LoggerFactory;
import org.yaml.snakeyaml.DumperOptions;
import org.yaml.snakeyaml.DumperOptions.FlowStyle;
import org.yaml.snakeyaml.Yaml;

import java.util.ArrayList;
import java.util.Collection;
import java.util.Collections;
import java.util.Comparator;
import java.util.HashMap;
import java.util.HashSet;
import java.util.LinkedHashMap;
import java.util.List;
import java.util.Map;
import java.util.Set;
import java.util.TreeMap;

public final class T3RegistryServiceImpl implements T3RegistryService, Service<T3RegistryService>, JmxManageable {

    // T3RegistryService interface

    @Override
    public Collection<TValidatedOverload> getOverloads(String name) {
        return overloadsByName.get(name.toLowerCase());
    }

    @Override
    public TCast cast(TClass source, TClass target) {
        return cast(castsBySource, source, target);
    }

    @Override
    public Set<TClass> stronglyCastableTo(TClass tClass) {
        Map<TClass, TCast> castsFrom = strongCastsByTarget.get(tClass);
        return castsFrom.keySet();
    }

    @Override
    public Collection<? extends TAggregator> getAggregates(String name) {
        name = name.toLowerCase();
        Collection<? extends TAggregator> aggrs = aggregatorsByName.get(name);
        if (aggrs == null)
            throw new NoSuchFunctionException(name);
        return aggrs;
    }

    // Service interface

    @Override
    public T3RegistryService cast() {
        return this;
    }

    @Override
    public Class<T3RegistryService> castClass() {
        return T3RegistryService.class;
    }

    @Override
    public void start() {
        InstanceFinder registry;
        try {
            registry = new ReflectiveInstanceFinder();
        } catch (Exception e) {
            logger.error("while creating registry", e);
            throw new ServiceStartupException("T3Registry");
        }
        start(registry);
    }

    @Override
    public void stop() {
        castsBySource = null;
        strongCastsByTarget = null;
        overloadsByName = null;
        aggregatorsByName = null;
        tClasses = null;
    }

    @Override
    public void crash() {
        stop();
    }

    // JmxManageable interface

    @Override
    public JmxObjectInfo getJmxObjectInfo() {
        return new JmxObjectInfo("T3Registry", new Bean(), T3RegistryMXBean.class);
    }

    // private methods

    private static TCast cast(Map<TClass, Map<TClass, TCast>> castsBySource, TClass source, TClass target) {
        TCast result = null;
        Map<TClass,TCast> castsByTarget = castsBySource.get(source);
        if (castsByTarget != null)
            result = castsByTarget.get(target);
        return result;
    }

    private void start(InstanceFinder finder) {
        tClasses = new HashSet<TClass>(finder.find(TClass.class));

        castsBySource = createCasts(tClasses, finder);
<<<<<<< HEAD
        createDerivedCasts(finder);
        deriveCastsFromVarchar();
=======
        createDerivedCasts(castsBySource, finder);
>>>>>>> 5d682155
        strongCastsByTarget = createStrongCastsMap(castsBySource);
        checkDag(strongCastsByTarget);

        overloadsByName = createScalars(finder);

        aggregatorsByName = createAggregates(finder);
    }

    private static Map<String, Collection<TAggregator>> createAggregates(InstanceFinder finder) {
        Collection<? extends TAggregator> aggrs = finder.find(TAggregator.class);
        Map<String, Collection<TAggregator>> local = new HashMap<String, Collection<TAggregator>>(aggrs.size());
        for (TAggregator aggr : aggrs) {
            String name = aggr.name().toLowerCase();
            Collection<TAggregator> values = local.get(name);
            if (values == null) {
                values = new ArrayList<TAggregator>(2); // most aggrs don't have many overloads
                local.put(name, values);
            }
            values.add(aggr);
        }
        return local;
    }

    private static Multimap<String, TValidatedOverload> createScalars(InstanceFinder finder) {
        Multimap<String, TValidatedOverload> overloadsByName = ArrayListMultimap.create();

        int errors = 0;
        for (TOverload scalar : finder.find(TOverload.class)) {
            try {
                TValidatedOverload validated = new TValidatedOverload(scalar);
                overloadsByName.put(validated.overloadName().toLowerCase(), validated);
            } catch (RuntimeException e) {
                rejectTOverload(scalar, e);
                ++errors;
            } catch (AssertionError e) {
                rejectTOverload(scalar, e);
                ++errors;
            }
        }
        if (errors > 0) {
            StringBuilder sb = new StringBuilder("Found ").append(errors).append(" error");
            if (errors != 1)
                sb.append('s');
            sb.append(" while collecting scalar functions. Check logs for details.");
            throw new AkibanInternalException(sb.toString());
        }
        return overloadsByName;
    }

    private static void rejectTOverload(TOverload overload, Throwable e) {
        StringBuilder sb = new StringBuilder("rejecting overload ");
        Class<?> overloadClass = overload == null ? null : overload.getClass();
        try {
            sb.append(overload).append(' ');
        } catch (Exception e1) {
            logger.error("couldn't toString overload: " + overload);
        }
        sb.append("from ").append(overloadClass);
        logger.error(sb.toString(), e);
    }

    static Map<TClass, Map<TClass, TCast>> createCasts(Collection<? extends TClass> tClasses,
                                                               InstanceFinder finder) {
        Map<TClass, Map<TClass, TCast>> localCastsMap = new HashMap<TClass, Map<TClass, TCast>>(tClasses.size());

        // First, define the self casts
        for (TClass tClass : tClasses) {
            Map<TClass, TCast> map = new HashMap<TClass, TCast>();
            map.put(tClass, new SelfCast(tClass));
            localCastsMap.put(tClass, map);
        }

        // Now the registered casts
        for (TCast cast : finder.find(TCast.class)) {
            putCast(localCastsMap, cast);
        }
        return localCastsMap;
    }

    private static void putCast(Map<TClass, Map<TClass, TCast>> toMap, TCast cast) {
        TClass source = cast.sourceClass();
        TClass target = cast.targetClass();
        if (source.equals(target))
            return;
        Map<TClass,TCast> castsByTarget = toMap.get(source);
        TCast old = castsByTarget.put(target, cast);
        if (old != null) {
            logger.error("CAST({} AS {}): {} replaced by {} ", new Object[]{
                    source, target,  old.getClass(), cast.getClass()
            });
            throw new AkibanInternalException("multiple casts defined from " + source + " to " + target);
        }
    }

    static void createDerivedCasts(Map<TClass,Map<TClass,TCast>> castsBySource, InstanceFinder finder) {
        for (TCastPath castPath : finder.find(TCastPath.class)) {
            List<? extends TClass> path = castPath.getPath();
            // We need this loop to protect against "jumps." For instance, let's say the cast path is
            // [ a, b, c, d, e ] and we have the following casts:
            //  "single step" casts: (a -> b), (b -> c), (c -> d), (d -> e)
            //  one "jump" cast: (a -> d),
            // The first pass of this loop will create a derived cast (a -> d -> e), but we wouldn't have created
            // (a -> c). This loop ensures that we will.
            // We work from both ends, shrinking iteratively from the beginning and recursively (within deriveCast)
            // from the end. A derived cast has to have at least three participants, so we can stop when we get
            // to a path whose size is less than 3.
            while (path.size() >= 3) {
                for (int i = path.size() - 1; i > 0; --i) {
                    deriveCast(castsBySource, path, i);
                }
                path = path.subList(1, path.size());
            }
        }
    }

<<<<<<< HEAD
    /**
     * Add derived casts for any pair of TClasses (A, B) s.t. there is not a cast from A to B, but there are casts
     * from A to VARCHAR and from VARCHAR to B. This essentially uses VARCHAR as a base type. Not pretty, but effective.
     * Uses the instance variable #castsBySource for its input and output; it must be initialized with at least
     * the self-casts and declared casts.
     */
    private void deriveCastsFromVarchar() {
        final TClass COMMON = MString.VARCHAR;
        Set<TClass> tClasses = castsBySource.keySet();
        for (Map.Entry<TClass, Map<TClass, TCast>> entry : castsBySource.entrySet()) {
            TClass source = entry.getKey();
            Map<TClass, TCast> castsByTarget = entry.getValue();
            for (TClass target : tClasses) {
                if (target == source || castsByTarget.containsKey(target))
                    continue;
                TCast sourceToVarchar = cast(source, COMMON);
                if (sourceToVarchar == null)
                    continue;
                TCast varcharToTarget = cast(COMMON, target);
                if (varcharToTarget == null)
                    continue;
                TCast derived = new ChainedCast(sourceToVarchar, varcharToTarget);
                castsByTarget.put(target, derived);
            }
        }
    }

    private TCast deriveCast(List<? extends TClass> path, int targetIndex) {
=======
    private static TCast deriveCast(Map<TClass,Map<TClass,TCast>> castsBySource,
                                    List<? extends TClass> path, int targetIndex) {
>>>>>>> 5d682155
        TClass source = path.get(0);
        TClass target = path.get(targetIndex);
        TCast alreadyThere = cast(castsBySource, source,  target);
        if (alreadyThere != null)
            return alreadyThere;
        int intermediateIndex = targetIndex - 1;
        TClass intermediateClass = path.get(intermediateIndex);
        TCast second = cast(castsBySource, intermediateClass, target);
        if (second == null)
            throw new AkibanInternalException("no explicit cast between " + intermediateClass + " and " + target
                    + " while creating cast path: " + path);
        TCast first = deriveCast(castsBySource, path, intermediateIndex);
        if (first == null)
            throw new AkibanInternalException("couldn't derive cast between " + source + " and " + intermediateClass
                    + " while creating cast path: " + path);
        TCast result = new ChainedCast(first, second);
        putCast(castsBySource, result);
        return result;
    }

    private static void checkDag(final Map<TClass, Map<TClass, TCast>> castsBySource) {
        DagChecker<TClass> checker = new DagChecker<TClass>() {
            @Override
            protected Set<? extends TClass> initialNodes() {
                return castsBySource.keySet();
            }

            @Override
            protected Set<? extends TClass> nodesFrom(TClass starting) {
                Set<TClass> result = new HashSet<TClass>(castsBySource.get(starting).keySet());
                result.remove(starting);
                return result;
            }
        };
        if (!checker.isDag()) {
            List<TClass> badPath = checker.getBadNodePath();
            // create a List<String> where everything is lowercase except for the first and last instances
            // of the offending node
            List<String> names = new ArrayList<String>(badPath.size());
            for (TClass tClass : badPath)
                names.add(tClass.toString().toLowerCase());
            String lastName = names.get(names.size() - 1);
            String lastNameUpper = lastName.toUpperCase();
            names.set(names.size() - 1, lastNameUpper);
            names.set(names.indexOf(lastName), lastNameUpper);
            throw new AkibanInternalException("non-DAG detected involving " + names);
        }
    }

    // package-local; also used in testing
    static Map<TClass,Map<TClass,TCast>> createStrongCastsMap(Map<TClass, Map<TClass, TCast>> castsBySource) {
        Map<TClass,Map<TClass,TCast>> result = new HashMap<TClass, Map<TClass, TCast>>();
        for (Map.Entry<TClass, Map<TClass,TCast>> origEntry : castsBySource.entrySet()) {
            Map<TClass, TCast> strongs = new HashMap<TClass, TCast>();
            for (Map.Entry<TClass,TCast> castByTarget : origEntry.getValue().entrySet()) {
                TCast cast = castByTarget.getValue();
                if (cast.isAutomatic())
                    strongs.put(castByTarget.getKey(), cast);
            }
            assert ! strongs.isEmpty() : origEntry; // self-casts are strong, so there should be at least one entry
            result.put(origEntry.getKey(), strongs);
        }
        return result;
    }

    // class state
    private static final Logger logger = LoggerFactory.getLogger(T3RegistryServiceImpl.class);

    // object state
    private volatile Map<TClass,Map<TClass,TCast>> castsBySource;
    private volatile Map<TClass,Map<TClass,TCast>> strongCastsByTarget;
    private volatile Multimap<String, TValidatedOverload> overloadsByName;
    private volatile Map<String,Collection<TAggregator>> aggregatorsByName;
    private volatile Collection<? extends TClass> tClasses;

    // inner classes

    private static class SelfCast implements TCast {

        @Override
        public boolean isAutomatic() {
            return true;
        }

        @Override
        public Constantness constness() {
            return Constantness.UNKNOWN;
        }

        @Override
        public TClass sourceClass() {
            return tClass;
        }

        @Override
        public TClass targetClass() {
            return tClass;
        }

        @Override
        public void evaluate(TExecutionContext context, PValueSource source, PValueTarget target) {
            TInstance srcInst = context.inputTInstanceAt(0);
            TInstance dstInst = context.outputTInstance();
            tClass.selfCast(context, srcInst, source,  dstInst, target);
        }

        SelfCast(TClass tClass) {
            this.tClass = tClass;
        }

        private final TClass tClass;
    }

    private static class ChainedCast implements TCast {

        @Override
        public boolean isAutomatic() {
            return first.isAutomatic() && second.isAutomatic();
        }

        @Override
        public Constantness constness() {
            Constantness firstConst = first.constness();
            return (firstConst == second.constness()) ? firstConst : Constantness.UNKNOWN;
        }

        @Override
        public TClass sourceClass() {
            return first.sourceClass();
        }

        @Override
        public TClass targetClass() {
            return second.targetClass();
        }

        @Override
        public void evaluate(TExecutionContext context, PValueSource source, PValueTarget target) {
            PValue tmp = (PValue) context.exectimeObjectAt(TMP_PVALUE);
            if (tmp == null) {
                tmp = new PValue(first.targetClass().underlyingType());
                context.putExectimeObject(TMP_PVALUE, tmp);
            }
            // TODO cache
            TExecutionContext firstContext = context.deriveContext(
                    Collections.singletonList(context.inputTInstanceAt(0)),
                    intermediateType
            );
            TExecutionContext secondContext = context.deriveContext(
                    Collections.singletonList(intermediateType),
                    context.outputTInstance()
            );

            first.evaluate(firstContext, source, tmp);
            second.evaluate(secondContext, tmp, target);
        }

        private ChainedCast(TCast first, TCast second) {
            if (first.targetClass() != second.sourceClass()) {
                throw new IllegalArgumentException("can't chain casts: " + first + " and " + second);
            }
            this.first = first;
            this.second = second;
            this.intermediateType = first.targetClass().instance();
        }

        private final TCast first;
        private final TCast second;
        private final TInstance intermediateType;
        private static final int TMP_PVALUE = 0;
    }

    private class Bean implements T3RegistryMXBean {

        @Override
        public String describeTypes() {
            return toYaml(typesDescriptors());
        }

        @Override
        public String describeCasts() {
            return toYaml(castsDescriptors());
        }

        @Override
        public String describeScalars() {
            return toYaml(scalarDescriptors());
        }

        @Override
        public String describeAggregates() {
            return toYaml(aggregateDescriptors());
        }

        @Override
        public String describeAll() {
            Map<String,Object> all = new LinkedHashMap<String, Object>(5);

            all.put("types", typesDescriptors());
            all.put("casts", castsDescriptors());
            all.put("scalar_functions", scalarDescriptors());
            all.put("aggregate_functions", aggregateDescriptors());

            return toYaml(all);
        }

        private Object typesDescriptors() {
            List<Map<String,Comparable<?>>> result = new ArrayList<Map<String,Comparable<?>>>(tClasses.size());
            for (TClass tClass : tClasses) {
                Map<String,Comparable<?>> map = new LinkedHashMap<String, Comparable<?>>();
                buildTName("bundle", "name", tClass, map);
                map.put("category", tClass.name().categoryName());
                map.put("internalVersion", tClass.internalRepresentationVersion());
                map.put("serializationVersion", tClass.serializationVersion());
                map.put("fixedSize", tClass.hasFixedSerializationSize() ? tClass.fixedSerializationSize() : null);
                result.add(map);
            }
            Collections.sort(result, new Comparator<Map<String, Comparable<?>>>() {
                @Override
                public int compare(Map<String, Comparable<?>> o1, Map<String, Comparable<?>> o2) {
                    return ComparisonChain.start()
                            .compare(o1.get("bundle"), o2.get("bundle"))
                            .compare(o1.get("category"), o2.get("category"))
                            .compare(o1.get("name"), o2.get("name"))
                            .result();
                }
            });
            return result;
        }

        private Object castsDescriptors() {
            // the starting size is just a guess
            List<Map<String,Comparable<?>>> result = new ArrayList<Map<String,Comparable<?>>>(castsBySource.size() * 5);
            for (Map<TClass,TCast> castsByTarget : castsBySource.values()) {
                for (TCast tCast : castsByTarget.values()) {
                    Map<String,Comparable<?>> map = new LinkedHashMap<String, Comparable<?>>();
                    buildTName("source_bundle", "source_type", tCast.sourceClass(), map);
                    buildTName("target_bundle", "target_type", tCast.targetClass(), map);
                    map.put("strong", tCast.isAutomatic());
                    map.put("isDerived", tCast instanceof ChainedCast);
                    result.add(map);
                }
            }
            Collections.sort(result, new Comparator<Map<String, Comparable<?>>>() {
                @Override
                public int compare(Map<String, Comparable<?>> o1, Map<String, Comparable<?>> o2) {
                    return ComparisonChain.start()
                            .compare(o1.get("source_bundle"), o2.get("source_bundle"))
                            .compare(o1.get("source_type"), o2.get("source_type"))
                            .compare(o1.get("target_bundle"), o2.get("target_bundle"))
                            .compare(o1.get("target_type"), o2.get("target_type"))
                            .result();
                }
            });
            return result;
        }

        private Object scalarDescriptors() {
            return describeOverloads(overloadsByName.asMap(), Functions.toStringFunction());
        }

        private Object aggregateDescriptors() {
            return describeOverloads(aggregatorsByName, new Function<TAggregator, TClass>() {
                @Override
                public TClass apply(TAggregator aggr) {
                    return aggr.getTypeClass();
                }
            });
        }

        private <T,S> Object describeOverloads(Map<String, Collection<T>> elems, Function<? super T, S> format) {
            Map<String,List<String>> result = new TreeMap<String, List<String>>();
            for (Map.Entry<String, ? extends Collection<T>> entry : elems.entrySet()) {
                Collection<T> overloads = entry.getValue();
                List<String> overloadDescriptions = new ArrayList<String>(overloads.size());
                for (T overload : overloads)
                    overloadDescriptions.add(String.valueOf(format.apply(overload)));
                Collections.sort(overloadDescriptions);
                result.put(entry.getKey(), overloadDescriptions);
            }
            return result;
        }

        private void buildTName(String bundleTag, String nameTag, TClass tClass, Map<String, Comparable<?>> out) {
            out.put(bundleTag, tClass.name().bundleId().name());
            out.put(nameTag, tClass.name().unqualifiedName());
        }

        private String toYaml(Object obj) {
            DumperOptions options = new DumperOptions();
            options.setAllowReadOnlyProperties(true);
            options.setDefaultFlowStyle(FlowStyle.BLOCK);
            options.setIndent(4);
            return new Yaml(options).dump(obj);
        }
    }
}<|MERGE_RESOLUTION|>--- conflicted
+++ resolved
@@ -158,12 +158,8 @@
         tClasses = new HashSet<TClass>(finder.find(TClass.class));
 
         castsBySource = createCasts(tClasses, finder);
-<<<<<<< HEAD
-        createDerivedCasts(finder);
+        createDerivedCasts(castsBySource, finder);
         deriveCastsFromVarchar();
-=======
-        createDerivedCasts(castsBySource, finder);
->>>>>>> 5d682155
         strongCastsByTarget = createStrongCastsMap(castsBySource);
         checkDag(strongCastsByTarget);
 
@@ -279,7 +275,6 @@
         }
     }
 
-<<<<<<< HEAD
     /**
      * Add derived casts for any pair of TClasses (A, B) s.t. there is not a cast from A to B, but there are casts
      * from A to VARCHAR and from VARCHAR to B. This essentially uses VARCHAR as a base type. Not pretty, but effective.
@@ -307,11 +302,8 @@
         }
     }
 
-    private TCast deriveCast(List<? extends TClass> path, int targetIndex) {
-=======
     private static TCast deriveCast(Map<TClass,Map<TClass,TCast>> castsBySource,
                                     List<? extends TClass> path, int targetIndex) {
->>>>>>> 5d682155
         TClass source = path.get(0);
         TClass target = path.get(targetIndex);
         TCast alreadyThere = cast(castsBySource, source,  target);
