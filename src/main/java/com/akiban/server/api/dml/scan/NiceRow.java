/**
 * Copyright (C) 2011 Akiban Technologies Inc.
 * This program is free software: you can redistribute it and/or modify
 * it under the terms of the GNU Affero General Public License, version 3,
 * as published by the Free Software Foundation.
 *
 * This program is distributed in the hope that it will be useful,
 * but WITHOUT ANY WARRANTY; without even the implied warranty of
 * MERCHANTABILITY or FITNESS FOR A PARTICULAR PURPOSE.  See the
 * GNU Affero General Public License for more details.
 *
 * You should have received a copy of the GNU Affero General Public License
 * along with this program.  If not, see http://www.gnu.org/licenses.
 */

package com.akiban.server.api.dml.scan;

import java.util.HashSet;
import java.util.Map;
import java.util.Set;
import java.util.TreeMap;

import com.akiban.server.FieldDef;
import com.akiban.server.RowData;
import com.akiban.server.RowDef;
import com.akiban.server.encoding.Encoding;
import com.akiban.util.ArgumentValidation;

public class NiceRow extends NewRow {
    private final static int INITIAL_ROW_DATA_SIZE = RowData.CREATE_ROW_INITIAL_SIZE;

    private final Map<Integer,Object> fields;
    private final int tableId;

    public NiceRow(int tableId)
    {
        this(tableId, rowDef(tableId));
    }

    public NiceRow(int tableId, RowDef rowDef)
    {
        super(rowDef);
        ArgumentValidation.notNull("tableId", tableId);
        fields = new TreeMap<Integer, Object>();
        this.tableId = tableId;
    }

    @Override
    public Object put(int index, Object object) {
        ArgumentValidation.notNull("column", index);
        return fields.put(index, object);
    }

    @Override
    public int getTableId() {
        return tableId;
    }

    @Override
    public Object get(int column) {
        return fields.get(column);
    }

    @Override
    public boolean hasValue(int columnId) {
        return fields.containsKey(columnId);
    }

    @Override
    public Object remove(int columnId) {
        return fields.remove(columnId);
    }

    @Override
    public Map<Integer,Object> getFields() {
        return fields;
    }

    public static NewRow fromRowData(RowData origData, RowDef rowDef)
    {
        Set<Integer> activeColumns = new HashSet<Integer>();
        for(int fieldIndex=0, fieldsCount=rowDef.getFieldCount(); fieldIndex < fieldsCount; ++fieldIndex) {
            final long location = rowDef.fieldLocation(origData, fieldIndex);
            // Null != not specified. NewRow, NiceRow, RowData all need the concept of specified vs not-specified
            // fields.
            if (true) { // location != 0) {
                activeColumns.add( fieldIndex );
            }
        }

        NewRow retval = new NiceRow(rowDef.getRowDefId(), rowDef);
        for (int pos : activeColumns) {
            final FieldDef fieldDef = rowDef.getFieldDef(pos);
            final Encoding encoding = fieldDef.getEncoding();
            final Object value =
                origData.isNull(fieldDef.getFieldIndex()) ? null : encoding.toObject(fieldDef, origData);
            Object old = retval.put(pos, value);
            assert old == null : String.format("put(%s, %s) --> %s", pos, value, old);
        }

        return retval;
    }

    @Override
    public RowData toRowData() {
        final Object[] objects = new Object[ rowDef.getFieldCount() ];
        for (Map.Entry<Integer,Object> entry : fields.entrySet()) {
            objects[ entry.getKey() ] = entry.getValue();
        }
        final RowData retval = new RowData(new byte[INITIAL_ROW_DATA_SIZE]);
        retval.createRow(rowDef, objects, true);

        return retval;
    }

    @Override
    public String toString() {
<<<<<<< HEAD
        if (fields.isEmpty()) {
            return "[]";
        }
        StringBuilder sb = new StringBuilder().append('[');
=======
        StringBuilder sb = new StringBuilder("NiceRow(");
        sb.append(rowDef.table().getName().getTableName());
        sb.append("){ ");
>>>>>>> 856dc5b0
        int nextExpectedPos = 0;
        for (Map.Entry<Integer,Object> entry : fields.entrySet()) {
            final int pos = entry.getKey();
            if (pos != nextExpectedPos) {
                sb.append("... ");
            }
            
            final Object value = entry.getValue();
            sb.append('(').append(entry.getKey()).append(": ");
            if (value != null) {
                sb.append(value.getClass().getSimpleName()).append(' ');
            }
            sb.append(value).append(") ");

            nextExpectedPos = pos + 1;
        }
        sb.setCharAt(sb.length() - 1, ']');
        return sb.toString();
    }

    @Override
    public boolean equals(Object o) {
        if (this == o) return true;
        if (o == null || getClass() != o.getClass()) return false;

        NiceRow niceRow = (NiceRow) o;

        return fields.equals(niceRow.fields) && (tableId == niceRow.tableId);

    }

    @Override
    public int hashCode() {
        int result = fields != null ? fields.hashCode() : 0;
        result = 31 * result + tableId;
        return result;
    }
}<|MERGE_RESOLUTION|>--- conflicted
+++ resolved
@@ -115,16 +115,12 @@
 
     @Override
     public String toString() {
-<<<<<<< HEAD
+        StringBuilder sb = new StringBuilder().append("[{");
+        sb.append( rowDef.table().getName().getTableName() );
         if (fields.isEmpty()) {
-            return "[]";
+            return sb.append("} <empty>]").toString();
         }
-        StringBuilder sb = new StringBuilder().append('[');
-=======
-        StringBuilder sb = new StringBuilder("NiceRow(");
-        sb.append(rowDef.table().getName().getTableName());
-        sb.append("){ ");
->>>>>>> 856dc5b0
+        sb.append("} ");
         int nextExpectedPos = 0;
         for (Map.Entry<Integer,Object> entry : fields.entrySet()) {
             final int pos = entry.getKey();
