--- conflicted
+++ resolved
@@ -115,19 +115,12 @@
 
     @Override
     public String toString() {
-<<<<<<< HEAD
-        if (fields.isEmpty()) {
-            return "[]";
-        }
-        StringBuilder sb = new StringBuilder().append('[');
-=======
         StringBuilder sb = new StringBuilder().append("[{");
         sb.append( rowDef.table().getName().getTableName() );
         if (fields.isEmpty()) {
             return sb.append("} <empty>]").toString();
         }
         sb.append("} ");
->>>>>>> 1a3c6e4f
         int nextExpectedPos = 0;
         for (Map.Entry<Integer,Object> entry : fields.entrySet()) {
             final int pos = entry.getKey();
