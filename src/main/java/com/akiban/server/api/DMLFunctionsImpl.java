--- conflicted
+++ resolved
@@ -318,8 +318,13 @@
         if (cursor == null) {
             throw new CursorIsUnknownException(cursorId);
         }
-<<<<<<< HEAD
-
+        if (CursorState.CONCURRENT_MODIFICATION.equals(cursor.getState())) {
+            throw new ConcurrentScanAndUpdateException("for cursor " + cursorId);
+        }
+        if (cursor.isFinished()) {
+            throw new CursorIsFinishedException(cursorId);
+        }
+        
         Transaction transaction = ServiceManagerImpl.get().getTreeService().getTransaction(session);
         int retriesLeft = SCAN_RETRY_COUNT;
         while (true) {
@@ -351,15 +356,6 @@
                 throw new GenericInvalidOperationException(e);
             }
         }
-=======
-        if (CursorState.CONCURRENT_MODIFICATION.equals(cursor.getState())) {
-            throw new ConcurrentScanAndUpdateException("for cursor " + cursorId);
-        }
-        if (cursor.isFinished()) {
-            throw new CursorIsFinishedException(cursorId);
-        }
-        return scanner.doScan(cursor, cursorId, output);
->>>>>>> e4891a73
     }
 
     private static class PooledConverter {
@@ -484,12 +480,8 @@
                 throws CursorIsFinishedException,
                        RowOutputException,
                        GenericInvalidOperationException,
-<<<<<<< HEAD
                        BufferFullException,
                        RollbackException
-=======
-                       BufferFullException
->>>>>>> e4891a73
         {
             assert cursor != null;
             assert cursorId != null;
