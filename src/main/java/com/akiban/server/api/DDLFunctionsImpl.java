--- conflicted
+++ resolved
@@ -66,17 +66,11 @@
             throws ParseException, UnsupportedCharsetException,
             ProtectedTableDDLException, DuplicateTableNameException,
             GroupWithProtectedTableException, JoinToUnknownTableException,
-<<<<<<< HEAD
             JoinToWrongColumnsException, JoinToMultipleParentsException,
             NoPrimaryKeyException, DuplicateColumnNameException,
-            UnsupportedDataTypeException, GenericInvalidOperationException {
-=======
-            JoinToWrongColumnsException, NoPrimaryKeyException,
-            DuplicateColumnNameException, UnsupportedDataTypeException,
-            GenericInvalidOperationException
+            UnsupportedDataTypeException, GenericInvalidOperationException
     {
         logger.trace("creating table: ({}) {}", schema, ddlText);
->>>>>>> 6f70340e
         try {
             schemaManager().createTableDefinition(session, schema, ddlText, false);
         } catch (Exception e) {
