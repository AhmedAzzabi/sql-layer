/**
 * Copyright (C) 2009-2013 Akiban Technologies, Inc.
 *
 * This program is free software: you can redistribute it and/or modify
 * it under the terms of the GNU Affero General Public License as published by
 * the Free Software Foundation, either version 3 of the License, or
 * (at your option) any later version.
 *
 * This program is distributed in the hope that it will be useful,
 * but WITHOUT ANY WARRANTY; without even the implied warranty of
 * MERCHANTABILITY or FITNESS FOR A PARTICULAR PURPOSE.  See the
 * GNU Affero General Public License for more details.
 *
 * You should have received a copy of the GNU Affero General Public License
 * along with this program.  If not, see <http://www.gnu.org/licenses/>.
 */

package com.akiban.server.store;

import com.akiban.ais.model.AkibanInformationSchema;
import com.akiban.ais.model.Column;
import com.akiban.ais.model.Group;
import com.akiban.ais.model.GroupIndex;
import com.akiban.ais.model.HKeyColumn;
import com.akiban.ais.model.HKeySegment;
import com.akiban.ais.model.Index;
import com.akiban.ais.model.IndexToHKey;
import com.akiban.ais.model.NopVisitor;
import com.akiban.ais.model.Sequence;
import com.akiban.ais.model.Table;
import com.akiban.ais.model.TableIndex;
import com.akiban.ais.model.TableName;
import com.akiban.ais.model.UserTable;
import com.akiban.qp.operator.API;
import com.akiban.qp.operator.Cursor;
import com.akiban.qp.operator.GroupCursor;
import com.akiban.qp.operator.Operator;
import com.akiban.qp.operator.QueryBindings;
import com.akiban.qp.operator.QueryContext;
import com.akiban.qp.operator.SimpleQueryContext;
import com.akiban.qp.operator.StoreAdapter;
import com.akiban.qp.persistitadapter.OperatorBasedRowCollector;
import com.akiban.qp.persistitadapter.PValueRowDataCreator;
import com.akiban.qp.persistitadapter.PersistitHKey;
import com.akiban.qp.persistitadapter.indexrow.PersistitIndexRowBuffer;
import com.akiban.qp.row.AbstractRow;
import com.akiban.qp.row.Row;
import com.akiban.qp.util.SchemaCache;
import com.akiban.server.TableStatistics;
import com.akiban.server.TableStatus;
import com.akiban.server.api.dml.ColumnSelector;
import com.akiban.server.api.dml.ConstantColumnSelector;
import com.akiban.server.api.dml.scan.LegacyRowWrapper;
import com.akiban.server.api.dml.scan.NewRow;
import com.akiban.server.api.dml.scan.NiceRow;
import com.akiban.server.api.dml.scan.ScanLimit;
import com.akiban.server.error.CursorCloseBadException;
import com.akiban.server.error.CursorIsUnknownException;
import com.akiban.server.error.NoSuchRowException;
import com.akiban.server.error.NoSuchTableException;
import com.akiban.server.error.QueryCanceledException;
import com.akiban.server.error.QueryTimedOutException;
import com.akiban.server.error.RowDefNotFoundException;
import com.akiban.server.error.TableChangedByDDLException;
import com.akiban.server.rowdata.FieldDef;
import com.akiban.server.rowdata.IndexDef;
import com.akiban.server.rowdata.RowData;
import com.akiban.server.rowdata.RowDataPValueSource;
import com.akiban.server.rowdata.RowDef;
import com.akiban.server.service.listener.ListenerService;
import com.akiban.server.service.listener.RowListener;
import com.akiban.server.service.lock.LockService;
import com.akiban.server.service.session.Session;
import com.akiban.server.service.tree.TreeLink;
import com.akiban.server.store.statistics.Histogram;
import com.akiban.server.store.statistics.HistogramEntry;
import com.akiban.server.store.statistics.IndexStatistics;
import com.akiban.server.store.statistics.IndexStatisticsService;
import com.akiban.sql.optimizer.rule.PlanGenerator;
import com.akiban.util.tap.InOutTap;
import com.akiban.util.tap.PointTap;
import com.akiban.util.tap.Tap;
import com.google.common.collect.ArrayListMultimap;
import com.google.common.collect.Multimap;
import com.persistit.Key;
import org.slf4j.Logger;
import org.slf4j.LoggerFactory;

import java.util.ArrayList;
import java.util.Arrays;
import java.util.BitSet;
import java.util.Collection;
import java.util.Collections;
import java.util.HashSet;
import java.util.Iterator;
import java.util.List;
import java.util.Set;

public abstract class AbstractStore<SDType> implements Store {
    private static final Logger LOG = LoggerFactory.getLogger(AbstractStore.class.getName());

    private static final InOutTap WRITE_ROW_TAP = Tap.createTimer("write: write_row");
    private static final InOutTap DELETE_ROW_TAP = Tap.createTimer("write: delete_row");
    private static final InOutTap UPDATE_ROW_TAP = Tap.createTimer("write: update_row");
    private static final InOutTap WRITE_ROW_GI_TAP = Tap.createTimer("write: write_row_gi");
    private static final InOutTap DELETE_ROW_GI_TAP = Tap.createTimer("write: delete_row_gi");
    private static final InOutTap UPDATE_ROW_GI_TAP = Tap.createTimer("write: update_row_gi");
    private static final InOutTap UPDATE_INDEX_TAP = Tap.createTimer("index: update_index");
    private static final InOutTap NEW_COLLECTOR_TAP = Tap.createTimer("read: new_collector");
    private static final PointTap SKIP_GI_MAINTENANCE = Tap.createCount("write: skip_gi_maintenance");
    private static final InOutTap PROPAGATE_CHANGE_TAP = Tap.createTimer("write: propagate_hkey_change");
    private static final InOutTap PROPAGATE_REPLACE_TAP = Tap.createTimer("write: propagate_hkey_change_row_replace");
    private static final Session.MapKey<Integer,List<RowCollector>> COLLECTORS = Session.MapKey.mapNamed("collectors");

    protected final LockService lockService;
    protected final SchemaManager schemaManager;
    protected final ListenerService listenerService;
    protected IndexStatisticsService indexStatisticsService;


    protected AbstractStore(LockService lockService, SchemaManager schemaManager, ListenerService listenerService) {
        this.lockService = lockService;
        this.schemaManager = schemaManager;
        this.listenerService = listenerService;
    }


    //
    // Implementation methods
    //

    /** Create store specific data for working with the given TreeLink. */
    abstract SDType createStoreData(Session session, TreeLink treeLink);

    /** Release (or cache) any data created through {@link #createStoreData(Session, TreeLink)}. */
    abstract void releaseStoreData(Session session, SDType storeData);

    /** Get the associated key */
    abstract Key getKey(Session session, SDType storeData);

    /** Save the current key and value. */
    abstract void store(Session session, SDType storeData);

    /** Fetch the value for the current key. Return <code>true</code> if it existed. */
    abstract boolean fetch(Session session, SDType storeData);

    /** Delete the key. Return <code>true</code> if it existed. */
    abstract boolean clear(Session session, SDType storeData);

    abstract void resetForWrite(SDType storeData, Index index, PersistitIndexRowBuffer indexRowBuffer);

    /** Fill the given <code>RowData</code> from the current value. */
    protected abstract void expandRowData(SDType storeData, RowData rowData);

    /** Store the RowData in associated value. */
    protected abstract void packRowData(SDType storeData, RowData rowData);

    /** Create an iterator to visit all descendants of the current key. */
    protected abstract Iterator<Void> createDescendantIterator(Session session, SDType storeData);

    protected abstract void sumAddGICount(Session session, SDType storeData, GroupIndex index, int count);

    /** Read the index row for the given RowData or null if not present. storeData has been initialized for index. */
    protected abstract PersistitIndexRowBuffer readIndexRow(Session session,
                                                            Index parentPKIndex,
                                                            SDType storeData,
                                                            RowDef childRowDef,
                                                            RowData childRowData);

    /** Save the index row for the given RowData. Key has been pre-filled with the owning hKey. */
    protected abstract void writeIndexRow(Session session,
                                          Index index,
                                          RowData rowData,
                                          Key hKey,
                                          PersistitIndexRowBuffer indexRow);

    /** Clear the index row for the given RowData. Key has been pre-filled with the owning hKey. */
    protected abstract void deleteIndexRow(Session session,
                                           Index index,
                                           RowData rowData,
                                           Key hKey,
                                           PersistitIndexRowBuffer indexRowBuffer);

    /** Called prior to executing write, update, or delete row. For store specific needs only (i.e. can no-op). */
    protected abstract void preWrite(Session session, SDType storeData, RowDef rowDef, RowData rowData);

<<<<<<< HEAD
    // TODO: Pull FullText out of Store
    /** The hKey of the given table is changing. */
    protected abstract void addChangeFor(Session session, UserTable table, Key hKey);

       
=======

>>>>>>> 194c92e8
    //
    // AbstractStore
    //

    protected void constructHKey(Session session, RowDef rowDef, RowData rowData, boolean isInsert, Key hKeyOut) {
        // Initialize the HKey being constructed
        hKeyOut.clear();
        PersistitKeyAppender hKeyAppender = PersistitKeyAppender.create(hKeyOut);

        // Metadata for the row's table
        UserTable table = rowDef.userTable();
        FieldDef[] fieldDefs = rowDef.getFieldDefs();

        // Only set if parent row is looked up
        int i2hPosition = 0;
        IndexToHKey indexToHKey = null;
        SDType parentStoreData = null;
        PersistitIndexRowBuffer parentPKIndexRow = null;

        // All columns of all segments of the HKey
        for(HKeySegment hKeySegment : table.hKey().segments()) {
            // Ordinal for this segment
            RowDef segmentRowDef = hKeySegment.table().rowDef();
            hKeyAppender.append(segmentRowDef.table().getOrdinal());
            // Segment's columns
            for(HKeyColumn hKeyColumn : hKeySegment.columns()) {
                UserTable hKeyColumnTable = hKeyColumn.column().getUserTable();
                if(hKeyColumnTable != table) {
                    // HKey column from row of parent table
                    if (parentStoreData == null) {
                        // Initialize parent metadata and state
                        RowDef parentRowDef = rowDef.getParentRowDef();
                        TableIndex parentPkIndex = parentRowDef.getPKIndex();
                        indexToHKey = parentPkIndex.indexToHKey();
                        parentStoreData = createStoreData(session, parentPkIndex.indexDef());
                        parentPKIndexRow = readIndexRow(session, parentPkIndex, parentStoreData, rowDef, rowData);
                    }
                    if(indexToHKey.isOrdinal(i2hPosition)) {
                        assert indexToHKey.getOrdinal(i2hPosition) == segmentRowDef.userTable().getOrdinal() : hKeyColumn;
                        ++i2hPosition;
                    }
                    if(parentPKIndexRow != null) {
                        parentPKIndexRow.appendFieldTo(indexToHKey.getIndexRowPosition(i2hPosition), hKeyAppender.key());
                    } else {
                        // Orphan row
                        hKeyAppender.appendNull();
                    }
                    ++i2hPosition;
                } else {
                    // HKey column from rowData
                    Column column = hKeyColumn.column();
                    FieldDef fieldDef = fieldDefs[column.getPosition()];
                    if(isInsert && column.isAkibanPKColumn()) {
                        // Must be a PK-less table. Use unique id from TableStatus.
                        long uniqueId = segmentRowDef.getTableStatus().createNewUniqueID(session);
                        hKeyAppender.append(uniqueId);
                        // Write rowId into the value part of the row also.
                        rowData.updateNonNullLong(fieldDef, uniqueId);
                    } else {
                        hKeyAppender.append(fieldDef, rowData);
                    }
                }
            }
        }
        if(parentStoreData != null) {
            releaseStoreData(session, parentStoreData);
        }
    }

    protected RowDef rowDefFromExplicitOrId(Session session, RowData rowData) {
        RowDef rowDef = rowData.getExplicitRowDef();
        if(rowDef == null) {
            rowDef = getRowDef(session, rowData.getRowDefId());
        }
        return rowDef;
    }

    protected boolean hasNullIndexSegments(RowData rowData, Index index)
    {
        IndexDef indexDef = index.indexDef();
        assert indexDef.getRowDef().getRowDefId() == rowData.getRowDefId();
        for (int i : indexDef.getFields()) {
            if (rowData.isNull(i)) {
                return true;
            }
        }
        return false;
    }

    /** Convert from new-format histogram to old for adapter. */
    protected TableStatistics.Histogram indexStatisticsToHistogram(Session session, Index index, Key key) {
        IndexStatistics stats = indexStatisticsService.getIndexStatistics(session, index);
        if (stats == null) {
            return null;
        }
        Histogram fromHistogram = stats.getHistogram(0, index.getKeyColumns().size());
        if (fromHistogram == null) {
            return null;
        }
        IndexDef indexDef = index.indexDef();
        RowDef indexRowDef = indexDef.getRowDef();
        TableStatistics.Histogram toHistogram = new TableStatistics.Histogram(index.getIndexId());
        RowData indexRowData = new RowData(new byte[4096]);
        Object[] indexValues = new Object[indexRowDef.getFieldCount()];
        long count = 0;
        for (HistogramEntry entry : fromHistogram.getEntries()) {
            // Decode the key.
            int keylen = entry.getKeyBytes().length;
            System.arraycopy(entry.getKeyBytes(), 0, key.getEncodedBytes(), 0, keylen);
            key.setEncodedSize(keylen);
            key.indexTo(0);
            int depth = key.getDepth();
            // Copy key fields to index row.
            for (int field : indexDef.getFields()) {
                if (--depth >= 0) {
                    indexValues[field] = key.decode();
                } else {
                    indexValues[field] = null;
                }
            }
            indexRowData.createRow(indexRowDef, indexValues);
            // Partial counts to running total less than key.
            count += entry.getLessCount();
            toHistogram.addSample(new TableStatistics.HistogramSample(indexRowData.copy(), count));
            count += entry.getEqualCount();
        }
        // Add final entry with all nulls.
        Arrays.fill(indexValues, null);
        indexRowData.createRow(indexRowDef, indexValues);
        toHistogram.addSample(new TableStatistics.HistogramSample(indexRowData.copy(), count));
        return toHistogram;
    }

    protected BitSet analyzeFieldChanges(Session session, RowDef rowDef, RowData oldRow, RowData newRow)
    {
        BitSet tablesRequiringHKeyMaintenance;
        assert oldRow.getRowDefId() == newRow.getRowDefId();
        int fields = rowDef.getFieldCount();
        // Find the PK and FK fields
        BitSet keyField = new BitSet(fields);
        for (int pkFieldPosition : rowDef.getPKIndex().indexDef().getFields()) {
            keyField.set(pkFieldPosition, true);
        }
        for (int fkFieldPosition : rowDef.getParentJoinFields()) {
            keyField.set(fkFieldPosition, true);
        }
        // Find whether and where key fields differ
        boolean allEqual = true;
        for (int keyFieldPosition = keyField.nextSetBit(0);
             allEqual && keyFieldPosition >= 0;
             keyFieldPosition = keyField.nextSetBit(keyFieldPosition + 1)) {
            boolean fieldEqual = fieldEqual(rowDef, oldRow, newRow, keyFieldPosition);
            if (!fieldEqual) {
                allEqual = false;
            }
        }
        if (allEqual) {
            tablesRequiringHKeyMaintenance = null;
        } else {
            // A PK or FK field has changed, so the update has to be done as delete/insert. To minimize hKey
            // propagation work, find which tables (descendants of the updated table) are affected by hKey
            // changes.
            tablesRequiringHKeyMaintenance = hKeyDependentTableOrdinals(session, oldRow.getRowDefId());
        }
        return tablesRequiringHKeyMaintenance;
    }

    private BitSet hKeyDependentTableOrdinals(Session session, int rowDefId)
    {
        RowDef rowDef = getRowDef(session, rowDefId);
        UserTable table = rowDef.userTable();
        BitSet ordinals = new BitSet();
        for (UserTable hKeyDependentTable : table.hKeyDependentTables()) {
            int ordinal = hKeyDependentTable.getOrdinal();
            ordinals.set(ordinal, true);
        }
        return ordinals;
    }

    protected RowDef writeCheck(Session session, RowData rowData) {
        final RowDef rowDef = rowDefFromExplicitOrId(session, rowData);
        lockAndCheckVersion(session, rowDef);
        return rowDef;
    }

    protected void writeRow(Session session,
                            RowData rowData,
                            Index[] indexes,
                            BitSet tablesRequiringHKeyMaintenance,
                            boolean propagateHKeyChanges)
    {
        RowDef rowDef = writeCheck(session, rowData);
        SDType storeData = createStoreData(session, rowDef.getGroup());
        WRITE_ROW_TAP.in();
        try {
            preWrite(session, storeData, rowDef, rowData);
            if(indexes == null) {
                indexes = rowDef.getIndexes();
            }
            writeRowInternal(session, storeData, rowDef, rowData, indexes, tablesRequiringHKeyMaintenance, propagateHKeyChanges);
        } finally {
            WRITE_ROW_TAP.out();
            releaseStoreData(session, storeData);
        }
    }

    protected void deleteRow(Session session,
                             RowData rowData,
                             boolean deleteIndexes,
                             boolean cascadeDelete,
                             BitSet tablesRequiringHKeyMaintenance,
                             boolean propagateHKeyChanges)
    {
        RowDef rowDef = writeCheck(session, rowData);
        SDType storeData = createStoreData(session, rowDef.getGroup());
        DELETE_ROW_TAP.in();
        try {
            preWrite(session, storeData, rowDef, rowData);
            deleteRowInternal(session,
                              storeData,
                              rowDef,
                              rowData,
                              deleteIndexes,
                              cascadeDelete,
                              tablesRequiringHKeyMaintenance,
                              propagateHKeyChanges);
        } finally {
            DELETE_ROW_TAP.out();
            releaseStoreData(session, storeData);
        }
    }

    private void updateRow(Session session,
                           RowData oldRow,
                           RowData newRow,
                           ColumnSelector selector,
                           boolean propagateHKeyChanges)
    {
        int oldID = oldRow.getRowDefId();
        int newID = newRow.getRowDefId();
        if(oldID != newID) {
            String msg = String.format("RowData values have different RowDef IDs: (%d vs %d)", oldID, newID);
            throw new IllegalArgumentException(msg);
        }

        // RowDefs may be different during an ALTER. Only non-PK/FK columns change in this scenario.
        RowDef oldRowDef = writeCheck(session, oldRow);
        RowDef newRowDef = rowDefFromExplicitOrId(session, newRow);
        SDType storeData = createStoreData(session, oldRowDef.getGroup());

        UPDATE_ROW_TAP.in();
        try {
            preWrite(session, storeData, oldRowDef, oldRow);
            preWrite(session, storeData, newRowDef, newRow);
            updateRowInternal(session, storeData, oldRowDef, oldRow, newRowDef, newRow, selector, propagateHKeyChanges);
        } finally {
            UPDATE_ROW_TAP.out();
            releaseStoreData(session, storeData);
        }
    }

    //
    // Store methods
    //

    @Override
    public AkibanInformationSchema getAIS(Session session) {
        return schemaManager.getAis(session);
    }

    @Override
    public RowDef getRowDef(Session session, int rowDefID) {
        Table table = getAIS(session).getUserTable(rowDefID);
        if(table == null) {
            throw new RowDefNotFoundException(rowDefID);
        }
        return table.rowDef();
    }

    @Override
    public RowDef getRowDef(Session session, TableName tableName) {
        Table table = getAIS(session).getTable(tableName);
        if(table == null) {
            throw new NoSuchTableException(tableName);
        }
        return table.rowDef();
    }

    @Override
    public void writeRow(Session session, RowData rowData, Index[] indexes) {
        AkibanInformationSchema ais = schemaManager.getAis(session);
        StoreAdapter adapter = createAdapter(session, SchemaCache.globalSchema(ais));

        // TODO: Persistit needs adapter created, have it create itself?
        writeRow(session, rowData, indexes, null, true);

        WRITE_ROW_GI_TAP.in();
        try {
            UserTable uTable = ais.getUserTable(rowData.getRowDefId());
            maintainGroupIndexes(session,
                                 ais,
                                 adapter,
                                 rowData, null,
                                 StoreGIHandler.forTable(this, adapter, uTable),
                                 StoreGIHandler.Action.STORE);
        } finally {
            WRITE_ROW_GI_TAP.out();
        }
    }

    @Override
    public void deleteRow(Session session, RowData rowData, boolean deleteIndexes, boolean cascadeDelete) {
        DELETE_ROW_GI_TAP.in();
        try {
            AkibanInformationSchema ais = schemaManager.getAis(session);
            StoreAdapter adapter = createAdapter(session, SchemaCache.globalSchema(ais));
            UserTable uTable = ais.getUserTable(rowData.getRowDefId());
            if(cascadeDelete) {
                cascadeDeleteMaintainGroupIndex(session, ais, adapter, rowData);
            } else { // one row, one update to group indexes
                maintainGroupIndexes(session,
                                     ais,
                                     adapter,
                                     rowData,
                                     null,
                                     StoreGIHandler.forTable(this, adapter, uTable),
                                     StoreGIHandler.Action.DELETE);
            }
        } finally {
            DELETE_ROW_GI_TAP.out();
        }
        deleteRow(session, rowData, deleteIndexes, cascadeDelete, null, true);
    }


    @Override
    public void updateRow(Session session, RowData oldRow, RowData newRow, ColumnSelector selector) {
        AkibanInformationSchema ais = schemaManager.getAis(session);
        UserTable userTable = ais.getUserTable(oldRow.getRowDefId());

        // TODO: PersistitStore requires adapter, have it create it?
        StoreAdapter adapter = createAdapter(session, SchemaCache.globalSchema(ais));

        if(canSkipGIMaintenance(userTable)) {
            updateRow(session, oldRow, newRow, selector, true);
        } else {
            UPDATE_ROW_GI_TAP.in();
            try {
                RowData mergedRow = mergeRows(userTable.rowDef(), oldRow, newRow, selector);
                BitSet changedColumnPositions = changedColumnPositions(userTable.rowDef(), oldRow, mergedRow);

                maintainGroupIndexes(session,
                                     ais,
                                     adapter,
                                     oldRow,
                                     changedColumnPositions,
                                     StoreGIHandler.forTable(this, adapter, userTable),
                                     StoreGIHandler.Action.DELETE);

                updateRow(session, oldRow, mergedRow, null /*already merged*/, true);

                maintainGroupIndexes(session,
                                     ais,
                                     adapter,
                                     mergedRow,
                                     changedColumnPositions,
                                     StoreGIHandler.forTable(this, adapter, userTable),
                                     StoreGIHandler.Action.STORE);
            } finally {
                UPDATE_ROW_GI_TAP.out();
            }
        }
    }

    @Override
    public RowCollector newRowCollector(Session session,
                                        int scanFlags,
                                        int rowDefId,
                                        int indexId,
                                        byte[] columnBitMap,
                                        RowData start,
                                        ColumnSelector startColumns,
                                        RowData end,
                                        ColumnSelector endColumns,
                                        ScanLimit scanLimit)
    {
        NEW_COLLECTOR_TAP.in();
        RowCollector rc;
        try {
            if(start != null && startColumns == null) {
                startColumns = createNonNullFieldSelector(start);
            }
            if(end != null && endColumns == null) {
                endColumns = createNonNullFieldSelector(end);
            }
            RowDef rowDef = checkRequest(session, rowDefId, start, startColumns, end, endColumns);
            rc = OperatorBasedRowCollector.newCollector(session,
                                                        this,
                                                        scanFlags,
                                                        rowDef,
                                                        indexId,
                                                        columnBitMap,
                                                        start,
                                                        startColumns,
                                                        end,
                                                        endColumns,
                                                        scanLimit);
        } finally {
            NEW_COLLECTOR_TAP.out();
        }
        return rc;
    }

    @Override
    public void addSavedRowCollector(final Session session,
                                     final RowCollector rc) {
        final Integer tableId = rc.getTableId();
        final List<RowCollector> list = collectorsForTableId(session, tableId);
        if (!list.isEmpty()) {
            LOG.debug("Note: Nested RowCollector on tableId={} depth={}", tableId, list.size() + 1);
            assert list.get(list.size() - 1) != rc : "Redundant call";
            //
            // This disallows the patch because we agreed not to fix the
            // bug. However, these changes fix a memory leak, which is
            // important for robustness.
            //
            // throw new StoreException(122, "Bug 255 workaround is disabled");
        }
        list.add(rc);
    }

    @Override
    public RowCollector getSavedRowCollector(final Session session,
                                             final int tableId) throws CursorIsUnknownException {
        final List<RowCollector> list = collectorsForTableId(session, tableId);
        if (list.isEmpty()) {
            LOG.debug("Nested RowCollector on tableId={} depth={}", tableId, (list.size() + 1));
            throw new CursorIsUnknownException(tableId);
        }
        return list.get(list.size() - 1);
    }

    @Override
    public void removeSavedRowCollector(final Session session,
                                        final RowCollector rc) throws CursorIsUnknownException {
        final Integer tableId = rc.getTableId();
        final List<RowCollector> list = collectorsForTableId(session, tableId);
        if (list.isEmpty()) {
            throw new CursorIsUnknownException (tableId);
        }
        final RowCollector removed = list.remove(list.size() - 1);
        if (removed != rc) {
            throw new CursorCloseBadException(tableId);
        }
    }

    // This is to avoid circular dependencies in Guicer.
    // TODO: There is still a functional circularity: store needs
    // stats to clear them when deleting a group; stats need store to
    // persist the stats. It would be better to separate out the
    // higher level store functions from what other services require.
    @Override
    public void setIndexStatistics(IndexStatisticsService indexStatisticsService) {
        this.indexStatisticsService = indexStatisticsService;
    }

    @Override
    public TableStatistics getTableStatistics(final Session session, int tableId) {
        final RowDef rowDef = getRowDef(session, tableId);
        final TableStatistics ts = new TableStatistics(tableId);
        final TableStatus status = rowDef.getTableStatus();
        ts.setAutoIncrementValue(status.getAutoIncrement(session));
        ts.setRowCount(status.getRowCount(session));
        // TODO - get correct values
        ts.setMeanRecordLength(100);
        ts.setBlockSize(8192);
        for(Index index : rowDef.getIndexes()) {
            if(index.isSpatial()) {
                continue;
            }
            TableStatistics.Histogram histogram = indexStatisticsToHistogram(session, index, createKey());
            if(histogram != null) {
                ts.addHistogram(histogram);
            }
        }
        return ts;
    }

    @Override
    public long getRowCount(Session session, boolean exact, RowData start, RowData end, byte[] columnBitMap) {
        // TODO: Compute a reasonable value. The value 2 is special because it is not 0 or 1 but will
        // still induce MySQL to use an index rather than a full table scan.
        return 2;
    }

    @Override
    public void dropGroup(final Session session, Group group) {
        group.getRoot().traverseTableAndDescendants(new NopVisitor() {
            @Override
            public void visitUserTable(UserTable table) {
                removeTrees(session, table);
            }
        });
    }

    @Override
    public void truncateGroup(final Session session, final Group group) {
        final List<Index> indexes = new ArrayList<>();
        // Collect indexes, truncate table statuses
        group.getRoot().traverseTableAndDescendants(new NopVisitor() {
            @Override
            public void visitUserTable(UserTable table) {
                indexes.addAll(table.getIndexesIncludingInternal());
                table.rowDef().getTableStatus().truncate(session);
            }
        });

        indexes.addAll(group.getIndexes());
        truncateIndexes(session, indexes);

        // Truncate the group tree
        truncateTree(session, group);
    }

    @Override
    public void truncateTableStatus(final Session session, final int rowDefId) {
        getRowDef(session, rowDefId).getTableStatus().truncate(session);
    }

    @Override
    public void buildIndexes(Session session, Collection<? extends Index> indexes) {
        List<TableIndex> tableIndexes = new ArrayList<>();
        List<GroupIndex> groupIndexes = new ArrayList<>();
        for(Index index : indexes) {
            switch(index.getIndexType()) {
                case TABLE:
                    tableIndexes.add((TableIndex)index);
                break;
                case GROUP:
                   groupIndexes.add((GroupIndex)index);
                break;
                case FULL_TEXT:
                    // Not managed by Store
                break;
                default:
                    throw new IllegalArgumentException("Unknown index type: " + index);
            }
        }
        AkibanInformationSchema ais = schemaManager.getAis(session);
        StoreAdapter adapter = createAdapter(session, SchemaCache.globalSchema(ais));
        if(!tableIndexes.isEmpty()) {
            Set<Group> groups = new HashSet<>();
            Multimap<Integer, Index> tableIDsToBuild = ArrayListMultimap.create();
            for(Index index : indexes) {
                Table table = index.leafMostTable();
                tableIDsToBuild.put(table.getTableId(), index);
                groups.add(table.getGroup());
            }
            PersistitIndexRowBuffer indexRowBuffer = new PersistitIndexRowBuffer(this);
            for(Group group : groups) {
                GroupCursor cursor = adapter.newGroupCursor(group);
                cursor.open();
                try {
                    Row row;
                    while((row = cursor.next()) != null) {
                        RowData rowData = ((AbstractRow)row).rowData();
                        int tableId = rowData.getRowDefId();
                        for(Index index : tableIDsToBuild.get(tableId)) {
                            writeIndexRow(session, index, rowData, ((PersistitHKey)row.hKey()).key(), indexRowBuffer);
                        }
                    }
                } finally {
                    cursor.close();
                    cursor.destroy();
                }
            }
        }
        if(!groupIndexes.isEmpty()) {
            QueryContext context = new SimpleQueryContext(adapter);
            QueryBindings bindings = context.createBindings();
            for(GroupIndex groupIndex : groupIndexes) {
                runMaintenancePlan(
                        context, bindings,
                        groupIndex,
                        StoreGIMaintenancePlans.groupIndexCreationPlan(adapter.schema(), groupIndex),
                        StoreGIHandler.forBuilding(this, adapter),
                        StoreGIHandler.Action.STORE
                );
            }
        }
    }

    @Override
    public void truncateIndexes(Session session, Collection<? extends Index> indexes) {
        for(Index index : indexes) {
            truncateTree(session, index.indexDef());
        }
        // Delete any statistics associated with index.
        indexStatisticsService.deleteIndexStatistics(session, indexes);
    }

    @Override
    public void deleteIndexes(final Session session, final Collection<? extends Index> indexes) {
        for(Index index : indexes) {
            final IndexDef indexDef = index.indexDef();
            if(indexDef != null) {
                removeTree(session, indexDef);
            }
        }
        indexStatisticsService.deleteIndexStatistics(session, indexes);
    }

    @Override
    public void removeTrees(Session session, UserTable table) {
        // Table indexes
        for(Index index : table.getIndexesIncludingInternal()) {
            removeTree(session, index.indexDef());
        }
        indexStatisticsService.deleteIndexStatistics(session, table.getIndexesIncludingInternal());

        // Group indexes
        for(Index index : table.getGroupIndexes()) {
            removeTree(session, index.indexDef());
        }
        indexStatisticsService.deleteIndexStatistics(session, table.getGroupIndexes());

        // Sequence
        if(table.getIdentityColumn() != null) {
            deleteSequences(session, Collections.singleton(table.getIdentityColumn().getIdentityGenerator()));
        }

        // And the group tree
        removeTree(session, table.getGroup());
    }

    @Override
    public void removeTrees(Session session, Collection<? extends TreeLink> treeLinks) {
        for(TreeLink link : treeLinks) {
            removeTree(session, link);
        }
    }


    //
    // Internal
    //

    private void writeRowInternal(Session session,
                                  SDType storeData,
                                  RowDef rowDef,
                                  RowData rowData,
                                  Index[] indexes,
                                  BitSet tablesRequiringHKeyMaintenance,
                                  boolean propagateHKeyChanges) {
        Key hKey = getKey(session, storeData);
        /*
         * About propagateHKeyChanges as second to last argument to constructHKey (i.e. insertingRow):
         * - If true, we're inserting a row and may need to generate a PK (for no-pk tables)
         * - If this invocation is being done as part of hKey maintenance (propagate = false),
         *   then we are deleting and reinserting a row, and we don't want the PK value changed.
         * - See bug 1020342.
         */
        constructHKey(session, rowDef, rowData, propagateHKeyChanges, hKey);
        /*
         * Don't check hKey uniqueness here. It would require a database access and we're not in
         * in a good position to report a meaningful uniqueness violation (e.g. on the PK).
         * Instead, rely on PK validation when indexes are maintained.
         */
        packRowData(storeData, rowData);
        store(session, storeData);
        if(rowDef.isAutoIncrement()) {
            final long location = rowDef.fieldLocation(rowData, rowDef.getAutoIncrementField());
            if(location != 0) {
                long autoIncrementValue = rowData.getIntegerValue((int) location, (int) (location >>> 32));
                rowDef.getTableStatus().setAutoIncrement(session, autoIncrementValue);
            }
        }

        for(RowListener listener : listenerService.getRowListeners()) {
            listener.onWrite(session, rowDef.userTable(), hKey, rowData);
        }

        PersistitIndexRowBuffer indexRow = new PersistitIndexRowBuffer(this);
        for(Index index : indexes) {
            writeIndexRow(session, index, rowData, hKey, indexRow);

            // Only bump row count if PK row is written (may not be written during an ALTER)
            // Bump row count *after* uniqueness checks. Avoids drift of TableStatus#getApproximateRowCount. See bug1112940.
            if(index.isPrimaryKey()) {
                rowDef.getTableStatus().rowsWritten(session, 1);
            }
        }

        if(propagateHKeyChanges && rowDef.userTable().hasChildren()) {
            /*
             * Row being inserted might be the parent of orphan rows already present.
             * The hKeys of these orphan rows need to be maintained. The ones of interest
             * contain the PK from the inserted row, and nulls for other hKey fields nearer the root.
             */
            hKey.clear();
            PersistitKeyAppender hKeyAppender = PersistitKeyAppender.create(hKey);
            UserTable table = rowDef.userTable();
            List<Column> pkColumns = table.getPrimaryKeyIncludingInternal().getColumns();
            for(HKeySegment segment : table.hKey().segments()) {
                RowDef segmentRowDef = segment.table().rowDef();
                hKey.append(segmentRowDef.userTable().getOrdinal());
                for(HKeyColumn hKeyColumn : segment.columns()) {
                    Column column = hKeyColumn.column();
                    if(pkColumns.contains(column)) {
                        RowDef columnTableRowDef = column.getTable().rowDef();
                        hKeyAppender.append(columnTableRowDef.getFieldDef(column.getPosition()), rowData);
                    } else {
                        hKey.append(null);
                    }
                }
            }
            propagateDownGroup(session, storeData, tablesRequiringHKeyMaintenance, indexRow, true, false);
        }
    }

    protected void deleteRowInternal(Session session,
                                     SDType storeData,
                                     RowDef rowDef,
                                     RowData rowData,
                                     boolean deleteIndexes,
                                     boolean cascadeDelete,
                                     BitSet tablesRequiringHKeyMaintenance,
                                     boolean propagateHKeyChanges)
    {
        Key hKey = getKey(session, storeData);
        constructHKey(session, rowDef, rowData, false, hKey);

        boolean existed = fetch(session, storeData);
        if(!existed) {
            throw new NoSuchRowException(hKey);
        }

        // Remove the group row
        clear(session, storeData);
        rowDef.getTableStatus().rowDeleted(session);

        // Remove all indexes
        PersistitIndexRowBuffer indexRow = new PersistitIndexRowBuffer(this);
        if(deleteIndexes) {
            for(RowListener listener : listenerService.getRowListeners()) {
                listener.onDelete(session, rowDef.userTable(), hKey, rowData);
            }
            for(Index index : rowDef.getIndexes()) {
                deleteIndexRow(session, index, rowData, hKey, indexRow);
            }
        }

        // Maintain hKeys of any existing descendants (i.e. create orphans)
        if(propagateHKeyChanges && rowDef.userTable().hasChildren()) {
            propagateDownGroup(session, storeData, tablesRequiringHKeyMaintenance, indexRow, deleteIndexes, cascadeDelete);
        }
    }

    private void updateRowInternal(Session session,
                                   SDType storeData,
                                   RowDef oldRowDef,
                                   RowData oldRow,
                                   RowDef newRowDef,
                                   RowData newRow,
                                   ColumnSelector selector,
                                   boolean propagateHKeyChanges)
    {
        Key hKey = getKey(session, storeData);
        constructHKey(session, oldRowDef, oldRow, false, hKey);

        boolean existed = fetch(session, storeData);
        if(!existed) {
            throw new NoSuchRowException(hKey);
        }

        RowData currentRow = new RowData();
        expandRowData(storeData, currentRow);
        RowData mergedRow = mergeRows(oldRowDef, currentRow, newRow, selector);

        BitSet tablesRequiringHKeyMaintenance = null;
        
        // This occurs when doing alter table adding or dropping a column,
        // don't be tricky here, drop and insert. 
        if (!oldRowDef.equals(newRowDef)) {
            tablesRequiringHKeyMaintenance = hKeyDependentTableOrdinals(session, oldRow.getRowDefId());
        } else if (propagateHKeyChanges) {
            tablesRequiringHKeyMaintenance = analyzeFieldChanges(session, oldRowDef, oldRow, mergedRow);
        }

        // May still be null (i.e. no pk or fk changes), check again
        if(tablesRequiringHKeyMaintenance == null) {
            packRowData(storeData, mergedRow);
            store(session, storeData);
            for(RowListener listener : listenerService.getRowListeners()) {
                listener.onUpdate(session, oldRowDef.userTable(), hKey, oldRow, newRow);
            }
            PersistitIndexRowBuffer indexRowBuffer = new PersistitIndexRowBuffer(this);
            for(Index index : oldRowDef.getIndexes()) {
                updateIndex(session, index, oldRowDef, currentRow, mergedRow, hKey, indexRowBuffer);
            }
        } else {
            // A PK or FK field has changed. Process the update by delete and insert.
            // tablesRequiringHKeyMaintenance contains the ordinals of the tables whose hKey could have been affected.
            deleteRow(session, oldRow, true, false, tablesRequiringHKeyMaintenance, true);
            writeRow(session, mergedRow, null, tablesRequiringHKeyMaintenance, true); // May throw DuplicateKeyException
        }
    }

    /**
     * <p>
     *   Propagate any change to the HKey, signified by the Key contained within <code>storeData</code>, to all
     *   existing descendants.
     * </p>
     * <p>
     *   This is required from inserts, as an existing row can be adopted, and deletes, as an existing row can be
     *   orphaned. Updates that affect HKeys are processing as an explicit delete + insert pair.
     * </p>
     * <p>
     *   Flow and explanation:
     *   <ul>
     *     <li> The hKey, from storeData, is of a row R whose replacement R' is already present. </li>
     *     <li> For each descendant D of R, this method deletes and reinserts D. </li>
     *     <li> Reinsertion of D causes its hKey to be recomputed. </li>
     *     <li> This may depend on an ancestor being updated if part of D's hKey comes from the parent's PK index.
     *          That's OK because updates are processed pre-order (i.e. ancestors before descendants). </li>
     *     <li> Descendant D of R means is below R in the group (i.e. hKey(R) is a prefix of hKey(D)). </li>
     *   </ul>
     * </p>
     *
     * @param storeData Contains HKey for a changed row R. <i>State is modified.</i>
     * @param tablesRequiringHKeyMaintenance Ordinal values eligible for modification. <code>null</code> means all.
     * @param indexRowBuffer Buffer for performing index deletions. <i>State is modified.</i>
     * @param deleteIndexes <code>true</code> if indexes should be deleted.
     * @param cascadeDelete <code>true</code> if rows should <i>not</i> be re-inserted.
     */
    protected void propagateDownGroup(Session session,
                                      SDType storeData,
                                      BitSet tablesRequiringHKeyMaintenance,
                                      PersistitIndexRowBuffer indexRowBuffer,
                                      boolean deleteIndexes,
                                      boolean cascadeDelete)
    {
        Iterator it = createDescendantIterator(session, storeData);
        PROPAGATE_CHANGE_TAP.in();
        try {
            Key hKey = getKey(session, storeData);
            RowData rowData = new RowData();
            while(it.hasNext()) {
                it.next();
                expandRowData(storeData, rowData);
                RowDef rowDef = getRowDef(session, rowData.getRowDefId());
                int ordinal = rowDef.userTable().getOrdinal();
                if(tablesRequiringHKeyMaintenance == null || tablesRequiringHKeyMaintenance.get(ordinal)) {
                    PROPAGATE_REPLACE_TAP.in();
                    try {
                        for(RowListener listener : listenerService.getRowListeners()) {
                            listener.onDelete(session, rowDef.userTable(), hKey, rowData);
                        }
                        // Don't call deleteRow as the hKey does not need recomputed.
                        clear(session, storeData);
                        rowDef.getTableStatus().rowDeleted(session);
                        if(deleteIndexes) {
                            for(Index index : rowDef.getIndexes()) {
                                deleteIndexRow(session, index, rowData, hKey, indexRowBuffer);
                            }
                        }
                        if(!cascadeDelete) {
                            // Reinsert it, recomputing the hKey and maintaining indexes
                            writeRow(session, rowData, null, tablesRequiringHKeyMaintenance, false);
                        }
                    } finally {
                        PROPAGATE_REPLACE_TAP.out();
                    }
                }
            }
        } finally {
            PROPAGATE_CHANGE_TAP.out();
        }
    }

    private List<RowCollector> collectorsForTableId(final Session session, final int tableId) {
        List<RowCollector> list = session.get(COLLECTORS, tableId);
        if (list == null) {
            list = new ArrayList<>();
            session.put(COLLECTORS, tableId, list);
        }
        return list;
    }

    private RowDef checkRequest(Session session, int rowDefId, RowData start, ColumnSelector startColumns,
                                RowData end, ColumnSelector endColumns) throws IllegalArgumentException {
        if (start != null) {
            if (startColumns == null) {
                throw new IllegalArgumentException("non-null start row requires non-null ColumnSelector");
            }
            if( start.getRowDefId() != rowDefId) {
                throw new IllegalArgumentException("Start and end RowData must specify the same rowDefId");
            }
        }
        if (end != null) {
            if (endColumns == null) {
                throw new IllegalArgumentException("non-null end row requires non-null ColumnSelector");
            }
            if (end.getRowDefId() != rowDefId) {
                throw new IllegalArgumentException("Start and end RowData must specify the same rowDefId");
            }
        }
        final RowDef rowDef = getRowDef(session, rowDefId);
        if (rowDef == null) {
            throw new IllegalArgumentException("No RowDef for rowDefId " + rowDefId);
        }
        return rowDef;
    }

    private void updateIndex(Session session,
                             Index index,
                             RowDef rowDef,
                             RowData oldRow,
                             RowData newRow, Key hKey,
                             PersistitIndexRowBuffer indexRowBuffer) {
        IndexDef indexDef = index.indexDef();
        if(!fieldsEqual(rowDef, oldRow, newRow, indexDef.getFields())) {
            UPDATE_INDEX_TAP.in();
            try {
                deleteIndexRow(session, index, oldRow, hKey, indexRowBuffer);
                writeIndexRow(session, index, newRow, hKey, indexRowBuffer);
            } finally {
                UPDATE_INDEX_TAP.out();
            }
        }
    }

    private void lockAndCheckVersion(Session session, RowDef rowDef) {
        final LockService.Mode mode = LockService.Mode.SHARED;
        final int tableID = rowDef.getRowDefId();

        // Since this is called on a per-row basis, we can't rely on re-entrancy.
        if(lockService.isTableClaimed(session, mode, tableID)) {
            return;
        }

        /*
         * No need to retry locks or back off already acquired. Other locker is DDL
         * and it performs needed backoff to prevent deadlocks.
         * Note that tryClaim() could be used and if false, throw TableChanged
         * right away. Instead, desire is for timeout to elapse here so that client
         * doesn't spin in a try lop.
         */
        try {
            if(session.hasTimeoutAfterNanos()) {
                long remaining = session.getRemainingNanosBeforeTimeout();
                if(remaining <= 0 || !lockService.tryClaimTableNanos(session, mode, tableID, remaining)) {
                    throw new QueryTimedOutException(session.getElapsedMillis());
                }
            } else {
                lockService.claimTableInterruptible(session, mode, tableID);
            }
        } catch(InterruptedException e) {
            throw new QueryCanceledException(session);
        }

        if(schemaManager.hasTableChanged(session, tableID)) {
            // Simple: Release claim so we hit this block again. Could also rollback transaction?
            lockService.releaseTable(session, LockService.Mode.SHARED, tableID);
            throw new TableChangedByDDLException(rowDef.table().getName());
        }
    }

    private void maintainGroupIndexes(Session session,
                                      AkibanInformationSchema ais,
                                      StoreAdapter adapter,
                                      RowData rowData,
                                      BitSet columnDifferences,
                                      StoreGIHandler handler,
                                      StoreGIHandler.Action action)
    {
        UserTable userTable = ais.getUserTable(rowData.getRowDefId());
        if(canSkipGIMaintenance(userTable)) {
            return;
        }
        SDType storeData = createStoreData(session, userTable.getGroup());
        try {
            // the "false" at the end of constructHKey toggles whether the RowData should be modified to increment
            // the hidden PK field, if there is one. For PK-less rows, this field have already been incremented by now,
            // so we don't want to increment it again
            Key hKey = getKey(session, storeData);
            constructHKey(session, userTable.rowDef(), rowData, false, hKey);

            PersistitHKey persistitHKey = new PersistitHKey(createKey(), userTable.hKey());
            persistitHKey.copyFrom(hKey);

            Collection<GroupIndex> branchIndexes = userTable.getGroupIndexes();
            for(GroupIndex groupIndex : branchIndexes) {
                if(columnDifferences == null || groupIndex.columnsOverlap(userTable, columnDifferences)) {
                    StoreGIMaintenance plan = StoreGIMaintenancePlans
                            .forAis(ais)
                            .forRowType(groupIndex, adapter.schema().userTableRowType(userTable));
                    plan.run(action, persistitHKey, rowData, adapter, handler);
                } else {
                    SKIP_GI_MAINTENANCE.hit();
                }
            }
        } finally {
            releaseStoreData(session, storeData);
        }
    }

    /*
     * This does the full cascading delete, updating both the group indexes for
     * each table affected and removing the rows.
     * It does this root to leaf order.
     */
    private void cascadeDeleteMaintainGroupIndex(Session session,
                                                 AkibanInformationSchema ais,
                                                 StoreAdapter adapter,
                                                 RowData rowData)
    {
        UserTable uTable = ais.getUserTable(rowData.getRowDefId());
        Operator plan = PlanGenerator.generateBranchPlan(ais, uTable);

        QueryContext queryContext = new SimpleQueryContext(adapter);
        QueryBindings queryBindings = queryContext.createBindings();
        Cursor cursor = API.cursor(plan, queryContext, queryBindings);

        List<Column> lookupCols = uTable.getPrimaryKeyIncludingInternal().getColumns();
        RowDataPValueSource pSource = new RowDataPValueSource();
        for(int i = 0; i < lookupCols.size(); ++i) {
            Column col = lookupCols.get(i);
            pSource.bind(col.getFieldDef(), rowData);
            queryBindings.setPValue(i, pSource);
        }
        try {
            Row row;
            cursor.open();
            while((row = cursor.next()) != null) {
                UserTable table = row.rowType().userTable();
                RowData data = adapter.rowData(table.rowDef(), row, new PValueRowDataCreator());
                maintainGroupIndexes(session,
                                     ais,
                                     adapter,
                                     data,
                                     null,
                                     StoreGIHandler.forTable(this, adapter, uTable),
                                     StoreGIHandler.Action.CASCADE);
            }
            cursor.close();
        } finally {
            cursor.destroy();
        }
    }


    //
    // Static helpers
    //

    protected static boolean bytesEqual(byte[] a, int aOffset, int aSize, byte[] b, int bOffset, int bSize) {
        if(aSize != bSize) {
            return false;
        }
        for(int i = 0; i < aSize; i++) {
            if(a[i + aOffset] != b[i + bOffset]) {
                return false;
            }
        }
        return true;
    }

    protected static boolean fieldsEqual(RowDef rowDef, RowData a, RowData b, int[] fieldIndexes) {
        for(int fieldIndex : fieldIndexes) {
            if(!fieldEqual(rowDef, a, b, fieldIndex)) {
                return false;
            }
        }
        return true;
    }
    
    protected static boolean fieldEqual(RowDef rowDef, RowData a, RowData b, int fieldPosition) {
        long aLoc = a.getExplicitRowDef() != null ? 
                a.getExplicitRowDef().fieldLocation(a, fieldPosition) :
                rowDef.fieldLocation(a, fieldPosition);
        long bLoc = b.getExplicitRowDef() != null ? 
                b.getExplicitRowDef().fieldLocation(b, fieldPosition) :
                rowDef.fieldLocation(b, fieldPosition);
        
        return bytesEqual(a.getBytes(), (int)aLoc, (int)(aLoc >>> 32),
                          b.getBytes(), (int)bLoc, (int)(bLoc >>> 32));
    }

    private static BitSet changedColumnPositions(RowDef rowDef, RowData a, RowData b) {
        int fields = rowDef.getFieldCount();
        BitSet differences = new BitSet(fields);
        for(int f = 0; f < fields; f++) {
            differences.set(f, !fieldEqual(rowDef, a, b, f));
        }
        return differences;
    }

    protected static RowData mergeRows(RowDef rowDef, RowData currentRow, RowData newRowData, ColumnSelector selector) {
        if(selector == null || selector == ConstantColumnSelector.ALL_ON) {
            return newRowData;
        }
        NewRow mergedRow = NiceRow.fromRowData(currentRow, rowDef);
        NewRow newRow = new LegacyRowWrapper(rowDef, newRowData);
        int fields = rowDef.getFieldCount();
        for(int i = 0; i < fields; i++) {
            if(selector.includesColumn(i)) {
                mergedRow.put(i, newRow.get(i));
            }
        }
        return mergedRow.toRowData();
    }

    private static boolean canSkipGIMaintenance(UserTable table) {
        return table.getGroupIndexes().isEmpty();
    }

    private static void runMaintenancePlan(QueryContext context,
                                           QueryBindings bindings,
                                           GroupIndex groupIndex,
                                           Operator rootOperator,
                                           StoreGIHandler handler,
                                           StoreGIHandler.Action action) {
        Cursor cursor = API.cursor(rootOperator, context, bindings);
        cursor.open();
        try {
            Row row;
            while((row = cursor.next()) != null) {
                if(row.rowType().equals(rootOperator.rowType())) {
                    handler.handleRow(groupIndex, row, action);
                }
            }
        } finally {
            cursor.destroy();
        }
    }

    private static ColumnSelector createNonNullFieldSelector(final RowData rowData) {
        assert rowData != null;
        return new ColumnSelector() {
            @Override
            public boolean includesColumn(int columnPosition) {
                return !rowData.isNull(columnPosition);
            }
        };
    }
}<|MERGE_RESOLUTION|>--- conflicted
+++ resolved
@@ -26,7 +26,6 @@
 import com.akiban.ais.model.Index;
 import com.akiban.ais.model.IndexToHKey;
 import com.akiban.ais.model.NopVisitor;
-import com.akiban.ais.model.Sequence;
 import com.akiban.ais.model.Table;
 import com.akiban.ais.model.TableIndex;
 import com.akiban.ais.model.TableName;
@@ -184,15 +183,7 @@
     /** Called prior to executing write, update, or delete row. For store specific needs only (i.e. can no-op). */
     protected abstract void preWrite(Session session, SDType storeData, RowDef rowDef, RowData rowData);
 
-<<<<<<< HEAD
-    // TODO: Pull FullText out of Store
-    /** The hKey of the given table is changing. */
-    protected abstract void addChangeFor(Session session, UserTable table, Key hKey);
-
-       
-=======
-
->>>>>>> 194c92e8
+
     //
     // AbstractStore
     //
