/**
 * Copyright (C) 2011 Akiban Technologies Inc.
 * This program is free software: you can redistribute it and/or modify
 * it under the terms of the GNU Affero General Public License, version 3,
 * as published by the Free Software Foundation.
 *
 * This program is distributed in the hope that it will be useful,
 * but WITHOUT ANY WARRANTY; without even the implied warranty of
 * MERCHANTABILITY or FITNESS FOR A PARTICULAR PURPOSE.  See the
 * GNU Affero General Public License for more details.
 *
 * You should have received a copy of the GNU Affero General Public License
 * along with this program.  If not, see http://www.gnu.org/licenses.
 */

package com.akiban.server.store;

import java.util.ArrayList;
import java.util.List;

import com.akiban.ais.model.Index;
import com.akiban.ais.model.IndexToHKey;
import com.akiban.ais.model.TableName;
import com.akiban.server.rowdata.IndexDef;
import com.akiban.server.rowdata.RowData;
import com.akiban.server.rowdata.RowDef;
import org.slf4j.Logger;
import org.slf4j.LoggerFactory;

<<<<<<< HEAD
import com.akiban.server.IndexDef;
import com.akiban.server.RowData;
import com.akiban.server.RowDef;
=======
import com.akiban.server.InvalidOperationException;
>>>>>>> e26c0355
import com.akiban.server.TableStatistics;
import com.akiban.server.TableStatistics.Histogram;
import com.akiban.server.TableStatistics.HistogramSample;
import com.akiban.server.error.InvalidOperationException;
import com.akiban.server.service.session.Session;
import com.akiban.server.service.tree.TreeService;
import com.persistit.Exchange;
import com.persistit.Key;
import com.persistit.KeyFilter;
import com.persistit.KeyHistogram;
import com.persistit.KeyHistogram.KeyCount;
import com.persistit.Persistit;
import com.persistit.Transaction;
import com.persistit.exception.PersistitException;
import com.persistit.exception.RollbackException;
import com.persistit.exception.TransactionFailedException;

public class PersistitStoreIndexManager implements IndexManager {

    private static final Logger LOG = LoggerFactory
            .getLogger(PersistitStoreIndexManager.class.getName());

    private final static TableName ANALYSIS_TABLE_NAME = new TableName("akiban_information_schema", "index_analysis");

    private final static int DEFAULT_SAMPLE_SIZE = 32;

    private final static int STARTING_TREE_DEPTH = 2;

    /**
     * Field number in index_analysis table. Change if akiban_inormation_schema
     * changes.
     */
    private final static int ROW_COUNT_FIELD_INDEX = 6;

    /**
     * Field number in index_analysis table. Change if akiban_inormation_schema
     * changes.
     */
    private final static int ROW_DATA_FIELD_INDEX = 5;

    private final static int ROW_DATA_LENGTH = 4096;

    private final static int INDEX_LEVEL_MULTIPLIER = 200;

    private final static int SAMPLE_SIZE_MULTIPLIER = 32;

    private final PersistitStore store;

    private final TreeService treeService;

    public PersistitStoreIndexManager(final PersistitStore store,
            final TreeService treeService) {

        this.store = store;
        this.treeService = treeService;
    }

    /*
     * (non-Javadoc)
     * 
     * @see
     * com.akiban.server.store.IndexManager#analyzeTable(com.akiban.server.service
     * .session.Session, com.akiban.server.rowdata.RowDef)
     */
    @Override
    public void analyzeTable(final Session session, final RowDef rowDef) throws PersistitException {
        analyzeTable(session, rowDef, DEFAULT_SAMPLE_SIZE - 1);
    }

    /*
     * (non-Javadoc)
     * 
     * @see
     * com.akiban.server.store.IndexManager#analyzeTable(com.akiban.server.service
     * .session.Session, com.akiban.server.rowdata.RowDef, int)
     */
    @Override
    public void analyzeTable(final Session session, final RowDef rowDef, final int sampleSize) throws PersistitException {
        for (Index index : rowDef.getIndexes()) {
            analyzeIndex(session, index, sampleSize);
        }
    }

    /*
     * (non-Javadoc)
     * 
     * @see
     * com.akiban.server.store.IndexManager#deleteIndexAnalysis(com.akiban.server
     * .service.session.Session, com.akiban.server.IndexDef)
     */
    @Override
    public void deleteIndexAnalysis(final Session session, final Index index) throws PersistitException {
        final RowDef indexAnalysisRowDef = store.getRowDefCache().getRowDef(
                ANALYSIS_TABLE_NAME);
        if (indexAnalysisRowDef == null) {
            // true for some unit tests
            return;
        }
        final Exchange analysisEx = store.getExchange(session, indexAnalysisRowDef);
        final Transaction transaction = analysisEx.getTransaction();

        int retries = PersistitStore.MAX_TRANSACTION_RETRY_COUNT;

        for (;;) {
            transaction.begin();
            try {
                RowData rowData = new RowData(new byte[ROW_DATA_LENGTH]);
                IndexDef indexDef = (IndexDef)index.indexDef();
                rowData.createRow(indexAnalysisRowDef, new Object[] {
                        indexDef.getRowDef().getRowDefId(), index.getIndexId() });
                //
                // Remove previous analysis
                //
                try {
                    store.constructHKey(session, analysisEx, indexAnalysisRowDef, rowData, false);
                    analysisEx.getKey().cut();
                    analysisEx.remove(Key.GT);
                } catch (PersistitException e) {
                    throw e;
                } catch (Exception e) {
                    throw new RuntimeException(e);
                }
                treeService.getTableStatusCache().truncate(indexAnalysisRowDef.getRowDefId());
                transaction.commit(store.forceToDisk);
                break;

            } catch (RollbackException re) {
                if (--retries < 0) {
                    throw new TransactionFailedException();
                }
            } finally {
                transaction.end();
            }
        }
    }

    /*
     * (non-Javadoc)
     * 
     * @see
     * com.akiban.server.store.IndexManager#analyzeIndex(com.akiban.server.service
     * .session.Session, com.akiban.server.IndexDef, int)
     */
    @Override
    public void analyzeIndex(final Session session, final Index index, final int sampleSize) throws PersistitException {
        final Exchange probeEx;
        final Key startKey;
        final Key endKey;
        final int keyDepth;
        KeyFilter keyFilter = null;

        IndexDef indexDef = (IndexDef)index.indexDef();
        if (index.isHKeyEquivalent()) {
            probeEx = store.getExchange(session, indexDef.getRowDef());
            startKey = new Key(store.getDb());
            endKey = new Key(store.getDb());
            final IndexToHKey indexToHKey = index.indexToHKey();
            assert indexToHKey.isOrdinal(0) : indexToHKey;
            final KeyFilter.Term[] terms = new KeyFilter.Term[indexToHKey.getLength()];
            startKey.append(indexToHKey.getOrdinal(0));
            endKey.append(indexToHKey.getOrdinal(0));
            terms[0] = KeyFilter.simpleTerm(indexToHKey.getOrdinal(0));
            startKey.append(Key.BEFORE);
            endKey.append(Key.AFTER);
            keyDepth = indexToHKey.getLength();
            for (int depth = 1; depth < indexToHKey.getLength(); depth++) {
                terms[depth] = KeyFilter.ALL;
            }
            keyFilter = new KeyFilter(terms, terms.length, Integer.MAX_VALUE);

        } else {
            probeEx = store.getExchange(session, index);
            startKey = Key.LEFT_GUARD_KEY;
            endKey = Key.RIGHT_GUARD_KEY;
            keyDepth = indexDef.getFields().length;
        }

        // First try to enumerate the values. If there are more than
        KeyHistogram keyHistogram = null;
        int treeLevel = Math.max(0, probeEx.getTree().getDepth()
                - STARTING_TREE_DEPTH);
        while (treeLevel >= 0) {
            if (treeLevel == 0 && keyFilter != null) {
                // At leaf level of an htable - here we limit the
                // keyFilter depth to count only keys that match exactly.
                keyFilter = keyFilter.limit(keyFilter.getMinimumDepth(),
                        keyFilter.getMinimumDepth());
            }
            keyHistogram = probeEx.computeHistogram(startKey, endKey,
                    sampleSize, keyDepth, keyFilter, treeLevel);
            if (keyHistogram.getKeyCount() > sampleSize
                    * SAMPLE_SIZE_MULTIPLIER) {
                break;
            }
            treeLevel = keyHistogram.getTreeDepth() - 1;
        }

        if (LOG.isInfoEnabled()) {
            LOG.info(String.format("Analyzed index %s in table %s: %,d keys "
                    + "at keyDepth/treeLevel %d/%d", index.getIndexName().getName(),
                    indexDef.getRowDef().getTableName(),
                    keyHistogram.getKeyCount(), keyDepth,
                    Math.max(0, treeLevel)));
        }

        final RowDef indexAnalysisRowDef = store.getRowDefCache().getRowDef(
                ANALYSIS_TABLE_NAME);
        final Exchange analysisEx = store.getExchange(session, indexAnalysisRowDef);
        final Transaction transaction = analysisEx.getTransaction();
        final long now = System.currentTimeMillis() / 1000;
        final KeyHistogram keyHistogram0 = keyHistogram;
        final int multiplier = (int) (Math.pow(INDEX_LEVEL_MULTIPLIER,
                keyHistogram.getTreeDepth()));
        final Key key = new Key((Persistit) null);
        final RowData rowData = new RowData(new byte[ROW_DATA_LENGTH]);
        final RowData indexRowData = new RowData(new byte[ROW_DATA_LENGTH]);
        final Object[] indexValues = new Object[indexDef.getRowDef().getFieldCount()];

        try {

            int retries = PersistitStore.MAX_TRANSACTION_RETRY_COUNT;
            for (;;) {
                transaction.begin();
                try {

                    rowData.createRow(indexAnalysisRowDef,
                            new Object[] { indexDef.getRowDef().getRowDefId(),
                                           index.getIndexId(), now, 0, "", null, 0 });
                    //
                    // Remove previous analysis
                    //
                    try {
                        store.constructHKey(session, analysisEx,
                                indexAnalysisRowDef, rowData, false);
                        analysisEx.getKey().cut();
                        analysisEx.remove(Key.GT);
                    } catch (PersistitException e) {
                        throw e;
                    } catch (Exception e) {
                        throw new RuntimeException(e);
                    }

                    int itemNumber = 0;
                    for (final KeyCount keyCount : keyHistogram0.getSamples()) {
                        final byte[] bytes = keyCount.getBytes();
                        System.arraycopy(bytes, 0, key.getEncodedBytes(), 0,
                                bytes.length);
                        key.setEncodedSize(bytes.length);
                        key.indexTo(0);
                        int remainingSegments = key.getDepth();

                        if (index.isHKeyEquivalent()) {
                            IndexToHKey indexToHkey = index.indexToHKey();
                            for (int i = 0; i < indexToHkey.getLength(); ++i) {
                                final Object keySegmentValue = --remainingSegments >= 0 ? key .decode() : null;
                                if (!indexToHkey.isOrdinal(i)) {
                                    indexValues[indexToHkey.getFieldPosition(i)] = keySegmentValue;
                                }
                            }
                        } else {
                            for (final int field : indexDef.getFields()) {
                                if (--remainingSegments >= 0) {
                                    indexValues[field] = key.decode();
                                } else {
                                    indexValues[field] = null;
                                }
                            }
                        }
                        // Limit the toString() output to index fields
                        key.setEncodedSize(key.getIndex());

                        indexRowData.createRow(indexDef.getRowDef(),
                                indexValues);

                        final byte[] indexRowBytes = new byte[indexRowData
                                .getRowSize()];

                        System.arraycopy(indexRowData.getBytes(),
                                indexRowData.getRowStart(), indexRowBytes, 0,
                                indexRowData.getRowSize());

                        rowData.createRow(
                                indexAnalysisRowDef,
                                new Object[]{
                                        indexDef.getRowDef().getRowDefId(),
                                        index.getIndexId(), now, ++itemNumber,
                                        key.toString(), indexRowBytes,
                                        keyCount.getCount() * multiplier});
                        try {
                            store.writeRow(session, rowData);
                        } catch (InvalidOperationException e) {
                            throw new RollbackException(e);
                        }
                    }
                    //
                    // Add artificial end row containing all nulls.
                    //
                    indexRowData.createRow(indexDef.getRowDef(), new Object[0]);
                    final byte[] indexRowBytes = new byte[indexRowData
                            .getRowSize()];

                    System.arraycopy(indexRowData.getBytes(),
                            indexRowData.getRowStart(), indexRowBytes, 0,
                            indexRowData.getRowSize());

                    rowData.createRow(
                            indexAnalysisRowDef,
                            new Object[] { indexDef.getRowDef().getRowDefId(),
                                    index.getIndexId(), now, ++itemNumber,
                                    key.toString(), indexRowBytes,
                                    keyHistogram0.getKeyCount() * multiplier });

                    try {
                        store.writeRow(session, rowData);
                    } catch (InvalidOperationException e) {
                        throw new RollbackException(e);
                    }
                    treeService.getTableStatusCache().incrementRowCount(
                            indexAnalysisRowDef.getRowDefId());

                    transaction.commit(store.forceToDisk);
                    break;

                } catch (RollbackException re) {
                    if (--retries < 0) {
                        throw new TransactionFailedException();
                    }
                } finally {
                    transaction.end();
                }
            }
        } catch (RollbackException e) {
            Throwable cause = e.getCause();
            if (cause instanceof InvalidOperationException) {
                throw (InvalidOperationException) cause;
            }
            throw e;
        }
    }

    /*
     * (non-Javadoc)
     * 
     * @see
     * com.akiban.server.store.IndexManager#populateTableStatistics(com.akiban
     * .server.service.session.Session, com.akiban.server.TableStatistics)
     */
    @Override
    public void populateTableStatistics(final Session session,
            final TableStatistics tableStatistics) throws PersistitException {
        final int tableId = tableStatistics.getRowDefId();
        final RowDef rowDef = store.getRowDefCache().getRowDef(tableId);
        if (rowDef == null) {
            if (LOG.isWarnEnabled()) {
                LOG.warn("Attempt to get table statistics "
                        + "for non-existent tableId " + tableId);
            }
            return;
        }

        for (Index index : rowDef.getIndexes()) {
            final Histogram histogram = new Histogram(index.getIndexId());
            final RowDef indexAnalysisRowDef = store.getRowDefCache().getRowDef(ANALYSIS_TABLE_NAME);
            final Exchange exchange = store.getExchange(session, indexAnalysisRowDef);
            exchange.clear().append(indexAnalysisRowDef.getOrdinal())
                    .append((long) tableId).append((long) index.getIndexId())
                    .append(Key.BEFORE);
            List<RowData> rows = new ArrayList<RowData>();
            while (exchange.next()) {
                final RowData rowData = new RowData(new byte[exchange
                        .getValue().getEncodedSize() + RowData.ENVELOPE_SIZE]);
                store.expandRowData(exchange, rowData);
                rows.add(rowData);
            }

            exchange.to(Key.BEFORE);
            for (final RowData rowData : rows) {
                final long rowCountLocation = indexAnalysisRowDef
                        .fieldLocation(rowData, ROW_COUNT_FIELD_INDEX);
                final long rowCount = rowData
                        .getIntegerValue((int) rowCountLocation,
                                (int) (rowCountLocation >>> 32));
                final long rowDataLocation = indexAnalysisRowDef.fieldLocation(
                        rowData, ROW_DATA_FIELD_INDEX);
                final int prefix = indexAnalysisRowDef.getFieldDef(
                        ROW_DATA_FIELD_INDEX).getPrefixSize();
                final RowData indexRowData = new RowData(
                        new byte[(int) (rowDataLocation >>> 32) - prefix]);
                System.arraycopy(rowData.getBytes(), (int) rowDataLocation
                        + prefix, indexRowData.getBytes(), 0,
                        indexRowData.getBufferLength());
                indexRowData.prepareRow(0);
                histogram
                        .addSample(new HistogramSample(indexRowData, rowCount));
            }
            if (!histogram.getHistogramSamples().isEmpty()) {
                tableStatistics.addHistogram(histogram);
            }
        }
    }
}<|MERGE_RESOLUTION|>--- conflicted
+++ resolved
@@ -27,17 +27,11 @@
 import org.slf4j.Logger;
 import org.slf4j.LoggerFactory;
 
-<<<<<<< HEAD
-import com.akiban.server.IndexDef;
-import com.akiban.server.RowData;
-import com.akiban.server.RowDef;
-=======
-import com.akiban.server.InvalidOperationException;
->>>>>>> e26c0355
 import com.akiban.server.TableStatistics;
 import com.akiban.server.TableStatistics.Histogram;
 import com.akiban.server.TableStatistics.HistogramSample;
 import com.akiban.server.error.InvalidOperationException;
+import com.akiban.server.error.PersistItErrorException;
 import com.akiban.server.service.session.Session;
 import com.akiban.server.service.tree.TreeService;
 import com.persistit.Exchange;
@@ -99,7 +93,7 @@
      * .session.Session, com.akiban.server.rowdata.RowDef)
      */
     @Override
-    public void analyzeTable(final Session session, final RowDef rowDef) throws PersistitException {
+    public void analyzeTable(final Session session, final RowDef rowDef) {
         analyzeTable(session, rowDef, DEFAULT_SAMPLE_SIZE - 1);
     }
 
@@ -111,9 +105,13 @@
      * .session.Session, com.akiban.server.rowdata.RowDef, int)
      */
     @Override
-    public void analyzeTable(final Session session, final RowDef rowDef, final int sampleSize) throws PersistitException {
+    public void analyzeTable(final Session session, final RowDef rowDef, final int sampleSize) {
         for (Index index : rowDef.getIndexes()) {
-            analyzeIndex(session, index, sampleSize);
+            try {
+                analyzeIndex(session, index, sampleSize);
+            } catch (PersistitException e) {
+                throw new PersistItErrorException (e);
+            }
         }
     }
 
@@ -271,7 +269,7 @@
                         analysisEx.getKey().cut();
                         analysisEx.remove(Key.GT);
                     } catch (PersistitException e) {
-                        throw e;
+                        throw new PersistItErrorException (e);
                     } catch (Exception e) {
                         throw new RuntimeException(e);
                     }
