/**
 * END USER LICENSE AGREEMENT (“EULA”)
 *
 * READ THIS AGREEMENT CAREFULLY (date: 9/13/2011):
 * http://www.akiban.com/licensing/20110913
 *
 * BY INSTALLING OR USING ALL OR ANY PORTION OF THE SOFTWARE, YOU ARE ACCEPTING
 * ALL OF THE TERMS AND CONDITIONS OF THIS AGREEMENT. YOU AGREE THAT THIS
 * AGREEMENT IS ENFORCEABLE LIKE ANY WRITTEN AGREEMENT SIGNED BY YOU.
 *
 * IF YOU HAVE PAID A LICENSE FEE FOR USE OF THE SOFTWARE AND DO NOT AGREE TO
 * THESE TERMS, YOU MAY RETURN THE SOFTWARE FOR A FULL REFUND PROVIDED YOU (A) DO
 * NOT USE THE SOFTWARE AND (B) RETURN THE SOFTWARE WITHIN THIRTY (30) DAYS OF
 * YOUR INITIAL PURCHASE.
 *
 * IF YOU WISH TO USE THE SOFTWARE AS AN EMPLOYEE, CONTRACTOR, OR AGENT OF A
 * CORPORATION, PARTNERSHIP OR SIMILAR ENTITY, THEN YOU MUST BE AUTHORIZED TO SIGN
 * FOR AND BIND THE ENTITY IN ORDER TO ACCEPT THE TERMS OF THIS AGREEMENT. THE
 * LICENSES GRANTED UNDER THIS AGREEMENT ARE EXPRESSLY CONDITIONED UPON ACCEPTANCE
 * BY SUCH AUTHORIZED PERSONNEL.
 *
 * IF YOU HAVE ENTERED INTO A SEPARATE WRITTEN LICENSE AGREEMENT WITH AKIBAN FOR
 * USE OF THE SOFTWARE, THE TERMS AND CONDITIONS OF SUCH OTHER AGREEMENT SHALL
 * PREVAIL OVER ANY CONFLICTING TERMS OR CONDITIONS IN THIS AGREEMENT.
 */

package com.akiban.server.store;

import static com.akiban.server.service.tree.TreeService.SCHEMA_TREE_NAME;

import java.nio.BufferOverflowException;
import java.util.ArrayList;
import java.util.Arrays;
import java.util.Collection;
import java.util.Collections;
import java.util.EnumSet;
import java.util.HashSet;
import java.util.List;
import java.util.Set;
import java.util.SortedMap;
import java.util.TreeMap;
import java.util.concurrent.atomic.AtomicLong;

import com.akiban.ais.AISCloner;
import com.akiban.ais.metamodel.io.MessageSource;
import com.akiban.ais.metamodel.io.MessageTarget;
import com.akiban.ais.metamodel.io.Reader;
import com.akiban.ais.metamodel.io.TableSubsetWriter;
import com.akiban.ais.model.AISBuilder;
import com.akiban.ais.model.AISMerge;
import com.akiban.ais.model.AISTableNameChanger;
import com.akiban.ais.model.DefaultNameGenerator;
import com.akiban.ais.model.GroupIndex;
import com.akiban.ais.model.Index;
import com.akiban.ais.model.IndexColumn;
import com.akiban.ais.model.IndexName;
import com.akiban.ais.model.Join;
import com.akiban.ais.model.NameGenerator;
import com.akiban.ais.model.TableIndex;
import com.akiban.ais.model.View;
import com.akiban.ais.model.validation.AISValidations;
import com.akiban.ais.protobuf.ProtobufReader;
import com.akiban.ais.protobuf.ProtobufWriter;
import com.akiban.qp.memoryadapter.MemoryTableFactory;
import com.akiban.server.error.AISTooLargeException;
import com.akiban.server.error.BranchingGroupIndexException;
import com.akiban.server.error.DuplicateIndexException;
import com.akiban.server.error.DuplicateTableNameException;
import com.akiban.server.error.DuplicateViewException;
import com.akiban.server.error.ISTableVersionMismatchException;
import com.akiban.server.error.IndexLacksColumnsException;
import com.akiban.server.error.JoinColumnTypesMismatchException;
import com.akiban.server.error.NoSuchColumnException;
import com.akiban.server.error.NoSuchGroupException;
import com.akiban.server.error.NoSuchTableException;
import com.akiban.server.error.PersistitAdapterException;
import com.akiban.server.error.ProtectedIndexException;
import com.akiban.server.error.ProtectedTableDDLException;
import com.akiban.server.error.ReferencedTableException;
import com.akiban.server.error.TableNotInGroupException;
import com.akiban.server.error.UndefinedViewException;
import com.akiban.server.rowdata.RowDefCache;
import com.akiban.server.service.config.ConfigurationService;
import com.akiban.server.service.session.SessionService;
import com.akiban.server.service.tree.TreeLink;
import com.akiban.util.GrowableByteBuffer;
import com.google.inject.Inject;

import com.persistit.Key;
import org.slf4j.Logger;
import org.slf4j.LoggerFactory;

import com.akiban.ais.model.AkibanInformationSchema;
import com.akiban.ais.model.Column;
import com.akiban.ais.model.Columnar;
import com.akiban.ais.model.Group;
import com.akiban.ais.model.GroupTable;
import com.akiban.ais.model.Table;
import com.akiban.ais.model.TableName;
import com.akiban.ais.model.UserTable;
import com.akiban.ais.util.DDLGenerator;
import com.akiban.server.service.Service;
import com.akiban.server.service.session.Session;
import com.akiban.server.service.tree.TreeService;
import com.akiban.server.service.tree.TreeVisitor;
import com.persistit.Exchange;
import com.persistit.Transaction;
import com.persistit.exception.PersistitException;

/**
 * <p>
 * Storage as of v1.2.1 (05/2012), Protobuf bytes per schema:
 * <table border="1">
 *     <tr>
 *         <th>key</th>
 *         <th>value</th>
 *         <th>description</th>
 *     </tr>
 *     <tr>
 *         <td>"byPBAIS",(int)version,"schema1"</td>
 *         <td>byte[]</td>
 *         <td>Key is a pair of version (int, see {@link #PROTOBUF_PSSM_VERSION} for current) and schema name (string).<br>
 *             Value is as constructed by {@link ProtobufWriter}.
 *     </tr>
 *     <tr>
 *         <td>"byPBAIS",(int)version,"schema2"</td>
 *         <td>...</td>
 *         <td>...</td>
 *     </tr>
 * </table>
 * <br>
 * <p>
 * Storage as of v0.4 (05/2011), MetaModel bytes per AIS:
 * <table border="1">
 *     <tr>
 *         <th>key</th>
 *         <th>value</th>
 *         <th>description</th>
 *     </tr>
 *     <tr>
 *         <td>"byAIS"</td>
 *         <td>byte[]</td>
 *         <td>Value is as constructed by {@link MessageTarget}</td>
 *     </tr>
 * </table>
 * </p>
 * </p>
 */
public class PersistitStoreSchemaManager implements Service<SchemaManager>, SchemaManager {
    public static enum SerializationType {
        NONE,
        META_MODEL,
        PROTOBUF,
        UNKNOWN
    }

    public static final String MAX_AIS_SIZE_PROPERTY = "akserver.max_ais_size_bytes";
    public static final String SKIP_AIS_UPGRADE_PROPERTY = "akserver.skip_ais_upgrade";
    public static final SerializationType DEFAULT_SERIALIZATION = SerializationType.PROTOBUF;

    public static final String DEFAULT_CHARSET = "akserver.default_charset";
    public static final String DEFAULT_COLLATION = "akserver.default_collation";

    private static final String METAMODEL_PARENT_KEY = "byAIS";
    private static final String PROTOBUF_PARENT_KEY = "byPBAIS";
    private static final int PROTOBUF_PSSM_VERSION = 1;

    private static final String CREATE_SCHEMA_FORMATTER = "create schema if not exists `%s`;";
    private static final Logger LOG = LoggerFactory.getLogger(PersistitStoreSchemaManager.class.getName());

    private final AisHolder aish;
    private final SessionService sessionService;
    private final Store store;
    private final TreeService treeService;
    private final ConfigurationService config;
    private AtomicLong updateTimestamp;
    private int maxAISBufferSize;
    private boolean skipAISUpgrade;
    private SerializationType serializationType = SerializationType.NONE;
    private final Set<TableName> legacyISTables = new HashSet<TableName>();
    private static volatile Runnable upgradeHook;

    @Inject
    public PersistitStoreSchemaManager(AisHolder aisHolder, ConfigurationService config, SessionService sessionService, Store store, TreeService treeService) {
        this.aish = aisHolder;
        this.config = config;
        this.sessionService = sessionService;
        this.treeService = treeService;
        this.store = store;
    }

    @Override
    public TableName registerStoredInformationSchemaTable(final UserTable newTable, final int version) {
        final TableName newName = newTable.getName();
        checkAISSchema(newName, true);
        UserTable curTable = getAis().getUserTable(newName);
        if(curTable != null) {
            Integer oldVersion = curTable.getVersion();
            if(oldVersion != null && oldVersion == version) {
                return newName;
            } else {
                throw new ISTableVersionMismatchException(oldVersion, version);
            }
        }

        transactionally(sessionService.createSession(), new ThrowingRunnable() {
            @Override
            public void run(Session session) throws PersistitException {
                createTableCommon(session, newTable, true, version, null);
            }
        });
        return newTable.getName();
    }

    @Override
    public TableName registerMemoryInformationSchemaTable(final UserTable newTable, final MemoryTableFactory factory) {
        if(factory == null) {
            throw new IllegalArgumentException("MemoryTableFactory may not be null");
        }
        transactionally(sessionService.createSession(), new ThrowingRunnable() {
            @Override
            public void run(Session session) throws PersistitException {
                createTableCommon(session, newTable, true, null, factory);
            }
        });
        return newTable.getName();
    }

    @Override
    public void unRegisterMemoryInformationSchemaTable(final TableName tableName) {
        transactionally(sessionService.createSession(), new ThrowingRunnable() {
            @Override
            public void run(Session session) throws PersistitException {
                deleteTableCommon(session, tableName, true, true);
            }
        });
    }

    @Override
    public TableName createTableDefinition(Session session, UserTable newTable) {
        return createTableCommon(session, newTable, false, null, null);
    }

    @Override
    public void renameTable(Session session, TableName currentName, TableName newName) {
        checkTableName(currentName, true, false);
        checkTableName(newName, false, false);

        final AkibanInformationSchema newAIS = AISCloner.clone(getAis());
        final UserTable newTable = newAIS.getUserTable(currentName);
        
        AISTableNameChanger nameChanger = new AISTableNameChanger(newTable);
        nameChanger.setSchemaName(newName.getSchemaName());
        nameChanger.setNewTableName(newName.getTableName());
        nameChanger.doChange();

        // AISTableNameChanger doesn't bother with group names or group tables, fix them with the builder
        AISBuilder builder = new AISBuilder(newAIS);
        builder.basicSchemaIsComplete();
        builder.groupingIsComplete();
        newAIS.freeze();

        final String curSchema = currentName.getSchemaName();
        final String newSchema = newName.getSchemaName();
        if(curSchema.equals(newSchema)) {
            saveAISChangeWithRowDefs(session, newAIS, Collections.singleton(curSchema));
        } else {
            saveAISChangeWithRowDefs(session, newAIS, Arrays.asList(curSchema, newSchema));
        }
    }

    private static boolean inSameBranch(UserTable t1, UserTable t2) {
        if(t1 == t2) {
            return true;
        }
        // search for t2 in t1->root
        Join join = t1.getParentJoin();
        while(join != null) {
            final UserTable parent = join.getParent();
            if(parent == t2) {
                return true;
            }
            join = parent.getParentJoin();
        }
        // search fo t1 in t2->root
        join = t2.getParentJoin();
        while(join != null) {
            final UserTable parent = join.getParent();
            if(parent == t1) {
                return true;
            }
            join = parent.getParentJoin();
        }
        return false;
    }
    
    public static Collection<Index> createIndexes(AkibanInformationSchema newAIS,
                                                  Collection<? extends Index> indexesToAdd) {
        final AISBuilder builder = new AISBuilder(newAIS);
        final List<Index> newIndexes = new ArrayList<Index>();
        final NameGenerator nameGen = new DefaultNameGenerator().setDefaultTreeNames(AISMerge.computeTreeNames(newAIS));

        for(Index index : indexesToAdd) {
            final IndexName indexName = index.getIndexName();
            if(index.isPrimaryKey()) {
                throw new ProtectedIndexException("PRIMARY", new TableName(indexName.getSchemaName(), indexName.getTableName()));
            }

            final Index curIndex;
            final Index newIndex;
            final Group newGroup;

            switch(index.getIndexType()) {
                case TABLE:
                {
                    final TableName tableName = new TableName(indexName.getSchemaName(), indexName.getTableName());
                    final UserTable newTable = newAIS.getUserTable(tableName);
                    if(newTable == null) {
                        throw new NoSuchTableException(tableName);
                    }
                    curIndex = newTable.getIndex(indexName.getName());
                    newGroup = newTable.getGroup();
                    Integer newId = findMaxIndexIDInGroup(newAIS, newGroup) + 1;
                    newIndex = TableIndex.create(newAIS, newTable, indexName.getName(), newId, index.isUnique(),
                                                 index.getConstraint());
                }
                break;
                case GROUP:
                {
                    newGroup = newAIS.getGroup(indexName.getTableName());
                    if(newGroup == null) {
                        throw new NoSuchGroupException(indexName.getTableName());
                    }
                    curIndex = newGroup.getIndex(indexName.getName());
                    Integer newId = findMaxIndexIDInGroup(newAIS, newGroup) + 1;
                    newIndex = GroupIndex.create(newAIS, newGroup, indexName.getName(), newId, index.isUnique(),
                                                 index.getConstraint(), index.getJoinType());
                }
                break;
                default:
                    throw new IllegalArgumentException("Unknown index type: " + index);
            }

            if(curIndex != null) {
                throw new DuplicateIndexException(indexName);
            }
            if(index.getKeyColumns().isEmpty()) {
                throw new IndexLacksColumnsException (
                        new TableName(index.getIndexName().getSchemaName(), index.getIndexName().getTableName()),
                        index.getIndexName().getName());
            }

            UserTable lastTable = null;
            for(IndexColumn indexCol : index.getKeyColumns()) {
                final TableName refTableName = indexCol.getColumn().getTable().getName();
                final UserTable newRefTable = newAIS.getUserTable(refTableName);
                if(newRefTable == null) {
                    throw new NoSuchTableException(refTableName);
                }
                if(!newRefTable.getGroup().equals(newGroup)) {
                    throw new TableNotInGroupException (refTableName);
                }
                // TODO: Checked in newIndex.addColumn(newIndexCol) ?
                if(lastTable != null && !inSameBranch(lastTable, newRefTable)) {
                    throw new BranchingGroupIndexException (
                            index.getIndexName().getName(),
                            lastTable.getName(), newRefTable.getName());
                }
                lastTable = newRefTable;

                final Column column = indexCol.getColumn();
                final Column newColumn = newRefTable.getColumn(column.getName());
                if(newColumn == null) {
                    throw new NoSuchColumnException (column.getName());
                }
                if(!column.getType().equals(newColumn.getType())) {
                    throw new JoinColumnTypesMismatchException (
                            new TableName (index.getIndexName().getSchemaName(), index.getIndexName().getTableName()),
                            column.getName(),
                            newRefTable.getName(), newColumn.getName());
                }
                IndexColumn newIndexCol = new IndexColumn(newIndex, newColumn, indexCol.getPosition(),
                                                          indexCol.isAscending(), indexCol.getIndexedLength());
                newIndex.addColumn(newIndexCol);
            }

            newIndex.freezeColumns();
            newIndex.setTreeName(nameGen.generateIndexTreeName(newIndex));
            newIndexes.add(newIndex);
            builder.generateGroupTableIndexes(newGroup);
        }
        return newIndexes;
    }
    
    @Override
    public Collection<Index> createIndexes(Session session, Collection<? extends Index> indexesToAdd) {
        final Set<String> schemas = new HashSet<String>();
        final AkibanInformationSchema newAIS = AISCloner.clone(getAis());

        Collection<Index> newIndexes = createIndexes(newAIS, indexesToAdd);
        for(Index index : newIndexes) {
            schemas.add(DefaultNameGenerator.schemaNameForIndex(index));
        }

        saveAISChangeWithRowDefs(session, newAIS, schemas);
        return newIndexes;
    }

    @Override
    public void dropIndexes(Session session, final Collection<Index> indexesToDrop) {
        final AkibanInformationSchema newAIS = AISCloner.clone(
                getAis(),
                new ProtobufWriter.WriteSelector() {
                    @Override
                    public boolean isSelected(Columnar columnar) {
                        return true;
                    }

                    @Override
                    public boolean isSelected(Index index) {
                        return !indexesToDrop.contains(index);
                    }
        });

        final Set<String> schemas = new HashSet<String>();
        for(Index index : indexesToDrop) {
            schemas.add(DefaultNameGenerator.schemaNameForIndex(index));
        }

        saveAISChangeWithRowDefs(session, newAIS, schemas);
    }

    @Override
    public void deleteTableDefinition(Session session, String schemaName, String tableName) {
        deleteTableCommon(session, new TableName(schemaName, tableName), false, false);
    }

    private void deleteTableCommon(Session session, TableName tableName, boolean isInternal, boolean mustBeMemory) {
        checkTableName(tableName, true, isInternal);

        final Table table = getAis().getTable(tableName);
        final List<TableName> tables = new ArrayList<TableName>();
        if (table.isGroupTable() == true) {
            final Group group = table.getGroup();
            tables.add(group.getGroupTable().getName());
            for (final Table t : getAis().getUserTables().values()) {
                if (t.getGroup().equals(group)) {
                    tables.add(t.getName());
                }
            }
        } else if (table.isUserTable() == true) {
            final UserTable userTable = (UserTable) table;
            if (mustBeMemory && !userTable.hasMemoryTableFactory()) {
                throw new IllegalArgumentException("Cannot un-register non-memory table");
            }
            if (userTable.getChildJoins().isEmpty() == false) {
                throw new ReferencedTableException (table);
            }
            if (userTable.getParentJoin() == null) {
                // Last table in group, also delete group table
                tables.add(userTable.getGroup().getGroupTable().getName());
            }
            tables.add(table.getName());
        }

        final Set<String> schemas = new HashSet<String>();
        final List<Integer> tableIDs = new ArrayList<Integer>();
        for(TableName name : tables) {
            schemas.add(name.getSchemaName());
            tableIDs.add(getAis().getTable(name).getTableId());
        }

        final AkibanInformationSchema newAIS = removeTablesFromAIS(tables);
        try {
            saveAISChangeWithRowDefs(session, newAIS, schemas);
            // Success, remaining cleanup
            deleteTableStatuses(tableIDs);
        } catch (PersistitException ex) {
            throw new PersistitAdapterException(ex);
        }
    }

    private void deleteTableStatuses(List<Integer> tableIDs) throws PersistitException {
        for(Integer id : tableIDs) {
            treeService.getTableStatusCache().drop(id);
        }
    }

    @Override
    public TableDefinition getTableDefinition(Session session, TableName tableName) {
        final Table table = getAis(session).getTable(tableName);
        if(table == null) {
            throw new NoSuchTableException(tableName);
        }
        final String ddl = new DDLGenerator().createTable(table);
        return new TableDefinition(table.getTableId(), tableName, ddl);
    }

    @Override
    public SortedMap<String, TableDefinition> getTableDefinitions(Session session, String schemaName) {
        final SortedMap<String, TableDefinition> result = new TreeMap<String, TableDefinition>();
        final DDLGenerator gen = new DDLGenerator();
        for(UserTable table : getAis().getUserTables().values()) {
            final TableName name = table.getName();
            if(name.getSchemaName().equals(schemaName)) {
                final String ddl = gen.createTable(table);
                final TableDefinition def = new TableDefinition(table.getTableId(), name, ddl);
                result.put(name.getTableName(), def);
            }
        }
        return result;
    }

    @Override
    public void createView(Session session, View view) {
        final AkibanInformationSchema oldAIS = getAis();
        checkAISSchema(view.getName(), false);
        if (oldAIS.getView(view.getName()) != null)
            throw new DuplicateViewException(view.getName());
        AkibanInformationSchema newAIS = AISMerge.mergeView(oldAIS, view);
<<<<<<< HEAD
        preserveExtraInfo(newAIS, oldAIS);
=======
>>>>>>> 3cdf9186
        final String schemaName = view.getName().getSchemaName();
        saveAISChangeWithRowDefs(session, newAIS, Collections.singleton(schemaName));
    }
    
    @Override
    public void dropView(Session session, TableName viewName) {
        final AkibanInformationSchema oldAIS = getAis();
        checkAISSchema(viewName, false);
        if (oldAIS.getView(viewName) == null)
            throw new UndefinedViewException(viewName);
<<<<<<< HEAD
        final AkibanInformationSchema newAIS = copyAIS(oldAIS);
=======
        final AkibanInformationSchema newAIS = AISCloner.clone(oldAIS);
>>>>>>> 3cdf9186
        newAIS.removeView(viewName);
        final String schemaName = viewName.getSchemaName();
        saveAISChangeWithRowDefs(session, newAIS, Collections.singleton(schemaName));
    }

    @Override
    public AkibanInformationSchema getAis(Session session) {
        return getAis();
    }

    private AkibanInformationSchema getAis() {
        return aish.getAis();
    }

    /**
     * Construct a new AIS instance containing a copy of the currently known data, see @{link #ais},
     * minus the given list of TableNames.
     * @param tableNames List of tables to exclude from new AIS.
     * @return A completely new AIS.
     */
    private AkibanInformationSchema removeTablesFromAIS(final List<TableName> tableNames) {
        return AISCloner.clone(
                getAis(),
                new ProtobufWriter.WriteSelector() {
                    @Override
                    public boolean isSelected(Columnar columnar) {
                        return !tableNames.contains(columnar.getName());
                    }

                    @Override
                    public boolean isSelected(Index index) {
                        if(index.isTableIndex()) {
                            return true;
                        }
                        GroupIndex gi = (GroupIndex)index;
                        for(IndexColumn icol : gi.getKeyColumns()) {
                            if(tableNames.contains(icol.getColumn().getTable().getName())) {
                                return false;
                            }
                        }
                        return true;
                    }
                }
        );
    }

    @Override
    public List<String> schemaStrings(Session session, boolean withISTables, boolean withGroupTables) {
        final AkibanInformationSchema ais = getAis();
        final DDLGenerator generator = new DDLGenerator();
        final List<String> ddlList = new ArrayList<String>();
        final Set<String> sawSchemas = new HashSet<String>();
        Collection<? extends Table> tableCollection = ais.getUserTables().values();
        boolean firstPass = true;
        while(firstPass || tableCollection != null) {
            for(Table table : tableCollection) {
                if(!withISTables && TableName.INFORMATION_SCHEMA.equals(table.getName().getSchemaName())) {
                    continue;
                }
                final String schemaName = table.getName().getSchemaName();
                if(!sawSchemas.contains(schemaName)) {
                    final String createSchema = String.format(CREATE_SCHEMA_FORMATTER, schemaName);
                    ddlList.add(createSchema);
                    sawSchemas.add(schemaName);
                }
                final String ddl = generator.createTable(table);
                ddlList.add(ddl);
            }
            tableCollection = (firstPass && withGroupTables) ? ais.getGroupTables().values() : null;
            firstPass = false;
        }
        return ddlList;
    }

    @Override
    public long getUpdateTimestamp() {
        return updateTimestamp.get();
    }

    @Override
    public int getSchemaGeneration() {
        long ts = getUpdateTimestamp();
        return (int) ts ^ (int) (ts >>> 32);
    }
    
    public void saveCurrentTimestamp() {
        updateTimestamp.set(treeService.getDb().getCurrentTimestamp());
    }

    @Override
    public SchemaManager cast() {
        return this;
    }

    @Override
    public Class<SchemaManager> castClass() {
        return SchemaManager.class;
    }

    @Override
    public void start() {
        updateTimestamp = new AtomicLong();

        skipAISUpgrade = Boolean.parseBoolean(config.getProperty(SKIP_AIS_UPGRADE_PROPERTY));
        maxAISBufferSize = Integer.parseInt(config.getProperty(MAX_AIS_SIZE_PROPERTY));
        if(maxAISBufferSize < 0) {
            LOG.warn("Clamping property "+MAX_AIS_SIZE_PROPERTY+" to 0");
            maxAISBufferSize = 0;
        }
        AkibanInformationSchema.setDefaultCharsetAndCollation(config.getProperty(DEFAULT_CHARSET),
                                                              config.getProperty(DEFAULT_COLLATION));

        try {
            final AkibanInformationSchema newAIS = loadAISFromStorage();
            final boolean hasISSchema = newAIS.getSchema(TableName.INFORMATION_SCHEMA) != null;
            if(!skipAISUpgrade) {
                if(serializationType == SerializationType.META_MODEL) {
                    performMetaModelUpgrade(newAIS);
                } else if(serializationType == SerializationType.PROTOBUF && !hasISSchema) {
                    performProtobufUpgrade(newAIS);
                }
            } else {
                LOG.warn("Skipping AIS upgrade");
                if(!hasISSchema) {
                    injectLegacyPrimordialTables(newAIS);
                }
            }

            transactionally(sessionService.createSession(), new ThrowingRunnable() {
                @Override
                public void run(Session session) throws PersistitException {
                    buildRowDefCache(newAIS);
                }
            });
        } catch (PersistitException e) {
            throw new PersistitAdapterException(e);
        }
    }

    @Override
    public void stop() {
        this.aish.setAis(null);
        this.updateTimestamp = null;
        this.maxAISBufferSize = 0;
        this.skipAISUpgrade = false;
        this.serializationType = SerializationType.NONE;
        this.legacyISTables.clear();
    }

    @Override
    public void crash() {
        stop();
    }

    private static void injectPrimordialTables(AkibanInformationSchema ais, String SCHEMA, String namePrefix) {
        /*
         * Big, ugly, and lots of hard coding. This is because any change in
         * table definition or derived data (tree name, ids, etc) affects the
         * compatibility of existing volumes. Currently a middle point for
         * upgrades, as on fresh volumes the IndexStatisticsService takes care
         * of registering its own tables.
         */
        final String TREE_SCHEMA = "akiban_information_schema";
        final String TREE_STATS = "zindex_statistics";
        final String TREE_ENTRY = TREE_STATS + "_entry";
        final String STATS = namePrefix + "index_statistics";
        final int STATS_ID = 1000000009;
        final String ENTRY = namePrefix + "index_statistics_entry";
        final int ENTRY_ID = 1000000010;
        final String PRIMARY = "PRIMARY";
        final String FK_NAME = "__akiban_fk_0";
        final String GROUP = STATS;
        final String GROUP_TABLE = "_akiban_" + STATS;
        final String JOIN = String.format("%s/%s/%s/%s", SCHEMA, STATS, SCHEMA, ENTRY);
        final String STATS_TREE = "akiban_information_schema$$_akiban_zindex_statistics";
        final String TREE_NAME_FORMAT = "%s$$%s$$%s$$%s$$%d";
        final String STATS_PK_TREE = String.format(TREE_NAME_FORMAT, TREE_STATS, TREE_SCHEMA, TREE_STATS, PRIMARY, 9);
        final String ENTRY_PK_TREE = String.format(TREE_NAME_FORMAT, TREE_STATS, TREE_SCHEMA, TREE_ENTRY, PRIMARY, 11);
        final String ENTRY_FK_TREE = String.format(TREE_NAME_FORMAT, TREE_STATS, TREE_SCHEMA, TREE_ENTRY, FK_NAME, 10);
        final int TABLE_VERSION = 1;

        AISBuilder builder = new AISBuilder(ais);

        int col = 0;
        builder.userTable(SCHEMA, STATS);
        builder.column(SCHEMA, STATS,           "table_id", col++,       "int", null, null, false, false, null, null);
        builder.column(SCHEMA, STATS,           "index_id", col++,       "int", null, null, false, false, null, null);
        builder.column(SCHEMA, STATS, "analysis_timestamp", col++, "timestamp", null, null,  true, false, null, null);
        builder.column(SCHEMA, STATS,          "row_count", col++,    "bigint", null, null,  true, false, null, null);
        builder.column(SCHEMA, STATS,      "sampled_count", col++,    "bigint", null, null,  true, false, null, null);
        col = 0;
        builder.index(SCHEMA, STATS, PRIMARY, true, Index.PRIMARY_KEY_CONSTRAINT);
        builder.indexColumn(SCHEMA, STATS, PRIMARY, "table_id", col++, true, null);
        builder.indexColumn(SCHEMA, STATS, PRIMARY, "index_id", col++, true, null);

        col = 0;
        builder.userTable(SCHEMA, ENTRY);
        builder.column(SCHEMA, ENTRY,       "table_id", col++,       "int",  null, null, false, false, null, null);
        builder.column(SCHEMA, ENTRY,       "index_id", col++,       "int",  null, null, false, false, null, null);
        builder.column(SCHEMA, ENTRY,   "column_count", col++,       "int",  null, null, false, false, null, null);
        builder.column(SCHEMA, ENTRY,    "item_number", col++,       "int",  null, null, false, false, null, null);
        builder.column(SCHEMA, ENTRY,     "key_string", col++,   "varchar", 2048L, null,  true, false, null, null);
        builder.column(SCHEMA, ENTRY,      "key_bytes", col++, "varbinary", 4096L, null,  true, false, null, null);
        builder.column(SCHEMA, ENTRY,       "eq_count", col++,    "bigint",  null, null,  true, false, null, null);
        builder.column(SCHEMA, ENTRY,       "lt_count", col++,    "bigint",  null, null,  true, false, null, null);
        builder.column(SCHEMA, ENTRY, "distinct_count", col++,    "bigint",  null, null,  true, false, null, null);
        col = 0;
        builder.index(SCHEMA, ENTRY, PRIMARY, true, Index.PRIMARY_KEY_CONSTRAINT);
        builder.indexColumn(SCHEMA, ENTRY, PRIMARY,     "table_id", col++, true, null);
        builder.indexColumn(SCHEMA, ENTRY, PRIMARY,     "index_id", col++, true, null);
        builder.indexColumn(SCHEMA, ENTRY, PRIMARY, "column_count", col++, true, null);
        builder.indexColumn(SCHEMA, ENTRY, PRIMARY,  "item_number", col++, true, null);
        col = 0;
        builder.index(SCHEMA, ENTRY, FK_NAME, false, "FOREIGN KEY");
        builder.indexColumn(SCHEMA, ENTRY, FK_NAME, "table_id", col++, true, null);
        builder.indexColumn(SCHEMA, ENTRY, FK_NAME, "index_id", col++, true, null);

        builder.joinTables(JOIN, SCHEMA, STATS, SCHEMA, ENTRY);
        builder.joinColumns(JOIN, SCHEMA, STATS, "table_id", SCHEMA, ENTRY, "table_id");
        builder.joinColumns(JOIN, SCHEMA, STATS, "index_id", SCHEMA, ENTRY, "index_id");

        builder.createGroup(GROUP, SCHEMA, GROUP_TABLE);
        builder.addJoinToGroup(GROUP, JOIN, 0);

        builder.basicSchemaIsComplete();
        builder.groupingIsComplete();

        UserTable statsTable = ais.getUserTable(SCHEMA, STATS);
        statsTable.getGroup().getGroupTable().setTreeName(STATS_TREE);
        statsTable.setTableId(STATS_ID);
        statsTable.setTreeName(STATS_TREE);
        statsTable.getIndex(PRIMARY).setTreeName(STATS_PK_TREE);
        statsTable.setVersion(TABLE_VERSION);

        UserTable entryTable = ais.getUserTable(SCHEMA, ENTRY);
        entryTable.setTableId(ENTRY_ID);
        entryTable.setTreeName(STATS_TREE);
        entryTable.getIndex(PRIMARY).setTreeName(ENTRY_PK_TREE);
        entryTable.getIndex(FK_NAME).setTreeName(ENTRY_FK_TREE);
        entryTable.setVersion(TABLE_VERSION);

        // Legacy behavior for group table ID
        GroupTable statsGroupTable = ais.getGroupTable(SCHEMA, GROUP_TABLE);
        UserTable rootTable = statsGroupTable.getRoot();
        assert rootTable == statsTable : "Unexpected root: " + rootTable;
        statsGroupTable.setTableId(TreeService.MAX_TABLES_PER_VOLUME - rootTable.getTableId());

        ais.validate(AISValidations.LIVE_AIS_VALIDATIONS);
    }

    /**
     * Primordial AIS as required to be externally compatible (columns, etc)
     * with the legacy stats tables. This is used when an upgrade is performed
     * from MetaModel to Protobuf. After this, it is then saved out to disk and
     * is compatible with the registered table from IndexStatisticsService.
     */
    private static void injectUpgradedPrimordialTables(AkibanInformationSchema ais) {
        injectPrimordialTables(ais, TableName.INFORMATION_SCHEMA, "");
    }

    /**
     * Primordial AIS as it has existed since the zindex* tables were added (pre 1.0).
     * This can go away when we stop supporting loading of MetaModel based AIS.
     */
    private static void injectLegacyPrimordialTables(AkibanInformationSchema ais) {
        injectPrimordialTables(ais, "akiban_information_schema", "z");
    }

    /**
     * Load the AIS tables from file by iterating every volume and reading the contents
     * of the {@link TreeService#SCHEMA_TREE_NAME} tree.
     */
    private AkibanInformationSchema loadAISFromStorage() throws PersistitException {
        final AkibanInformationSchema newAIS = new AkibanInformationSchema();

        transactionally(sessionService.createSession(), new ThrowingRunnable() {
            @Override
            public void run(Session session) throws PersistitException {
                treeService.visitStorage(session, new TreeVisitor() {
                    @Override
                    public void visit(Exchange ex) throws PersistitException{
                        SerializationType typeForVolume = detectSerializationType(ex);
                        switch(typeForVolume) {
                            case NONE:
                                // Empty tree, nothing to do
                            break;
                            case META_MODEL:
                                checkAndSetSerialization(typeForVolume);
                                loadMetaModel(ex, newAIS);
                            break;
                            case PROTOBUF:
                                checkAndSetSerialization(typeForVolume);
                                loadProtobuf(ex, newAIS);
                            break;
                            case UNKNOWN:
                                throw new IllegalStateException("Unknown AIS serialization: " + ex);
                            default:
                                throw new IllegalStateException("Unhandled serialization type: " + typeForVolume);
                        }
                    }
                }, SCHEMA_TREE_NAME);
            }
        });
        return newAIS;
    }

    private static void loadMetaModel(Exchange ex, AkibanInformationSchema newAIS) throws PersistitException {
        ex.clear().append(METAMODEL_PARENT_KEY).fetch();
        if(!ex.getValue().isDefined()) {
            throw new IllegalStateException(ex.toString() + " has no associated value (expected byte[])");
        }
        byte[] storedAIS = ex.getValue().getByteArray();
        GrowableByteBuffer buffer = GrowableByteBuffer.wrap(storedAIS);
        Reader reader = new Reader(new MessageSource(buffer));
        reader.load(newAIS);
    }

    private static void loadProtobuf(Exchange ex, AkibanInformationSchema newAIS) throws PersistitException {
        ProtobufReader reader = new ProtobufReader(newAIS);
        Key key = ex.getKey();
        key.clear().append(PROTOBUF_PARENT_KEY).append(Key.BEFORE);
        while(ex.next(true)) {
            if(key.getDepth() != 3) {
                throw new IllegalStateException("Unexpected "+PROTOBUF_PARENT_KEY+" format: " + key);
            }

            key.indexTo(1);
            int storedVersion = key.decodeInt();
            String storedSchema = key.decodeString();
            if(storedVersion != PROTOBUF_PSSM_VERSION) {
                throw new IllegalArgumentException("Unsupported version for schema "+storedSchema+": " + storedVersion);
            }

            byte[] storedAIS = ex.getValue().getByteArray();
            GrowableByteBuffer buffer = GrowableByteBuffer.wrap(storedAIS);
            reader.loadBuffer(buffer);
        }

        reader.loadAIS();

        // ProtobufWriter does not save group tables (by design) so generate columns and indexes
        AISBuilder builder = new AISBuilder(newAIS);
        builder.groupingIsComplete();
    }

    private void buildRowDefCache(final AkibanInformationSchema newAis)  {
        try {
            final RowDefCache rowDefCache = store.getRowDefCache();
            rowDefCache.clear();
            treeService.getTableStatusCache().detachAIS();
            rowDefCache.setAIS(newAis);
            saveCurrentTimestamp();
            aish.setAis(newAis);
        } catch(PersistitException e) {
            LOG.error("AIS change successful and stored on disk but RowDefCache creation failed!");
            LOG.error("RUNNING STATE NOW INCONSISTENT");
            throw new PersistitAdapterException(e);
        }
    }

    private void saveMetaModel(Exchange ex, GrowableByteBuffer buffer, AkibanInformationSchema newAIS, final String volume)
            throws PersistitException {
        buffer.clear();
        new TableSubsetWriter(new MessageTarget(buffer)) {
            @Override
            public boolean shouldSaveTable(Table table) {
                final String schemaName = table.getName().getSchemaName();
                return !schemaName.equals("akiban_information_schema") &&
                       !schemaName.equals(TableName.INFORMATION_SCHEMA) &&
                       getVolumeForSchemaTree(schemaName).equals(volume);
            }
        }.save(newAIS);
        buffer.flip();

        ex.clear().append(METAMODEL_PARENT_KEY);
        ex.getValue().clear();
        ex.getValue().putByteArray(buffer.array(), buffer.position(), buffer.limit());
        ex.store();
    }

    private void saveProtobuf(Exchange ex, GrowableByteBuffer buffer, AkibanInformationSchema newAIS, final String schema)
            throws PersistitException {
        final ProtobufWriter.WriteSelector selector;
        if(TableName.INFORMATION_SCHEMA.equals(schema)) {
            selector = new ProtobufWriter.SingleSchemaSelector(schema) {
                @Override
                public boolean isSelected(Columnar table) {
                    return !legacyISTables.contains(table.getName()) &&
                           !(table.isTable() && ((UserTable)table).hasMemoryTableFactory());
                }
            };
        } else {
            selector = new ProtobufWriter.SingleSchemaSelector(schema);
        }

        ex.clear().append(PROTOBUF_PARENT_KEY).append(PROTOBUF_PSSM_VERSION).append(schema);
        if(newAIS.getSchema(schema) != null) {
            buffer.clear();
            new ProtobufWriter(buffer, selector).save(newAIS);
            buffer.flip();

            ex.getValue().clear().putByteArray(buffer.array(), buffer.position(), buffer.limit());
            ex.store();
        } else {
            ex.remove();
        }
    }

    private String getVolumeForSchemaTree(final String schemaName) {
        return treeService.volumeForTree(schemaName, SCHEMA_TREE_NAME);
    }

    /**
     * Internal helper for saving an AIS change to storage. This includes create, delete, alter, etc.
     *
     * @param session Session to run under
     * @param newAIS The new AIS to store on disk
     * @param schemaNames The schemas affected by the change
     */
    private void saveAISChange(Session session, AkibanInformationSchema newAIS, Collection<String> schemaNames) {
        newAIS.validate(AISValidations.LIVE_AIS_VALIDATIONS).throwIfNecessary();

        int maxSize = maxAISBufferSize == 0 ? Integer.MAX_VALUE : maxAISBufferSize;
        GrowableByteBuffer byteBuffer = new GrowableByteBuffer(4096, 4096, maxSize);

        Exchange ex = null;
        try {
            for(String schema : schemaNames) {
                TreeLink schemaTreeLink =  treeService.treeLink(schema, SCHEMA_TREE_NAME);
                ex = treeService.getExchange(session, schemaTreeLink);
                checkAndSerialize(ex, byteBuffer, newAIS, schema);
                treeService.releaseExchange(session, ex);
                ex = null;
            }
        } catch(BufferOverflowException e) {
            throw new AISTooLargeException(maxSize);
        } catch(PersistitException e) {
            throw new PersistitAdapterException(e);
        } finally {
            if(ex != null) {
                treeService.releaseExchange(session, ex);
            }
        }
    }

    /**
     * Internal helper for saving an AIS change, by calling saveAISChange, and then rebuilding the
     * RowDefCache from scratch.
     *
     * @param session Session to run under
     * @param newAIS The new AIS to store on disk <b>and</b> commit as {@link #getAis()}.
     * @param schemaNames The schemas affected by the change.
     */
    private void saveAISChangeWithRowDefs(Session session, AkibanInformationSchema newAIS, Collection<String> schemaNames) {
        saveAISChange(session, newAIS, schemaNames);
        buildRowDefCache(newAIS);
    }

    public static SerializationType detectSerializationType(Exchange ex) {
        try {
            SerializationType type = SerializationType.NONE;

            // Simple heuristic to determine which style AIS storage we have
            boolean hasMetaModel = ex.clear().append(METAMODEL_PARENT_KEY).isValueDefined();
            boolean hasProtobuf = ex.clear().append(PROTOBUF_PARENT_KEY).hasChildren();

            if(hasMetaModel && hasProtobuf) {
                throw new IllegalStateException("Both AIS and Protobuf serializations");
            }
            else if(hasMetaModel) {
                type = SerializationType.META_MODEL;
            }
            else if(hasProtobuf) {
                type = SerializationType.PROTOBUF;
            }
            else {
                ex.clear().append(Key.BEFORE);
                if(ex.next(true)) {
                    type = SerializationType.UNKNOWN;
                }
            }

            return type;
        } catch(PersistitException e) {
            throw new PersistitAdapterException(e);
        }
    }

    private void checkAndSetSerialization(SerializationType newSerializationType) {
        if((serializationType != SerializationType.NONE) && (serializationType != newSerializationType)) {
            throw new IllegalStateException("Mixed serialization types: " + serializationType + " vs " + newSerializationType);
        }
        serializationType = newSerializationType;
    }

    void clearAndReSaveAIS(Session session, AkibanInformationSchema newAIS) throws PersistitException {
        // Remove all existing trees
        treeService.visitStorage(session, new TreeVisitor() {
            @Override
            public void visit(Exchange ex) throws PersistitException {
                // Note: removeAll(), and not removeTree(), so we can fail and rollback safely
                ex.removeAll();
            }
        }, SCHEMA_TREE_NAME);
        // Re-save everything, if requested
        if(newAIS != null) {
            saveAISChange(session, newAIS, newAIS.getSchemas().keySet());
        }
    }

    /**
     * Handle pre-1.2.1 volumes that have MetaModel based serialization
     * @param newAIS The the AIS as it existed on disk.
     */
    private void performMetaModelUpgrade(final AkibanInformationSchema newAIS) throws PersistitException {
        assert serializationType == SerializationType.META_MODEL : serializationType;
        LOG.info("Performing AIS upgrade");
        transactionally(sessionService.createSession(), new ThrowingRunnable() {
            @Override
            public void run(Session session) throws PersistitException {
                injectUpgradedPrimordialTables(newAIS);

                serializationType = SerializationType.PROTOBUF;
                clearAndReSaveAIS(session, newAIS);

                Set<SerializationType> allTypes = getAllSerializationTypes(session);
                if(allTypes.size() != 1 || !allTypes.contains(SerializationType.PROTOBUF)) {
                    throw new IllegalStateException("Upgrade left invalid serialization: " + allTypes);
                }

                if(upgradeHook != null) {
                    upgradeHook.run();
                }
            }
        });
        LOG.info("AIS upgrade succeeded");
    }

    /**
     * Handle 1.2.1 and 1.2.2 volumes that have Protobuf serialization but no
     * AIS (index_statistics, index_statistics_entry) tables saved.
     */
    private void performProtobufUpgrade(final AkibanInformationSchema newAIS) {
        injectUpgradedPrimordialTables(newAIS);

        transactionally(sessionService.createSession(), new ThrowingRunnable() {
            @Override
            public void run(Session session) throws PersistitException {
                saveAISChange(session, newAIS, Collections.singleton(TableName.INFORMATION_SCHEMA));
            }
        });
    }

    /**
     * @return All serialization types from all volumes
     */
    public Set<SerializationType> getAllSerializationTypes(Session session) throws PersistitException {
        final Set<SerializationType> allTypes = EnumSet.noneOf(SerializationType.class);
        treeService.visitStorage(session, new TreeVisitor() {
            @Override
            public void visit(Exchange exchange) throws PersistitException {
                allTypes.add(detectSerializationType(exchange));
            }
        }, SCHEMA_TREE_NAME);
        return allTypes;
    }

    /**
     * @return Current serialization type
     */
    public SerializationType getSerializationType() {
        return serializationType;
    }

    /**
     * @param serializationType Serialization type to use
     */
    public void setSerializationType(SerializationType serializationType) {
        this.serializationType = serializationType;
    }

    /**
     * Find the maximum index ID from all of the indexes within the given group.
     */
    private static int findMaxIndexIDInGroup(AkibanInformationSchema ais, Group group) {
        int maxId = Integer.MIN_VALUE;
        for(UserTable table : ais.getUserTables().values()) {
            if(table.getGroup().equals(group)) {
                for(Index index : table.getIndexesIncludingInternal()) {
                    maxId = Math.max(index.getIndexId(), maxId);
                }
            }
        }
        for(Index index : group.getIndexes()) {
            maxId = Math.max(index.getIndexId(), maxId);
        }
        return maxId;
    }

    private TableName createTableCommon(Session session, UserTable newTable, boolean isInternal,
                                        Integer version, MemoryTableFactory factory) {
        final TableName newName = newTable.getName();
        checkTableName(newName, false, isInternal);
        AISMerge merge = new AISMerge(getAis(), newTable);
        merge.merge();
        UserTable mergedTable = merge.getAIS().getUserTable(newName);
        if(factory != null) {
            mergedTable.setMemoryTableFactory(factory);
        }
        if(version != null) {
            mergedTable.setVersion(version);
        }
        AkibanInformationSchema newAIS = merge.getAIS();
        if(factory == null) {
            saveAISChangeWithRowDefs(session, newAIS, Collections.singleton(newName.getSchemaName()));
        } else {
            // Memory only table changed, no reason to re-serialize
            buildRowDefCache(newAIS);
        }
        return getAis().getUserTable(newName).getName();
    }

    private static void checkAISSchema(TableName tableName, boolean shouldBeIS) {
        final boolean inIS = TableName.INFORMATION_SCHEMA.equals(tableName.getSchemaName());
        if(shouldBeIS && !inIS) {
            throw new IllegalArgumentException("Table required to be in "+TableName.INFORMATION_SCHEMA +" schema");
        }
        if(!shouldBeIS && inIS) {
            throw new ProtectedTableDDLException(tableName);
        }
    }

    private void checkTableName(TableName tableName, boolean shouldExist, boolean inIS) {
        checkAISSchema(tableName, inIS);
        final boolean tableExists = getAis().getTable(tableName) != null;
        if(shouldExist && !tableExists) {
            throw new NoSuchTableException(tableName);
        }
        if(!shouldExist && tableExists) {
            throw new DuplicateTableNameException(tableName);
        }
    }

<<<<<<< HEAD
    private static AkibanInformationSchema copyAIS(AkibanInformationSchema curAIS) {
        AkibanInformationSchema newAIS = new AkibanInformationSchema();
        return copyAIS(newAIS, curAIS, new Writer(new AISTarget(newAIS)));
    }

    private static AkibanInformationSchema copyAIS(AkibanInformationSchema newAIS, AkibanInformationSchema curAIS, Writer writer) {
        writer.save(curAIS);
        AISMerge.copyViews(curAIS, newAIS);
        preserveExtraInfo(newAIS, curAIS);
        return newAIS;
    }

    private static void preserveExtraInfo(AkibanInformationSchema newAIS, AkibanInformationSchema curAIS) {
        Schema schema = curAIS.getSchema(TableName.INFORMATION_SCHEMA);
        if(schema == null) {
            return;
        }
        for(UserTable table : schema.getUserTables().values()) {
            UserTable newTable = newAIS.getUserTable(table.getName());
            if(newTable != null) {
                if(table.hasMemoryTableFactory()) {
                    newTable.setMemoryTableFactory(table.getMemoryTableFactory());
                }
                if(table.hasVersion()) {
                    newTable.setVersion(table.getVersion());
                }
            }
        }
    }

=======
>>>>>>> 3cdf9186
    private void checkAndSerialize(Exchange ex, GrowableByteBuffer buffer, AkibanInformationSchema newAIS, String schema) throws PersistitException {
        if(serializationType == SerializationType.NONE) {
            serializationType = DEFAULT_SERIALIZATION;
        }
        switch(serializationType) {
            case PROTOBUF:
                saveProtobuf(ex, buffer, newAIS, schema);
            break;
            case META_MODEL:
                saveMetaModel(ex, buffer, newAIS, getVolumeForSchemaTree(schema));
            break;
            default:
                throw new IllegalStateException("Cannot serialize as " + serializationType);
        }
    }

    private interface ThrowingRunnable {
        public void run(Session session) throws PersistitException;
    }

    private void transactionally(Session session, ThrowingRunnable runnable) {
        Transaction txn = treeService.getTransaction(session);
        try {
            txn.begin();
            runnable.run(session);
            txn.commit();
        } catch(PersistitException e) {
            throw new PersistitAdapterException(e);
        } finally {
            session.close();
            if(txn.isActive()) {
                txn.end();
            }
        }
    }

    static void setUpgradeHook(Runnable upgradeHook) {
        PersistitStoreSchemaManager.upgradeHook = upgradeHook;
    }
}<|MERGE_RESOLUTION|>--- conflicted
+++ resolved
@@ -518,10 +518,6 @@
         if (oldAIS.getView(view.getName()) != null)
             throw new DuplicateViewException(view.getName());
         AkibanInformationSchema newAIS = AISMerge.mergeView(oldAIS, view);
-<<<<<<< HEAD
-        preserveExtraInfo(newAIS, oldAIS);
-=======
->>>>>>> 3cdf9186
         final String schemaName = view.getName().getSchemaName();
         saveAISChangeWithRowDefs(session, newAIS, Collections.singleton(schemaName));
     }
@@ -532,11 +528,7 @@
         checkAISSchema(viewName, false);
         if (oldAIS.getView(viewName) == null)
             throw new UndefinedViewException(viewName);
-<<<<<<< HEAD
-        final AkibanInformationSchema newAIS = copyAIS(oldAIS);
-=======
         final AkibanInformationSchema newAIS = AISCloner.clone(oldAIS);
->>>>>>> 3cdf9186
         newAIS.removeView(viewName);
         final String schemaName = viewName.getSchemaName();
         saveAISChangeWithRowDefs(session, newAIS, Collections.singleton(schemaName));
@@ -1180,39 +1172,6 @@
         }
     }
 
-<<<<<<< HEAD
-    private static AkibanInformationSchema copyAIS(AkibanInformationSchema curAIS) {
-        AkibanInformationSchema newAIS = new AkibanInformationSchema();
-        return copyAIS(newAIS, curAIS, new Writer(new AISTarget(newAIS)));
-    }
-
-    private static AkibanInformationSchema copyAIS(AkibanInformationSchema newAIS, AkibanInformationSchema curAIS, Writer writer) {
-        writer.save(curAIS);
-        AISMerge.copyViews(curAIS, newAIS);
-        preserveExtraInfo(newAIS, curAIS);
-        return newAIS;
-    }
-
-    private static void preserveExtraInfo(AkibanInformationSchema newAIS, AkibanInformationSchema curAIS) {
-        Schema schema = curAIS.getSchema(TableName.INFORMATION_SCHEMA);
-        if(schema == null) {
-            return;
-        }
-        for(UserTable table : schema.getUserTables().values()) {
-            UserTable newTable = newAIS.getUserTable(table.getName());
-            if(newTable != null) {
-                if(table.hasMemoryTableFactory()) {
-                    newTable.setMemoryTableFactory(table.getMemoryTableFactory());
-                }
-                if(table.hasVersion()) {
-                    newTable.setVersion(table.getVersion());
-                }
-            }
-        }
-    }
-
-=======
->>>>>>> 3cdf9186
     private void checkAndSerialize(Exchange ex, GrowableByteBuffer buffer, AkibanInformationSchema newAIS, String schema) throws PersistitException {
         if(serializationType == SerializationType.NONE) {
             serializationType = DEFAULT_SERIALIZATION;
