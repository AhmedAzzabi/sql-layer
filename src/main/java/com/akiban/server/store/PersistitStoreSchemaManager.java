/**
 * END USER LICENSE AGREEMENT (“EULA”)
 *
 * READ THIS AGREEMENT CAREFULLY (date: 9/13/2011):
 * http://www.akiban.com/licensing/20110913
 *
 * BY INSTALLING OR USING ALL OR ANY PORTION OF THE SOFTWARE, YOU ARE ACCEPTING
 * ALL OF THE TERMS AND CONDITIONS OF THIS AGREEMENT. YOU AGREE THAT THIS
 * AGREEMENT IS ENFORCEABLE LIKE ANY WRITTEN AGREEMENT SIGNED BY YOU.
 *
 * IF YOU HAVE PAID A LICENSE FEE FOR USE OF THE SOFTWARE AND DO NOT AGREE TO
 * THESE TERMS, YOU MAY RETURN THE SOFTWARE FOR A FULL REFUND PROVIDED YOU (A) DO
 * NOT USE THE SOFTWARE AND (B) RETURN THE SOFTWARE WITHIN THIRTY (30) DAYS OF
 * YOUR INITIAL PURCHASE.
 *
 * IF YOU WISH TO USE THE SOFTWARE AS AN EMPLOYEE, CONTRACTOR, OR AGENT OF A
 * CORPORATION, PARTNERSHIP OR SIMILAR ENTITY, THEN YOU MUST BE AUTHORIZED TO SIGN
 * FOR AND BIND THE ENTITY IN ORDER TO ACCEPT THE TERMS OF THIS AGREEMENT. THE
 * LICENSES GRANTED UNDER THIS AGREEMENT ARE EXPRESSLY CONDITIONED UPON ACCEPTANCE
 * BY SUCH AUTHORIZED PERSONNEL.
 *
 * IF YOU HAVE ENTERED INTO A SEPARATE WRITTEN LICENSE AGREEMENT WITH AKIBAN FOR
 * USE OF THE SOFTWARE, THE TERMS AND CONDITIONS OF SUCH OTHER AGREEMENT SHALL
 * PREVAIL OVER ANY CONFLICTING TERMS OR CONDITIONS IN THIS AGREEMENT.
 */

package com.akiban.server.store;

import static com.akiban.server.service.tree.TreeService.SCHEMA_TREE_NAME;

import java.nio.BufferOverflowException;
import java.util.ArrayList;
import java.util.Arrays;
import java.util.Collection;
import java.util.Collections;
import java.util.EnumSet;
import java.util.HashSet;
import java.util.List;
import java.util.Set;
import java.util.SortedMap;
import java.util.TreeMap;
import java.util.concurrent.atomic.AtomicLong;

import com.akiban.ais.AISCloner;
import com.akiban.ais.metamodel.io.MessageSource;
import com.akiban.ais.metamodel.io.MessageTarget;
import com.akiban.ais.metamodel.io.Reader;
import com.akiban.ais.metamodel.io.TableSubsetWriter;
import com.akiban.ais.model.AISBuilder;
import com.akiban.ais.model.AISMerge;
import com.akiban.ais.model.AISTableNameChanger;
import com.akiban.ais.model.DefaultNameGenerator;
import com.akiban.ais.model.GroupIndex;
import com.akiban.ais.model.Index;
import com.akiban.ais.model.IndexColumn;
import com.akiban.ais.model.IndexName;
import com.akiban.ais.model.Join;
import com.akiban.ais.model.NameGenerator;
import com.akiban.ais.model.TableIndex;
import com.akiban.ais.model.View;
import com.akiban.ais.model.validation.AISValidations;
import com.akiban.ais.protobuf.ProtobufReader;
import com.akiban.ais.protobuf.ProtobufWriter;
import com.akiban.qp.memoryadapter.MemoryTableFactory;
import com.akiban.server.error.AISTooLargeException;
import com.akiban.server.error.BranchingGroupIndexException;
import com.akiban.server.error.DuplicateIndexException;
import com.akiban.server.error.DuplicateTableNameException;
import com.akiban.server.error.DuplicateViewException;
import com.akiban.server.error.ISTableVersionMismatchException;
import com.akiban.server.error.IndexLacksColumnsException;
import com.akiban.server.error.JoinColumnTypesMismatchException;
import com.akiban.server.error.NoSuchColumnException;
import com.akiban.server.error.NoSuchGroupException;
import com.akiban.server.error.NoSuchTableException;
import com.akiban.server.error.PersistitAdapterException;
import com.akiban.server.error.ProtectedIndexException;
import com.akiban.server.error.ProtectedTableDDLException;
import com.akiban.server.error.ReferencedTableException;
import com.akiban.server.error.TableNotInGroupException;
import com.akiban.server.error.UndefinedViewException;
import com.akiban.server.rowdata.RowDefCache;
import com.akiban.server.service.config.ConfigurationService;
import com.akiban.server.service.session.SessionService;
import com.akiban.server.service.tree.TreeLink;
import com.akiban.util.GrowableByteBuffer;
import com.google.inject.Inject;

import com.persistit.Key;
import org.slf4j.Logger;
import org.slf4j.LoggerFactory;

import com.akiban.ais.model.AkibanInformationSchema;
import com.akiban.ais.model.Column;
import com.akiban.ais.model.Columnar;
import com.akiban.ais.model.Group;
import com.akiban.ais.model.GroupTable;
import com.akiban.ais.model.Table;
import com.akiban.ais.model.TableName;
import com.akiban.ais.model.UserTable;
import com.akiban.ais.util.DDLGenerator;
import com.akiban.server.service.Service;
import com.akiban.server.service.session.Session;
import com.akiban.server.service.tree.TreeService;
import com.akiban.server.service.tree.TreeVisitor;
import com.persistit.Exchange;
import com.persistit.Transaction;
import com.persistit.exception.PersistitException;

/**
 * <p>
 * Storage as of v1.2.1 (05/2012), Protobuf bytes per schema:
 * <table border="1">
 *     <tr>
 *         <th>key</th>
 *         <th>value</th>
 *         <th>description</th>
 *     </tr>
 *     <tr>
 *         <td>"byPBAIS",(int)version,"schema1"</td>
 *         <td>byte[]</td>
 *         <td>Key is a pair of version (int, see {@link #PROTOBUF_PSSM_VERSION} for current) and schema name (string).<br>
 *             Value is as constructed by {@link ProtobufWriter}.
 *     </tr>
 *     <tr>
 *         <td>"byPBAIS",(int)version,"schema2"</td>
 *         <td>...</td>
 *         <td>...</td>
 *     </tr>
 * </table>
 * <br>
 * <p>
 * Storage as of v0.4 (05/2011), MetaModel bytes per AIS:
 * <table border="1">
 *     <tr>
 *         <th>key</th>
 *         <th>value</th>
 *         <th>description</th>
 *     </tr>
 *     <tr>
 *         <td>"byAIS"</td>
 *         <td>byte[]</td>
 *         <td>Value is as constructed by {@link MessageTarget}</td>
 *     </tr>
 * </table>
 * </p>
 * </p>
 */
public class PersistitStoreSchemaManager implements Service<SchemaManager>, SchemaManager {
    public static enum SerializationType {
        NONE,
        META_MODEL,
        PROTOBUF,
        UNKNOWN
    }

    public static final String MAX_AIS_SIZE_PROPERTY = "akserver.max_ais_size_bytes";
    public static final String SKIP_AIS_UPGRADE_PROPERTY = "akserver.skip_ais_upgrade";
    public static final SerializationType DEFAULT_SERIALIZATION = SerializationType.PROTOBUF;

    public static final String DEFAULT_CHARSET = "akserver.default_charset";
    public static final String DEFAULT_COLLATION = "akserver.default_collation";

    private static final String METAMODEL_PARENT_KEY = "byAIS";
    private static final String PROTOBUF_PARENT_KEY = "byPBAIS";
    private static final int PROTOBUF_PSSM_VERSION = 1;

    private static final String CREATE_SCHEMA_FORMATTER = "create schema if not exists `%s`;";
    private static final Logger LOG = LoggerFactory.getLogger(PersistitStoreSchemaManager.class.getName());

    private final AisHolder aish;
    private final SessionService sessionService;
    private final Store store;
    private final TreeService treeService;
    private final ConfigurationService config;
    private AtomicLong updateTimestamp;
    private int maxAISBufferSize;
    private boolean skipAISUpgrade;
    private SerializationType serializationType = SerializationType.NONE;
    private final Set<TableName> legacyISTables = new HashSet<TableName>();
    private static volatile Runnable upgradeHook;

    @Inject
    public PersistitStoreSchemaManager(AisHolder aisHolder, ConfigurationService config, SessionService sessionService, Store store, TreeService treeService) {
        this.aish = aisHolder;
        this.config = config;
        this.sessionService = sessionService;
        this.treeService = treeService;
        this.store = store;
    }

    @Override
    public TableName registerStoredInformationSchemaTable(final UserTable newTable, final int version) {
        final TableName newName = newTable.getName();
        checkAISSchema(newName, true);
        UserTable curTable = getAis().getUserTable(newName);
        if(curTable != null) {
            Integer oldVersion = curTable.getVersion();
            if(oldVersion != null && oldVersion == version) {
                return newName;
            } else {
                throw new ISTableVersionMismatchException(oldVersion, version);
            }
        }

        transactionally(sessionService.createSession(), new ThrowingRunnable() {
            @Override
            public void run(Session session) throws PersistitException {
                createTableCommon(session, newTable, true, version, null);
            }
        });
        return newTable.getName();
    }

    @Override
    public TableName registerMemoryInformationSchemaTable(final UserTable newTable, final MemoryTableFactory factory) {
        if(factory == null) {
            throw new IllegalArgumentException("MemoryTableFactory may not be null");
        }
        transactionally(sessionService.createSession(), new ThrowingRunnable() {
            @Override
            public void run(Session session) throws PersistitException {
                createTableCommon(session, newTable, true, null, factory);
            }
        });
        return newTable.getName();
    }

    @Override
    public void unRegisterMemoryInformationSchemaTable(final TableName tableName) {
        transactionally(sessionService.createSession(), new ThrowingRunnable() {
            @Override
            public void run(Session session) throws PersistitException {
                deleteTableCommon(session, tableName, true, true);
            }
        });
    }

    @Override
    public TableName createTableDefinition(Session session, UserTable newTable) {
        return createTableCommon(session, newTable, false, null, null);
    }

    @Override
    public void renameTable(Session session, TableName currentName, TableName newName) {
        checkTableName(currentName, true, false);
        checkTableName(newName, false, false);

        final AkibanInformationSchema newAIS = AISCloner.clone(getAis());
        final UserTable newTable = newAIS.getUserTable(currentName);
        
        AISTableNameChanger nameChanger = new AISTableNameChanger(newTable);
        nameChanger.setSchemaName(newName.getSchemaName());
        nameChanger.setNewTableName(newName.getTableName());
        nameChanger.doChange();

        // AISTableNameChanger doesn't bother with group names or group tables, fix them with the builder
        AISBuilder builder = new AISBuilder(newAIS);
        builder.basicSchemaIsComplete();
        builder.groupingIsComplete();
        newAIS.freeze();

        final String curSchema = currentName.getSchemaName();
        final String newSchema = newName.getSchemaName();
        if(curSchema.equals(newSchema)) {
            saveAISChangeWithRowDefs(session, newAIS, Collections.singleton(curSchema));
        } else {
            saveAISChangeWithRowDefs(session, newAIS, Arrays.asList(curSchema, newSchema));
        }
    }

    private static boolean inSameBranch(UserTable t1, UserTable t2) {
        if(t1 == t2) {
            return true;
        }
        // search for t2 in t1->root
        Join join = t1.getParentJoin();
        while(join != null) {
            final UserTable parent = join.getParent();
            if(parent == t2) {
                return true;
            }
            join = parent.getParentJoin();
        }
        // search fo t1 in t2->root
        join = t2.getParentJoin();
        while(join != null) {
            final UserTable parent = join.getParent();
            if(parent == t1) {
                return true;
            }
            join = parent.getParentJoin();
        }
        return false;
    }
    
    public static Collection<Index> createIndexes(AkibanInformationSchema newAIS,
                                                  Collection<? extends Index> indexesToAdd) {
        final AISBuilder builder = new AISBuilder(newAIS);
        final List<Index> newIndexes = new ArrayList<Index>();
        final NameGenerator nameGen = new DefaultNameGenerator().setDefaultTreeNames(AISMerge.computeTreeNames(newAIS));

        for(Index index : indexesToAdd) {
            final IndexName indexName = index.getIndexName();
            if(index.isPrimaryKey()) {
                throw new ProtectedIndexException("PRIMARY", new TableName(indexName.getSchemaName(), indexName.getTableName()));
            }

            final Index curIndex;
            final Index newIndex;
            final Group newGroup;

            switch(index.getIndexType()) {
                case TABLE:
                {
                    final TableName tableName = new TableName(indexName.getSchemaName(), indexName.getTableName());
                    final UserTable newTable = newAIS.getUserTable(tableName);
                    if(newTable == null) {
                        throw new NoSuchTableException(tableName);
                    }
                    curIndex = newTable.getIndex(indexName.getName());
                    newGroup = newTable.getGroup();
                    Integer newId = findMaxIndexIDInGroup(newAIS, newGroup) + 1;
                    newIndex = TableIndex.create(newAIS, newTable, indexName.getName(), newId, index.isUnique(),
                                                 index.getConstraint());
                }
                break;
                case GROUP:
                {
                    newGroup = newAIS.getGroup(indexName.getTableName());
                    if(newGroup == null) {
                        throw new NoSuchGroupException(indexName.getTableName());
                    }
                    curIndex = newGroup.getIndex(indexName.getName());
                    Integer newId = findMaxIndexIDInGroup(newAIS, newGroup) + 1;
                    newIndex = GroupIndex.create(newAIS, newGroup, indexName.getName(), newId, index.isUnique(),
                                                 index.getConstraint(), index.getJoinType());
                }
                break;
                default:
                    throw new IllegalArgumentException("Unknown index type: " + index);
            }

            if(curIndex != null) {
                throw new DuplicateIndexException(indexName);
            }
            if(index.getKeyColumns().isEmpty()) {
                throw new IndexLacksColumnsException (
                        new TableName(index.getIndexName().getSchemaName(), index.getIndexName().getTableName()),
                        index.getIndexName().getName());
            }

            UserTable lastTable = null;
            for(IndexColumn indexCol : index.getKeyColumns()) {
                final TableName refTableName = indexCol.getColumn().getTable().getName();
                final UserTable newRefTable = newAIS.getUserTable(refTableName);
                if(newRefTable == null) {
                    throw new NoSuchTableException(refTableName);
                }
                if(!newRefTable.getGroup().equals(newGroup)) {
                    throw new TableNotInGroupException (refTableName);
                }
                // TODO: Checked in newIndex.addColumn(newIndexCol) ?
                if(lastTable != null && !inSameBranch(lastTable, newRefTable)) {
                    throw new BranchingGroupIndexException (
                            index.getIndexName().getName(),
                            lastTable.getName(), newRefTable.getName());
                }
                lastTable = newRefTable;

                final Column column = indexCol.getColumn();
                final Column newColumn = newRefTable.getColumn(column.getName());
                if(newColumn == null) {
                    throw new NoSuchColumnException (column.getName());
                }
                if(!column.getType().equals(newColumn.getType())) {
                    throw new JoinColumnTypesMismatchException (
                            new TableName (index.getIndexName().getSchemaName(), index.getIndexName().getTableName()),
                            column.getName(),
                            newRefTable.getName(), newColumn.getName());
                }
                IndexColumn newIndexCol = new IndexColumn(newIndex, newColumn, indexCol.getPosition(),
                                                          indexCol.isAscending(), indexCol.getIndexedLength());
                newIndex.addColumn(newIndexCol);
            }

            newIndex.freezeColumns();
            newIndex.setTreeName(nameGen.generateIndexTreeName(newIndex));
            newIndexes.add(newIndex);
            builder.generateGroupTableIndexes(newGroup);
        }
        return newIndexes;
    }
    
    @Override
    public Collection<Index> createIndexes(Session session, Collection<? extends Index> indexesToAdd) {
        final Set<String> schemas = new HashSet<String>();
        final AkibanInformationSchema newAIS = AISCloner.clone(getAis());

        Collection<Index> newIndexes = createIndexes(newAIS, indexesToAdd);
        for(Index index : newIndexes) {
            schemas.add(DefaultNameGenerator.schemaNameForIndex(index));
        }

        saveAISChangeWithRowDefs(session, newAIS, schemas);
        return newIndexes;
    }

    @Override
    public void dropIndexes(Session session, final Collection<Index> indexesToDrop) {
        final AkibanInformationSchema newAIS = AISCloner.clone(
                getAis(),
                new ProtobufWriter.WriteSelector() {
                    @Override
                    public boolean isSelected(UserTable table) {
                        return true;
                    }

                    @Override
                    public boolean isSelected(Index index) {
                        return !indexesToDrop.contains(index);
                    }
        });

        final Set<String> schemas = new HashSet<String>();
        for(Index index : indexesToDrop) {
            schemas.add(DefaultNameGenerator.schemaNameForIndex(index));
        }

        saveAISChangeWithRowDefs(session, newAIS, schemas);
    }

    @Override
    public void deleteTableDefinition(Session session, String schemaName, String tableName) {
        deleteTableCommon(session, new TableName(schemaName, tableName), false, false);
    }

    private void deleteTableCommon(Session session, TableName tableName, boolean isInternal, boolean mustBeMemory) {
        checkTableName(tableName, true, isInternal);

        final Table table = getAis().getTable(tableName);
        final List<TableName> tables = new ArrayList<TableName>();
        if (table.isGroupTable() == true) {
            final Group group = table.getGroup();
            tables.add(group.getGroupTable().getName());
            for (final Table t : getAis().getUserTables().values()) {
                if (t.getGroup().equals(group)) {
                    tables.add(t.getName());
                }
            }
        } else if (table.isUserTable() == true) {
            final UserTable userTable = (UserTable) table;
            if (mustBeMemory && !userTable.hasMemoryTableFactory()) {
                throw new IllegalArgumentException("Cannot un-register non-memory table");
            }
            if (userTable.getChildJoins().isEmpty() == false) {
                throw new ReferencedTableException (table);
            }
            if (userTable.getParentJoin() == null) {
                // Last table in group, also delete group table
                tables.add(userTable.getGroup().getGroupTable().getName());
            }
            tables.add(table.getName());
        }

        final Set<String> schemas = new HashSet<String>();
        final List<Integer> tableIDs = new ArrayList<Integer>();
        for(TableName name : tables) {
            schemas.add(name.getSchemaName());
            tableIDs.add(getAis().getTable(name).getTableId());
        }

        final AkibanInformationSchema newAIS = removeTablesFromAIS(tables);
        try {
            saveAISChangeWithRowDefs(session, newAIS, schemas);
            // Success, remaining cleanup
            deleteTableStatuses(tableIDs);
        } catch (PersistitException ex) {
            throw new PersistitAdapterException(ex);
        }
    }

    private void deleteTableStatuses(List<Integer> tableIDs) throws PersistitException {
        for(Integer id : tableIDs) {
            treeService.getTableStatusCache().drop(id);
        }
    }

    @Override
    public TableDefinition getTableDefinition(Session session, TableName tableName) {
        final Table table = getAis(session).getTable(tableName);
        if(table == null) {
            throw new NoSuchTableException(tableName);
        }
        final String ddl = new DDLGenerator().createTable(table);
        return new TableDefinition(table.getTableId(), tableName, ddl);
    }

    @Override
    public SortedMap<String, TableDefinition> getTableDefinitions(Session session, String schemaName) {
        final SortedMap<String, TableDefinition> result = new TreeMap<String, TableDefinition>();
        final DDLGenerator gen = new DDLGenerator();
        for(UserTable table : getAis().getUserTables().values()) {
            final TableName name = table.getName();
            if(name.getSchemaName().equals(schemaName)) {
                final String ddl = gen.createTable(table);
                final TableDefinition def = new TableDefinition(table.getTableId(), name, ddl);
                result.put(name.getTableName(), def);
            }
        }
        return result;
    }

    @Override
    public void createView(Session session, View view) {
        final AkibanInformationSchema oldAIS = getAis();
        checkAISSchema(view.getName(), false);
        if (oldAIS.getView(view.getName()) != null)
            throw new DuplicateViewException(view.getName());
        AkibanInformationSchema newAIS = AISMerge.mergeView(oldAIS, view);
        preserveExtraInfo(newAIS, oldAIS);
        final String schemaName = view.getName().getSchemaName();
        saveAISChangeWithRowDefs(session, newAIS, Collections.singleton(schemaName));
    }
    
    @Override
    public void dropView(Session session, TableName viewName) {
        final AkibanInformationSchema oldAIS = getAis();
        checkAISSchema(viewName, false);
        if (oldAIS.getView(viewName) == null)
            throw new UndefinedViewException(viewName);
        final AkibanInformationSchema newAIS = copyAIS(oldAIS);
        newAIS.removeView(viewName);
        final String schemaName = viewName.getSchemaName();
        saveAISChangeWithRowDefs(session, newAIS, Collections.singleton(schemaName));
    }

    @Override
    public AkibanInformationSchema getAis(Session session) {
        return getAis();
    }

    private AkibanInformationSchema getAis() {
        return aish.getAis();
    }

    /**
     * Construct a new AIS instance containing a copy of the currently known data, see @{link #ais},
     * minus the given list of TableNames.
     * @param tableNames List of tables to exclude from new AIS.
     * @return A completely new AIS.
     */
    private AkibanInformationSchema removeTablesFromAIS(final List<TableName> tableNames) {
        return AISCloner.clone(
                getAis(),
                new ProtobufWriter.WriteSelector() {
                    @Override
                    public boolean isSelected(UserTable table) {
                        return !tableNames.contains(table.getName());
                    }

                    @Override
                    public boolean isSelected(Index index) {
                        if(index.isTableIndex()) {
                            return true;
                        }
                        GroupIndex gi = (GroupIndex)index;
                        for(IndexColumn icol : gi.getKeyColumns()) {
                            if(tableNames.contains(icol.getColumn().getTable().getName())) {
                                return false;
                            }
                        }
                        return true;
                    }
                }
        );
    }

    @Override
    public List<String> schemaStrings(Session session, boolean withISTables, boolean withGroupTables) {
        final AkibanInformationSchema ais = getAis();
        final DDLGenerator generator = new DDLGenerator();
        final List<String> ddlList = new ArrayList<String>();
        final Set<String> sawSchemas = new HashSet<String>();
        Collection<? extends Table> tableCollection = ais.getUserTables().values();
        boolean firstPass = true;
        while(firstPass || tableCollection != null) {
            for(Table table : tableCollection) {
                if(!withISTables && TableName.INFORMATION_SCHEMA.equals(table.getName().getSchemaName())) {
                    continue;
                }
                final String schemaName = table.getName().getSchemaName();
                if(!sawSchemas.contains(schemaName)) {
                    final String createSchema = String.format(CREATE_SCHEMA_FORMATTER, schemaName);
                    ddlList.add(createSchema);
                    sawSchemas.add(schemaName);
                }
                final String ddl = generator.createTable(table);
                ddlList.add(ddl);
            }
            tableCollection = (firstPass && withGroupTables) ? ais.getGroupTables().values() : null;
            firstPass = false;
        }
        return ddlList;
    }

    @Override
    public long getUpdateTimestamp() {
        return updateTimestamp.get();
    }

    @Override
    public int getSchemaGeneration() {
        long ts = getUpdateTimestamp();
        return (int) ts ^ (int) (ts >>> 32);
    }
    
    public void saveCurrentTimestamp() {
        updateTimestamp.set(treeService.getDb().getCurrentTimestamp());
    }

    @Override
    public SchemaManager cast() {
        return this;
    }

    @Override
    public Class<SchemaManager> castClass() {
        return SchemaManager.class;
    }

    @Override
    public void start() {
        updateTimestamp = new AtomicLong();

        skipAISUpgrade = Boolean.parseBoolean(config.getProperty(SKIP_AIS_UPGRADE_PROPERTY));
        maxAISBufferSize = Integer.parseInt(config.getProperty(MAX_AIS_SIZE_PROPERTY));
        if(maxAISBufferSize < 0) {
            LOG.warn("Clamping property "+MAX_AIS_SIZE_PROPERTY+" to 0");
            maxAISBufferSize = 0;
        }
        AkibanInformationSchema.setDefaultCharsetAndCollation(config.getProperty(DEFAULT_CHARSET),
                                                              config.getProperty(DEFAULT_COLLATION));

        try {
            final AkibanInformationSchema newAIS = loadAISFromStorage();
            final boolean hasISSchema = newAIS.getSchema(TableName.INFORMATION_SCHEMA) != null;
            if(!skipAISUpgrade) {
                if(serializationType == SerializationType.META_MODEL) {
                    performMetaModelUpgrade(newAIS);
                } else if(serializationType == SerializationType.PROTOBUF && !hasISSchema) {
                    performProtobufUpgrade(newAIS);
                }
            } else {
                LOG.warn("Skipping AIS upgrade");
                if(!hasISSchema) {
                    injectLegacyPrimordialTables(newAIS);
                }
            }

            transactionally(sessionService.createSession(), new ThrowingRunnable() {
                @Override
                public void run(Session session) throws PersistitException {
                    buildRowDefCache(newAIS);
                }
            });
        } catch (PersistitException e) {
            throw new PersistitAdapterException(e);
        }
    }

    @Override
    public void stop() {
        this.aish.setAis(null);
        this.updateTimestamp = null;
        this.maxAISBufferSize = 0;
        this.skipAISUpgrade = false;
        this.serializationType = SerializationType.NONE;
        this.legacyISTables.clear();
    }

    @Override
    public void crash() {
        stop();
    }

    private static void injectPrimordialTables(AkibanInformationSchema ais, String SCHEMA, String namePrefix) {
        /*
         * Big, ugly, and lots of hard coding. This is because any change in
         * table definition or derived data (tree name, ids, etc) affects the
         * compatibility of existing volumes. Currently a middle point for
         * upgrades, as on fresh volumes the IndexStatisticsService takes care
         * of registering its own tables.
         */
        final String TREE_SCHEMA = "akiban_information_schema";
        final String TREE_STATS = "zindex_statistics";
        final String TREE_ENTRY = TREE_STATS + "_entry";
        final String STATS = namePrefix + "index_statistics";
        final int STATS_ID = 1000000009;
        final String ENTRY = namePrefix + "index_statistics_entry";
        final int ENTRY_ID = 1000000010;
        final String PRIMARY = "PRIMARY";
        final String FK_NAME = "__akiban_fk_0";
        final String GROUP = STATS;
        final String GROUP_TABLE = "_akiban_" + STATS;
        final String JOIN = String.format("%s/%s/%s/%s", SCHEMA, STATS, SCHEMA, ENTRY);
        final String STATS_TREE = "akiban_information_schema$$_akiban_zindex_statistics";
        final String TREE_NAME_FORMAT = "%s$$%s$$%s$$%s$$%d";
        final String STATS_PK_TREE = String.format(TREE_NAME_FORMAT, TREE_STATS, TREE_SCHEMA, TREE_STATS, PRIMARY, 9);
        final String ENTRY_PK_TREE = String.format(TREE_NAME_FORMAT, TREE_STATS, TREE_SCHEMA, TREE_ENTRY, PRIMARY, 11);
        final String ENTRY_FK_TREE = String.format(TREE_NAME_FORMAT, TREE_STATS, TREE_SCHEMA, TREE_ENTRY, FK_NAME, 10);
        final int TABLE_VERSION = 1;

        AISBuilder builder = new AISBuilder(ais);

        int col = 0;
        builder.userTable(SCHEMA, STATS);
        builder.column(SCHEMA, STATS,           "table_id", col++,       "int", null, null, false, false, null, null);
        builder.column(SCHEMA, STATS,           "index_id", col++,       "int", null, null, false, false, null, null);
        builder.column(SCHEMA, STATS, "analysis_timestamp", col++, "timestamp", null, null,  true, false, null, null);
        builder.column(SCHEMA, STATS,          "row_count", col++,    "bigint", null, null,  true, false, null, null);
        builder.column(SCHEMA, STATS,      "sampled_count", col++,    "bigint", null, null,  true, false, null, null);
        col = 0;
        builder.index(SCHEMA, STATS, PRIMARY, true, Index.PRIMARY_KEY_CONSTRAINT);
        builder.indexColumn(SCHEMA, STATS, PRIMARY, "table_id", col++, true, null);
        builder.indexColumn(SCHEMA, STATS, PRIMARY, "index_id", col++, true, null);

        col = 0;
        builder.userTable(SCHEMA, ENTRY);
        builder.column(SCHEMA, ENTRY,       "table_id", col++,       "int",  null, null, false, false, null, null);
        builder.column(SCHEMA, ENTRY,       "index_id", col++,       "int",  null, null, false, false, null, null);
        builder.column(SCHEMA, ENTRY,   "column_count", col++,       "int",  null, null, false, false, null, null);
        builder.column(SCHEMA, ENTRY,    "item_number", col++,       "int",  null, null, false, false, null, null);
        builder.column(SCHEMA, ENTRY,     "key_string", col++,   "varchar", 2048L, null,  true, false, null, null);
        builder.column(SCHEMA, ENTRY,      "key_bytes", col++, "varbinary", 4096L, null,  true, false, null, null);
        builder.column(SCHEMA, ENTRY,       "eq_count", col++,    "bigint",  null, null,  true, false, null, null);
        builder.column(SCHEMA, ENTRY,       "lt_count", col++,    "bigint",  null, null,  true, false, null, null);
        builder.column(SCHEMA, ENTRY, "distinct_count", col++,    "bigint",  null, null,  true, false, null, null);
        col = 0;
        builder.index(SCHEMA, ENTRY, PRIMARY, true, Index.PRIMARY_KEY_CONSTRAINT);
        builder.indexColumn(SCHEMA, ENTRY, PRIMARY,     "table_id", col++, true, null);
        builder.indexColumn(SCHEMA, ENTRY, PRIMARY,     "index_id", col++, true, null);
        builder.indexColumn(SCHEMA, ENTRY, PRIMARY, "column_count", col++, true, null);
        builder.indexColumn(SCHEMA, ENTRY, PRIMARY,  "item_number", col++, true, null);
        col = 0;
        builder.index(SCHEMA, ENTRY, FK_NAME, false, "FOREIGN KEY");
        builder.indexColumn(SCHEMA, ENTRY, FK_NAME, "table_id", col++, true, null);
        builder.indexColumn(SCHEMA, ENTRY, FK_NAME, "index_id", col++, true, null);

        builder.joinTables(JOIN, SCHEMA, STATS, SCHEMA, ENTRY);
        builder.joinColumns(JOIN, SCHEMA, STATS, "table_id", SCHEMA, ENTRY, "table_id");
        builder.joinColumns(JOIN, SCHEMA, STATS, "index_id", SCHEMA, ENTRY, "index_id");

        builder.createGroup(GROUP, SCHEMA, GROUP_TABLE);
        builder.addJoinToGroup(GROUP, JOIN, 0);

        builder.basicSchemaIsComplete();
        builder.groupingIsComplete();

        UserTable statsTable = ais.getUserTable(SCHEMA, STATS);
        statsTable.getGroup().getGroupTable().setTreeName(STATS_TREE);
        statsTable.setTableId(STATS_ID);
        statsTable.setTreeName(STATS_TREE);
        statsTable.getIndex(PRIMARY).setTreeName(STATS_PK_TREE);
        statsTable.setVersion(TABLE_VERSION);

        UserTable entryTable = ais.getUserTable(SCHEMA, ENTRY);
        entryTable.setTableId(ENTRY_ID);
        entryTable.setTreeName(STATS_TREE);
        entryTable.getIndex(PRIMARY).setTreeName(ENTRY_PK_TREE);
        entryTable.getIndex(FK_NAME).setTreeName(ENTRY_FK_TREE);
        entryTable.setVersion(TABLE_VERSION);

        // Legacy behavior for group table ID
        GroupTable statsGroupTable = ais.getGroupTable(SCHEMA, GROUP_TABLE);
        UserTable rootTable = statsGroupTable.getRoot();
        assert rootTable == statsTable : "Unexpected root: " + rootTable;
        statsGroupTable.setTableId(TreeService.MAX_TABLES_PER_VOLUME - rootTable.getTableId());

        ais.validate(AISValidations.LIVE_AIS_VALIDATIONS);
    }

    /**
     * Primordial AIS as required to be externally compatible (columns, etc)
     * with the legacy stats tables. This is used when an upgrade is performed
     * from MetaModel to Protobuf. After this, it is then saved out to disk and
     * is compatible with the registered table from IndexStatisticsService.
     */
    private static void injectUpgradedPrimordialTables(AkibanInformationSchema ais) {
        injectPrimordialTables(ais, TableName.INFORMATION_SCHEMA, "");
    }

    /**
     * Primordial AIS as it has existed since the zindex* tables were added (pre 1.0).
     * This can go away when we stop supporting loading of MetaModel based AIS.
     */
    private static void injectLegacyPrimordialTables(AkibanInformationSchema ais) {
        injectPrimordialTables(ais, "akiban_information_schema", "z");
    }

    /**
     * Load the AIS tables from file by iterating every volume and reading the contents
     * of the {@link TreeService#SCHEMA_TREE_NAME} tree.
     */
    private AkibanInformationSchema loadAISFromStorage() throws PersistitException {
        final AkibanInformationSchema newAIS = new AkibanInformationSchema();

        transactionally(sessionService.createSession(), new ThrowingRunnable() {
            @Override
            public void run(Session session) throws PersistitException {
                treeService.visitStorage(session, new TreeVisitor() {
                    @Override
                    public void visit(Exchange ex) throws PersistitException{
                        SerializationType typeForVolume = detectSerializationType(ex);
                        switch(typeForVolume) {
                            case NONE:
                                // Empty tree, nothing to do
                            break;
                            case META_MODEL:
                                checkAndSetSerialization(typeForVolume);
                                loadMetaModel(ex, newAIS);
                            break;
                            case PROTOBUF:
                                checkAndSetSerialization(typeForVolume);
                                loadProtobuf(ex, newAIS);
                            break;
                            case UNKNOWN:
                                throw new IllegalStateException("Unknown AIS serialization: " + ex);
                            default:
                                throw new IllegalStateException("Unhandled serialization type: " + typeForVolume);
                        }
                    }
                }, SCHEMA_TREE_NAME);
            }
        });
        return newAIS;
    }

    private static void loadMetaModel(Exchange ex, AkibanInformationSchema newAIS) throws PersistitException {
        ex.clear().append(METAMODEL_PARENT_KEY).fetch();
        if(!ex.getValue().isDefined()) {
            throw new IllegalStateException(ex.toString() + " has no associated value (expected byte[])");
        }
        byte[] storedAIS = ex.getValue().getByteArray();
        GrowableByteBuffer buffer = GrowableByteBuffer.wrap(storedAIS);
        Reader reader = new Reader(new MessageSource(buffer));
        reader.load(newAIS);
    }

    private static void loadProtobuf(Exchange ex, AkibanInformationSchema newAIS) throws PersistitException {
        ProtobufReader reader = new ProtobufReader(newAIS);
        Key key = ex.getKey();
        key.clear().append(PROTOBUF_PARENT_KEY).append(Key.BEFORE);
        while(ex.next(true)) {
            if(key.getDepth() != 3) {
                throw new IllegalStateException("Unexpected "+PROTOBUF_PARENT_KEY+" format: " + key);
            }

            key.indexTo(1);
            int storedVersion = key.decodeInt();
            String storedSchema = key.decodeString();
            if(storedVersion != PROTOBUF_PSSM_VERSION) {
                throw new IllegalArgumentException("Unsupported version for schema "+storedSchema+": " + storedVersion);
            }

            byte[] storedAIS = ex.getValue().getByteArray();
            GrowableByteBuffer buffer = GrowableByteBuffer.wrap(storedAIS);
            reader.loadBuffer(buffer);
        }

        reader.loadAIS();

        // ProtobufWriter does not save group tables (by design) so generate columns and indexes
        AISBuilder builder = new AISBuilder(newAIS);
        builder.groupingIsComplete();
    }

    private void buildRowDefCache(final AkibanInformationSchema newAis)  {
        try {
            final RowDefCache rowDefCache = store.getRowDefCache();
            rowDefCache.clear();
            treeService.getTableStatusCache().detachAIS();
            rowDefCache.setAIS(newAis);
            saveCurrentTimestamp();
            aish.setAis(newAis);
        } catch(PersistitException e) {
            LOG.error("AIS change successful and stored on disk but RowDefCache creation failed!");
            LOG.error("RUNNING STATE NOW INCONSISTENT");
            throw new PersistitAdapterException(e);
        }
    }

    private void saveMetaModel(Exchange ex, GrowableByteBuffer buffer, AkibanInformationSchema newAIS, final String volume)
            throws PersistitException {
        buffer.clear();
        new TableSubsetWriter(new MessageTarget(buffer)) {
            @Override
            public boolean shouldSaveTable(Table table) {
                final String schemaName = table.getName().getSchemaName();
                return !schemaName.equals("akiban_information_schema") &&
                       !schemaName.equals(TableName.INFORMATION_SCHEMA) &&
                       getVolumeForSchemaTree(schemaName).equals(volume);
            }
        }.save(newAIS);
        buffer.flip();

        ex.clear().append(METAMODEL_PARENT_KEY);
        ex.getValue().clear();
        ex.getValue().putByteArray(buffer.array(), buffer.position(), buffer.limit());
        ex.store();
    }

    private void saveProtobuf(Exchange ex, GrowableByteBuffer buffer, AkibanInformationSchema newAIS, final String schema)
            throws PersistitException {
        final ProtobufWriter.WriteSelector selector;
        if(TableName.INFORMATION_SCHEMA.equals(schema)) {
            selector = new ProtobufWriter.SingleSchemaSelector(schema) {
                @Override
                public boolean isSelected(Columnar table) {
                    return !legacyISTables.contains(table.getName()) &&
                           !(table.isTable() && ((UserTable)table).hasMemoryTableFactory());
                }
            };
        } else {
            selector = new ProtobufWriter.SingleSchemaSelector(schema);
        }

        ex.clear().append(PROTOBUF_PARENT_KEY).append(PROTOBUF_PSSM_VERSION).append(schema);
        if(newAIS.getSchema(schema) != null) {
            buffer.clear();
            new ProtobufWriter(buffer, selector).save(newAIS);
            buffer.flip();

            ex.getValue().clear().putByteArray(buffer.array(), buffer.position(), buffer.limit());
            ex.store();
        } else {
            ex.remove();
        }
    }

    private String getVolumeForSchemaTree(final String schemaName) {
        return treeService.volumeForTree(schemaName, SCHEMA_TREE_NAME);
    }

    /**
     * Internal helper for saving an AIS change to storage. This includes create, delete, alter, etc.
     *
     * @param session Session to run under
     * @param newAIS The new AIS to store on disk
     * @param schemaNames The schemas affected by the change
     */
    private void saveAISChange(Session session, AkibanInformationSchema newAIS, Collection<String> schemaNames) {
        newAIS.validate(AISValidations.LIVE_AIS_VALIDATIONS).throwIfNecessary();

        int maxSize = maxAISBufferSize == 0 ? Integer.MAX_VALUE : maxAISBufferSize;
        GrowableByteBuffer byteBuffer = new GrowableByteBuffer(4096, 4096, maxSize);

        Exchange ex = null;
        try {
            for(String schema : schemaNames) {
                TreeLink schemaTreeLink =  treeService.treeLink(schema, SCHEMA_TREE_NAME);
                ex = treeService.getExchange(session, schemaTreeLink);
                checkAndSerialize(ex, byteBuffer, newAIS, schema);
                treeService.releaseExchange(session, ex);
                ex = null;
            }
        } catch(BufferOverflowException e) {
            throw new AISTooLargeException(maxSize);
        } catch(PersistitException e) {
            throw new PersistitAdapterException(e);
        } finally {
            if(ex != null) {
                treeService.releaseExchange(session, ex);
            }
        }
    }

    /**
     * Internal helper for saving an AIS change, by calling saveAISChange, and then rebuilding the
     * RowDefCache from scratch.
     *
     * @param session Session to run under
     * @param newAIS The new AIS to store on disk <b>and</b> commit as {@link #getAis()}.
     * @param schemaNames The schemas affected by the change.
     */
    private void saveAISChangeWithRowDefs(Session session, AkibanInformationSchema newAIS, Collection<String> schemaNames) {
        saveAISChange(session, newAIS, schemaNames);
        buildRowDefCache(newAIS);
    }

    public static SerializationType detectSerializationType(Exchange ex) {
        try {
            SerializationType type = SerializationType.NONE;

            // Simple heuristic to determine which style AIS storage we have
            boolean hasMetaModel = ex.clear().append(METAMODEL_PARENT_KEY).isValueDefined();
            boolean hasProtobuf = ex.clear().append(PROTOBUF_PARENT_KEY).hasChildren();

            if(hasMetaModel && hasProtobuf) {
                throw new IllegalStateException("Both AIS and Protobuf serializations");
            }
            else if(hasMetaModel) {
                type = SerializationType.META_MODEL;
            }
            else if(hasProtobuf) {
                type = SerializationType.PROTOBUF;
            }
            else {
                ex.clear().append(Key.BEFORE);
                if(ex.next(true)) {
                    type = SerializationType.UNKNOWN;
                }
            }

            return type;
        } catch(PersistitException e) {
            throw new PersistitAdapterException(e);
        }
    }

    private void checkAndSetSerialization(SerializationType newSerializationType) {
        if((serializationType != SerializationType.NONE) && (serializationType != newSerializationType)) {
            throw new IllegalStateException("Mixed serialization types: " + serializationType + " vs " + newSerializationType);
        }
        serializationType = newSerializationType;
    }

    void clearAndReSaveAIS(Session session, AkibanInformationSchema newAIS) throws PersistitException {
        // Remove all existing trees
        treeService.visitStorage(session, new TreeVisitor() {
            @Override
            public void visit(Exchange ex) throws PersistitException {
                // Note: removeAll(), and not removeTree(), so we can fail and rollback safely
                ex.removeAll();
            }
        }, SCHEMA_TREE_NAME);
        // Re-save everything, if requested
        if(newAIS != null) {
            saveAISChange(session, newAIS, newAIS.getSchemas().keySet());
        }
    }

    /**
     * Handle pre-1.2.1 volumes that have MetaModel based serialization
     * @param newAIS The the AIS as it existed on disk.
     */
    private void performMetaModelUpgrade(final AkibanInformationSchema newAIS) throws PersistitException {
        assert serializationType == SerializationType.META_MODEL : serializationType;
        LOG.info("Performing AIS upgrade");
        transactionally(sessionService.createSession(), new ThrowingRunnable() {
            @Override
            public void run(Session session) throws PersistitException {
                injectUpgradedPrimordialTables(newAIS);

                serializationType = SerializationType.PROTOBUF;
                clearAndReSaveAIS(session, newAIS);

                Set<SerializationType> allTypes = getAllSerializationTypes(session);
                if(allTypes.size() != 1 || !allTypes.contains(SerializationType.PROTOBUF)) {
                    throw new IllegalStateException("Upgrade left invalid serialization: " + allTypes);
                }

                if(upgradeHook != null) {
                    upgradeHook.run();
                }
            }
        });
        LOG.info("AIS upgrade succeeded");
    }

    /**
     * Handle 1.2.1 and 1.2.2 volumes that have Protobuf serialization but no
     * AIS (index_statistics, index_statistics_entry) tables saved.
     */
    private void performProtobufUpgrade(final AkibanInformationSchema newAIS) {
        injectUpgradedPrimordialTables(newAIS);

        transactionally(sessionService.createSession(), new ThrowingRunnable() {
            @Override
            public void run(Session session) throws PersistitException {
                saveAISChange(session, newAIS, Collections.singleton(TableName.INFORMATION_SCHEMA));
            }
        });
    }

    /**
     * @return All serialization types from all volumes
     */
    public Set<SerializationType> getAllSerializationTypes(Session session) throws PersistitException {
        final Set<SerializationType> allTypes = EnumSet.noneOf(SerializationType.class);
        treeService.visitStorage(session, new TreeVisitor() {
            @Override
            public void visit(Exchange exchange) throws PersistitException {
                allTypes.add(detectSerializationType(exchange));
            }
        }, SCHEMA_TREE_NAME);
        return allTypes;
    }

    /**
     * @return Current serialization type
     */
    public SerializationType getSerializationType() {
        return serializationType;
    }

    /**
     * @param serializationType Serialization type to use
     */
    public void setSerializationType(SerializationType serializationType) {
        this.serializationType = serializationType;
    }

    /**
     * Find the maximum index ID from all of the indexes within the given group.
     */
    private static int findMaxIndexIDInGroup(AkibanInformationSchema ais, Group group) {
        int maxId = Integer.MIN_VALUE;
        for(UserTable table : ais.getUserTables().values()) {
            if(table.getGroup().equals(group)) {
                for(Index index : table.getIndexesIncludingInternal()) {
                    maxId = Math.max(index.getIndexId(), maxId);
                }
            }
        }
        for(Index index : group.getIndexes()) {
            maxId = Math.max(index.getIndexId(), maxId);
        }
        return maxId;
    }

    private TableName createTableCommon(Session session, UserTable newTable, boolean isInternal,
                                        Integer version, MemoryTableFactory factory) {
        final TableName newName = newTable.getName();
        checkTableName(newName, false, isInternal);
        AISMerge merge = new AISMerge(getAis(), newTable);
        merge.merge();
        UserTable mergedTable = merge.getAIS().getUserTable(newName);
        if(factory != null) {
            mergedTable.setMemoryTableFactory(factory);
        }
        if(version != null) {
            mergedTable.setVersion(version);
        }
        AkibanInformationSchema newAIS = merge.getAIS();
        if(factory == null) {
            saveAISChangeWithRowDefs(session, newAIS, Collections.singleton(newName.getSchemaName()));
        } else {
            // Memory only table changed, no reason to re-serialize
            buildRowDefCache(newAIS);
        }
        return getAis().getUserTable(newName).getName();
    }

    private static void checkAISSchema(TableName tableName, boolean shouldBeIS) {
        final boolean inIS = TableName.INFORMATION_SCHEMA.equals(tableName.getSchemaName());
        if(shouldBeIS && !inIS) {
            throw new IllegalArgumentException("Table required to be in "+TableName.INFORMATION_SCHEMA +" schema");
        }
        if(!shouldBeIS && inIS) {
            throw new ProtectedTableDDLException(tableName);
        }
    }

    private void checkTableName(TableName tableName, boolean shouldExist, boolean inIS) {
        checkAISSchema(tableName, inIS);
        final boolean tableExists = getAis().getTable(tableName) != null;
        if(shouldExist && !tableExists) {
            throw new NoSuchTableException(tableName);
        }
        if(!shouldExist && tableExists) {
            throw new DuplicateTableNameException(tableName);
        }
    }

<<<<<<< HEAD
=======
    private static AkibanInformationSchema copyAIS(AkibanInformationSchema curAIS) {
        AkibanInformationSchema newAIS = new AkibanInformationSchema();
        return copyAIS(newAIS, curAIS, new Writer(new AISTarget(newAIS)));
    }

    private static AkibanInformationSchema copyAIS(AkibanInformationSchema newAIS, AkibanInformationSchema curAIS, Writer writer) {
        writer.save(curAIS);
        AISMerge.copyViews(curAIS, newAIS);
        preserveExtraInfo(newAIS, curAIS);
        return newAIS;
    }

    private static void preserveExtraInfo(AkibanInformationSchema newAIS, AkibanInformationSchema curAIS) {
        Schema schema = curAIS.getSchema(TableName.INFORMATION_SCHEMA);
        if(schema == null) {
            return;
        }
        for(UserTable table : schema.getUserTables().values()) {
            UserTable newTable = newAIS.getUserTable(table.getName());
            if(newTable != null) {
                if(table.hasMemoryTableFactory()) {
                    newTable.setMemoryTableFactory(table.getMemoryTableFactory());
                }
                if(table.hasVersion()) {
                    newTable.setVersion(table.getVersion());
                }
            }
        }
    }

>>>>>>> 4c8f3484
    private void checkAndSerialize(Exchange ex, GrowableByteBuffer buffer, AkibanInformationSchema newAIS, String schema) throws PersistitException {
        if(serializationType == SerializationType.NONE) {
            serializationType = DEFAULT_SERIALIZATION;
        }
        switch(serializationType) {
            case PROTOBUF:
                saveProtobuf(ex, buffer, newAIS, schema);
            break;
            case META_MODEL:
                saveMetaModel(ex, buffer, newAIS, getVolumeForSchemaTree(schema));
            break;
            default:
                throw new IllegalStateException("Cannot serialize as " + serializationType);
        }
    }

    private interface ThrowingRunnable {
        public void run(Session session) throws PersistitException;
    }

    private void transactionally(Session session, ThrowingRunnable runnable) {
        Transaction txn = treeService.getTransaction(session);
        try {
            txn.begin();
            runnable.run(session);
            txn.commit();
        } catch(PersistitException e) {
            throw new PersistitAdapterException(e);
        } finally {
            session.close();
            if(txn.isActive()) {
                txn.end();
            }
        }
    }

    static void setUpgradeHook(Runnable upgradeHook) {
        PersistitStoreSchemaManager.upgradeHook = upgradeHook;
    }
}<|MERGE_RESOLUTION|>--- conflicted
+++ resolved
@@ -412,7 +412,7 @@
                 getAis(),
                 new ProtobufWriter.WriteSelector() {
                     @Override
-                    public boolean isSelected(UserTable table) {
+                    public boolean isSelected(Columnar columnar) {
                         return true;
                     }
 
@@ -518,7 +518,6 @@
         if (oldAIS.getView(view.getName()) != null)
             throw new DuplicateViewException(view.getName());
         AkibanInformationSchema newAIS = AISMerge.mergeView(oldAIS, view);
-        preserveExtraInfo(newAIS, oldAIS);
         final String schemaName = view.getName().getSchemaName();
         saveAISChangeWithRowDefs(session, newAIS, Collections.singleton(schemaName));
     }
@@ -529,7 +528,7 @@
         checkAISSchema(viewName, false);
         if (oldAIS.getView(viewName) == null)
             throw new UndefinedViewException(viewName);
-        final AkibanInformationSchema newAIS = copyAIS(oldAIS);
+        final AkibanInformationSchema newAIS = AISCloner.clone(oldAIS);
         newAIS.removeView(viewName);
         final String schemaName = viewName.getSchemaName();
         saveAISChangeWithRowDefs(session, newAIS, Collections.singleton(schemaName));
@@ -555,8 +554,8 @@
                 getAis(),
                 new ProtobufWriter.WriteSelector() {
                     @Override
-                    public boolean isSelected(UserTable table) {
-                        return !tableNames.contains(table.getName());
+                    public boolean isSelected(Columnar columnar) {
+                        return !tableNames.contains(columnar.getName());
                     }
 
                     @Override
@@ -1173,39 +1172,6 @@
         }
     }
 
-<<<<<<< HEAD
-=======
-    private static AkibanInformationSchema copyAIS(AkibanInformationSchema curAIS) {
-        AkibanInformationSchema newAIS = new AkibanInformationSchema();
-        return copyAIS(newAIS, curAIS, new Writer(new AISTarget(newAIS)));
-    }
-
-    private static AkibanInformationSchema copyAIS(AkibanInformationSchema newAIS, AkibanInformationSchema curAIS, Writer writer) {
-        writer.save(curAIS);
-        AISMerge.copyViews(curAIS, newAIS);
-        preserveExtraInfo(newAIS, curAIS);
-        return newAIS;
-    }
-
-    private static void preserveExtraInfo(AkibanInformationSchema newAIS, AkibanInformationSchema curAIS) {
-        Schema schema = curAIS.getSchema(TableName.INFORMATION_SCHEMA);
-        if(schema == null) {
-            return;
-        }
-        for(UserTable table : schema.getUserTables().values()) {
-            UserTable newTable = newAIS.getUserTable(table.getName());
-            if(newTable != null) {
-                if(table.hasMemoryTableFactory()) {
-                    newTable.setMemoryTableFactory(table.getMemoryTableFactory());
-                }
-                if(table.hasVersion()) {
-                    newTable.setVersion(table.getVersion());
-                }
-            }
-        }
-    }
-
->>>>>>> 4c8f3484
     private void checkAndSerialize(Exchange ex, GrowableByteBuffer buffer, AkibanInformationSchema newAIS, String schema) throws PersistitException {
         if(serializationType == SerializationType.NONE) {
             serializationType = DEFAULT_SERIALIZATION;
