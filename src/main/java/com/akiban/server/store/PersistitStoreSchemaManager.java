--- conflicted
+++ resolved
@@ -960,11 +960,7 @@
 
         for (SchemaDef.ColumnDef col : tableDef.getColumns()) {
             final String typeName = col.getType();
-<<<<<<< HEAD
-            if (ais.isTypeSupported(typeName) == false) {
-=======
             if(!ais.isTypeSupported(typeName)) {
->>>>>>> b42ffb71
                 throw new InvalidOperationException(
                         ErrorCode.UNSUPPORTED_DATA_TYPE,
                         "Table `%s`.`%s` column `%s` is unsupported type %s",
@@ -979,10 +975,6 @@
             }
         }
 
-<<<<<<< HEAD
-        final List<SchemaDef.ReferenceDef> parentJoins = tableDef
-                .getAkibanJoinRefs();
-=======
         for(String colName : tableDef.getPrimaryKey()) {
             final SchemaDef.ColumnDef col = tableDef.getColumn(colName);
             if(col != null) {
@@ -1006,7 +998,6 @@
         }
 
         final List<SchemaDef.ReferenceDef> parentJoins = tableDef.getAkibanJoinRefs();
->>>>>>> b42ffb71
         if (parentJoins.isEmpty()) {
             return;
         }
