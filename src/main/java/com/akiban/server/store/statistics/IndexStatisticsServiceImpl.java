/**
 * Copyright (C) 2011 Akiban Technologies Inc.
 * This program is free software: you can redistribute it and/or modify
 * it under the terms of the GNU Affero General Public License, version 3,
 * as published by the Free Software Foundation.
 *
 * This program is distributed in the hope that it will be useful,
 * but WITHOUT ANY WARRANTY; without even the implied warranty of
 * MERCHANTABILITY or FITNESS FOR A PARTICULAR PURPOSE.  See the
 * GNU Affero General Public License for more details.
 *
 * You should have received a copy of the GNU Affero General Public License
 * along with this program.  If not, see http://www.gnu.org/licenses.
 */

package com.akiban.server.store.statistics;

import com.akiban.ais.model.*;
import com.akiban.server.AccumulatorAdapter;
import com.akiban.server.error.PersistitAdapterException;
import com.akiban.server.service.Service;
import com.akiban.server.service.dxl.DXLTransactionHook;
import com.akiban.server.service.jmx.JmxManageable;
import com.akiban.server.service.session.Session;
import com.akiban.server.service.session.SessionService;
import com.akiban.server.service.tree.TreeService;
import com.akiban.server.store.PersistitStore;
import com.akiban.server.store.SchemaManager;
import com.akiban.server.store.Store;

import com.google.inject.Inject;

import com.persistit.Exchange;
import com.persistit.exception.PersistitException;
import com.persistit.exception.PersistitInterruptedException;

import java.util.*;
import java.io.File;
import java.io.IOException;

public class IndexStatisticsServiceImpl implements IndexStatisticsService, Service<IndexStatisticsService>, JmxManageable
{
    private final PersistitStore store;
    private final TreeService treeService;
    // Following couple only used by JMX method, where there is no context.
    private final SchemaManager schemaManager;
    private final SessionService sessionService;

    private PersistitStoreIndexStatistics storeStats;
    private Map<Index,IndexStatistics> cache;

    @Inject
    public IndexStatisticsServiceImpl(Store store, TreeService treeService,
                                      SchemaManager schemaManager, SessionService sessionService) {
        this.store = store.getPersistitStore();
        this.treeService = treeService;
        this.schemaManager = schemaManager;
        this.sessionService = sessionService;
    }
    
    /* Service */

    @Override
    public IndexStatisticsService cast() {
        return this;
    }

    @Override
    public Class<IndexStatisticsService> castClass() {
        return IndexStatisticsService.class;
    }

    @Override
    public void start() {
        store.setIndexStatistics(this);
        cache = Collections.synchronizedMap(new WeakHashMap<Index,IndexStatistics>());
        storeStats = new PersistitStoreIndexStatistics(store, treeService, this);
    }

    @Override
    public void stop() {
        cache = null;
        storeStats = null;
    }

    @Override
    public void crash() {
        stop();
    }

    /* IndexStatisticsService */

    @Override
    public long countEntries(Session session, Index index) throws PersistitInterruptedException {
        if (index.isTableIndex()) {
            return store.getTableStatus(((TableIndex)index).getTable()).getRowCount();
        }
        final Exchange ex = store.getExchange(session, index);
        try {
            return AccumulatorAdapter.getSnapshot(AccumulatorAdapter.AccumInfo.ROW_COUNT, treeService, ex.getTree());
        }
        finally {
            store.releaseExchange(session, ex);
        }
    }

    @Override
    public long countEntriesApproximate(Session session, Index index) {
        if (index.isTableIndex()) {
            return store.getTableStatus(((TableIndex)index).getTable()).getApproximateRowCount();
        }
        final Exchange ex = store.getExchange(session, index);
        try {
            return AccumulatorAdapter.getLiveValue(AccumulatorAdapter.AccumInfo.ROW_COUNT, treeService, ex.getTree());
        }
        finally {
            store.releaseExchange(session, ex);
        }
    }

    @Override
    public IndexStatistics getIndexStatistics(Session session, Index index) {
        // TODO: Use getAnalysisTimestamp() of -1 to mark an "empty"
        // analysis to save going to disk for the same index every
        // time. Should this be a part of the IndexStatistics contract
        // somehow?
        IndexStatistics result = cache.get(index);
        if (result != null) {
            if (result.getAnalysisTimestamp() < 0)
                return null;
            else
                return result;
        }
        try {
            result = storeStats.loadIndexStatistics(session, index);
        }
        catch (PersistitException ex) {
            throw new PersistitAdapterException(ex);
        }
        if (result != null)
            return result;
        result = new IndexStatistics(index);
        result.setAnalysisTimestamp(-1);
        cache.put(index, result);
        return null;
    }

    @Override
<<<<<<< HEAD
    public IndexStatistics[] getIndexColumnStatistics(Session session, Index index) {
        List<IndexColumn> allIndexColumns = index.getAllColumns();
        IndexStatistics[] indexStatsArray = new IndexStatistics[allIndexColumns.size()];
        int i = 0;
        // For the first column, the index supplied by the optimizer is likely to be a better choice than an aribtrary
        // index with the right leading column.
        IndexStatistics statsForRequestedIndex = getIndexStatistics(session, index);
        if (statsForRequestedIndex != null) {
            indexStatsArray[i++] = statsForRequestedIndex;
        }
        while (i < allIndexColumns.size()) {
            IndexStatistics indexStatistics = null;
            Column leadingColumn = allIndexColumns.get(i).getColumn();
            // Find a TableIndex whose first column is leadingColumn
            for (TableIndex tableIndex : leadingColumn.getTable().getIndexes()) {
                if (tableIndex.getKeyColumns().get(0).getColumn() == leadingColumn) {
                    indexStatistics = getIndexStatistics(session, tableIndex);
                    if (indexStatistics != null) {
                        break;
                    }
                }
            }
            // If none, find a GroupIndex whose first column is leadingColumn
            if (indexStatistics == null) {
                AkibanInformationSchema ais = schemaManager.getAis(session);
                groupLoop: for (Group group : ais.getGroups().values()) {
                    for (GroupIndex groupIndex : group.getIndexes()) {
                        if (groupIndex.getKeyColumns().get(0).getColumn() == leadingColumn) {
                            indexStatistics = getIndexStatistics(session, groupIndex);
                            if (indexStatistics != null) {
                                break groupLoop;
                            }
                        }
                    }
                }
            }
            indexStatsArray[i++] = indexStatistics;
        }
        return indexStatsArray;
    }

    @Override
=======
>>>>>>> 33dd5da5
    public void updateIndexStatistics(Session session, 
                                      Collection<? extends Index> indexes) {
        final Map<Index,IndexStatistics> updates = new HashMap<Index, IndexStatistics>(indexes.size());
        for (Index index : indexes) {
            try {
                IndexStatistics indexStatistics = 
                    storeStats.computeIndexStatistics(session, index);
                if (indexStatistics != null) {
                    storeStats.storeIndexStatistics(session, index, indexStatistics);
                    updates.put(index, indexStatistics);
                }
            }
            catch (PersistitException ex) {
                throw new PersistitAdapterException(ex);
            }
        }
        DXLTransactionHook.addCommitSuccessCallback(session, new Runnable() {
            @Override
            public void run() {
                cache.putAll(updates);
            }
        });
    }

    @Override
    public void deleteIndexStatistics(Session session, 
                                      Collection<? extends Index> indexes) {
        for (Index index : indexes) {
            try {
                storeStats.deleteIndexStatistics(session, index);
            }
            catch (PersistitException ex) {
                throw new PersistitAdapterException(ex);
            }
            cache.remove(index);
        }
    }

    @Override
    public void loadIndexStatistics(Session session, 
                                    String schema, File file) throws IOException {
        AkibanInformationSchema ais = schemaManager.getAis(session);
        Map<Index,IndexStatistics> stats = 
            new IndexStatisticsYamlLoader(ais, schema).load(file);
        for (Map.Entry<Index,IndexStatistics> entry : stats.entrySet()) {
            Index index = entry.getKey();
            IndexStatistics indexStatistics = entry.getValue();
            try {
                storeStats.storeIndexStatistics(session, index, indexStatistics);
            }
            catch (PersistitException ex) {
                throw new PersistitAdapterException(ex);
            }
            cache.put(index, indexStatistics);
        }
    }

    @Override
    public void dumpIndexStatistics(Session session, 
                                    String schema, File file) throws IOException {
        List<Index> indexes = new ArrayList<Index>();
        Set<Group> groups = new HashSet<Group>();
        AkibanInformationSchema ais = schemaManager.getAis(session);
        for (UserTable table : ais.getUserTables().values()) {
            if (table.getName().getSchemaName().equals(schema)) {
                indexes.addAll(table.getIndexes());
                if (groups.add(table.getGroup()))
                    indexes.addAll(table.getGroup().getIndexes());
            }
        }
        // Get all the stats already computed for an index on this schema.
        Map<Index,IndexStatistics> toDump = new TreeMap<Index,IndexStatistics>(IndexStatisticsYamlLoader.INDEX_NAME_COMPARATOR);
        for (Index index : indexes) {
            IndexStatistics stats = getIndexStatistics(session, index);
            if (stats != null) {
                toDump.put(index, stats);
            }
        }
        new IndexStatisticsYamlLoader(ais, schema).dump(toDump, file);
    }

    @Override
    public void clearCache() {
        cache.clear();
    }

    /* JmxManageable */

    @Override
    public JmxObjectInfo getJmxObjectInfo() {
        return new JmxObjectInfo("IndexStatistics", 
                                 new JmxBean(), 
                                 IndexStatisticsMXBean.class);
    }
    
    class JmxBean implements IndexStatisticsMXBean {
        @Override
        public String dumpIndexStatistics(String schema, String toFile) 
                throws IOException {
            Session session = sessionService.createSession();
            try {
                File file = new File(toFile);
                IndexStatisticsServiceImpl.this.dumpIndexStatistics(session, schema, file);
                return file.getAbsolutePath();
            }
            finally {
                session.close();
            }
        }

        @Override
        public void loadIndexStatistics(String schema, String fromFile) 
                throws IOException {
            Session session = sessionService.createSession();
            try {
                File file = new File(fromFile);
                IndexStatisticsServiceImpl.this.loadIndexStatistics(session, schema, file);
            }
            finally {
                session.close();
            }
        }
    }
}<|MERGE_RESOLUTION|>--- conflicted
+++ resolved
@@ -146,51 +146,6 @@
     }
 
     @Override
-<<<<<<< HEAD
-    public IndexStatistics[] getIndexColumnStatistics(Session session, Index index) {
-        List<IndexColumn> allIndexColumns = index.getAllColumns();
-        IndexStatistics[] indexStatsArray = new IndexStatistics[allIndexColumns.size()];
-        int i = 0;
-        // For the first column, the index supplied by the optimizer is likely to be a better choice than an aribtrary
-        // index with the right leading column.
-        IndexStatistics statsForRequestedIndex = getIndexStatistics(session, index);
-        if (statsForRequestedIndex != null) {
-            indexStatsArray[i++] = statsForRequestedIndex;
-        }
-        while (i < allIndexColumns.size()) {
-            IndexStatistics indexStatistics = null;
-            Column leadingColumn = allIndexColumns.get(i).getColumn();
-            // Find a TableIndex whose first column is leadingColumn
-            for (TableIndex tableIndex : leadingColumn.getTable().getIndexes()) {
-                if (tableIndex.getKeyColumns().get(0).getColumn() == leadingColumn) {
-                    indexStatistics = getIndexStatistics(session, tableIndex);
-                    if (indexStatistics != null) {
-                        break;
-                    }
-                }
-            }
-            // If none, find a GroupIndex whose first column is leadingColumn
-            if (indexStatistics == null) {
-                AkibanInformationSchema ais = schemaManager.getAis(session);
-                groupLoop: for (Group group : ais.getGroups().values()) {
-                    for (GroupIndex groupIndex : group.getIndexes()) {
-                        if (groupIndex.getKeyColumns().get(0).getColumn() == leadingColumn) {
-                            indexStatistics = getIndexStatistics(session, groupIndex);
-                            if (indexStatistics != null) {
-                                break groupLoop;
-                            }
-                        }
-                    }
-                }
-            }
-            indexStatsArray[i++] = indexStatistics;
-        }
-        return indexStatsArray;
-    }
-
-    @Override
-=======
->>>>>>> 33dd5da5
     public void updateIndexStatistics(Session session, 
                                       Collection<? extends Index> indexes) {
         final Map<Index,IndexStatistics> updates = new HashMap<Index, IndexStatistics>(indexes.size());
