/**
 * Copyright (C) 2011 Akiban Technologies Inc.
 * This program is free software: you can redistribute it and/or modify
 * it under the terms of the GNU Affero General Public License, version 3,
 * as published by the Free Software Foundation.
 *
 * This program is distributed in the hope that it will be useful,
 * but WITHOUT ANY WARRANTY; without even the implied warranty of
 * MERCHANTABILITY or FITNESS FOR A PARTICULAR PURPOSE.  See the
 * GNU Affero General Public License for more details.
 *
 * You should have received a copy of the GNU Affero General Public License
 * along with this program.  If not, see http://www.gnu.org/licenses.
 */

package com.akiban.server.store.statistics;

import static com.akiban.server.store.statistics.IndexStatistics.*;

import com.akiban.ais.model.AkibanInformationSchema;
import com.akiban.ais.model.Index;
import com.akiban.ais.model.Table;
import com.akiban.ais.model.TableName;

import com.akiban.server.PersistitKeyValueSource;
import com.akiban.server.PersistitKeyValueTarget;
import com.akiban.server.types.FromObjectValueSource;
import com.akiban.server.types.ToObjectValueTarget;
import com.akiban.server.types.conversion.Converters;
import com.persistit.Key;
import com.persistit.Persistit;

import com.akiban.server.error.AkibanInternalException;
import com.akiban.server.error.NoSuchIndexException;
import com.akiban.server.error.NoSuchTableException;

import org.yaml.snakeyaml.Yaml;

import java.util.*;
import java.io.*;

/** Load / dump index stats from / to Yaml files.
 */
public class IndexStatisticsYamlLoader
{
    private AkibanInformationSchema ais;
    private String defaultSchema;

    private final Key key = new Key((Persistit)null);
    private final PersistitKeyValueSource keySource = new PersistitKeyValueSource();
    private final PersistitKeyValueTarget keyTarget = new PersistitKeyValueTarget();
    
    public static final String TABLE_NAME_KEY = "Table";
    public static final String INDEX_NAME_KEY = "Index";
    public static final String TIMESTAMP_KEY = "Timestamp";
    public static final String ROW_COUNT_KEY = "RowCount";
    public static final String SAMPLED_COUNT_KEY = "SampledCount";
    public static final String STATISTICS_COLLECTION_KEY = "Statistics";
    public static final String STATISTICS_COLUMN_COUNT_KEY = "Columns";
    public static final String STATISTICS_HISTOGRAM_COLLECTION_KEY = "Histogram";
    public static final String HISTOGRAM_KEY_ARRAY_KEY = "key";
    public static final String HISTOGRAM_EQUAL_COUNT_KEY = "eq";
    public static final String HISTOGRAM_LESS_COUNT_KEY = "lt";
    public static final String HISTOGRAM_DISTINCT_COUNT_KEY = "distinct";
    
    public static final Comparator<Index> INDEX_NAME_COMPARATOR = 
        new Comparator<Index>() {
            @Override
            public int compare(Index i1, Index i2) {
                return i1.getIndexName().toString().compareTo(i2.getIndexName().toString());
        }
    };

    public IndexStatisticsYamlLoader(AkibanInformationSchema ais, String defaultSchema) {
        this.ais = ais;
        this.defaultSchema = defaultSchema;
    }
    
    public Map<Index,IndexStatistics> load(File file) throws IOException {
        Map<Index,IndexStatistics> result = new TreeMap<Index,IndexStatistics>(INDEX_NAME_COMPARATOR);
        Yaml yaml = new Yaml();
        FileInputStream istr = new FileInputStream(file);
        try {
            for (Object doc : yaml.loadAll(istr)) {
                parseStatistics(doc, result);
            }
        }
        finally {
            istr.close();
        }
        return result;
    }

    protected void parseStatistics(Object obj, Map<Index,IndexStatistics> result) {
        if (!(obj instanceof Map))
            throw new AkibanInternalException("Document not in expected format");
        Map<?,?> map = (Map<?,?>)obj;
        TableName tableName = TableName.create(defaultSchema, 
                                               (String)map.get(TABLE_NAME_KEY));
        Table table = ais.getTable(tableName);
        if (table == null)
            throw new NoSuchTableException(tableName);
        String indexName = (String)map.get(INDEX_NAME_KEY);
        Index index = table.getIndex(indexName);
        if (index == null) {
            index = table.getGroup().getIndex(indexName);
            if (index == null)
                throw new NoSuchIndexException(indexName);
        }
<<<<<<< HEAD
        IndexStatistics result = new IndexStatistics(index);
        Date timestamp = (Date)map.get(TIMESTAMP_KEY);
        if (timestamp != null)
            result.setAnalysisTimestamp(timestamp.getTime());
        Integer rowCount = (Integer)map.get(ROW_COUNT_KEY);
        if (rowCount != null)
            result.setRowCount(rowCount.longValue());
        Integer sampledCount = (Integer)map.get(SAMPLED_COUNT_KEY);
        if (sampledCount != null)
            result.setSampledCount(sampledCount.longValue());
=======
        IndexStatistics stats = new IndexStatistics(index);
>>>>>>> cdca2e1c
        for (Object e : (Iterable)map.get(STATISTICS_COLLECTION_KEY)) {
            Map<?,?> em = (Map<?,?>)e;
            int columnCount = (Integer)em.get(STATISTICS_COLUMN_COUNT_KEY);
            Histogram h = parseHistogram(em.get(STATISTICS_HISTOGRAM_COLLECTION_KEY), 
                                         index, columnCount);
            stats.addHistogram(h);
        }
        result.put(index, stats);
    }

    protected Histogram parseHistogram(Object obj, Index index, int columnCount) {
        if (!(obj instanceof Iterable))
            throw new AkibanInternalException("Histogram not in expected format");
        List<HistogramEntry> entries = new ArrayList<HistogramEntry>();
        for (Object eobj : (Iterable)obj) {
            if (!(eobj instanceof Map))
                throw new AkibanInternalException("Entry not in expected format");
            Map<?,?> emap = (Map<?,?>)eobj;
            Key key = encodeKey(index, columnCount,
                                (List<?>)emap.get(HISTOGRAM_KEY_ARRAY_KEY));
            String keyString = key.toString();
            byte[] keyBytes = new byte[key.getEncodedSize()];
            System.arraycopy(key.getEncodedBytes(), 0, keyBytes, 0, keyBytes.length);
            int eqCount = (Integer)emap.get(HISTOGRAM_EQUAL_COUNT_KEY);
            int ltCount = (Integer)emap.get(HISTOGRAM_LESS_COUNT_KEY);
            int distinctCount = (Integer)emap.get(HISTOGRAM_DISTINCT_COUNT_KEY);
            entries.add(new HistogramEntry(keyString, keyBytes,
                                           eqCount, ltCount, distinctCount));
        }
        return new Histogram(columnCount, entries);
    }

    protected Key encodeKey(Index index, int columnCount, List<?> values) {
        if (values.size() != columnCount)
            throw new AkibanInternalException("Key values do not match column count");
        FromObjectValueSource valueSource = new FromObjectValueSource();
        key.clear();
        keyTarget.attach(key);
        for (int i = 0; i < columnCount; i++) {
            keyTarget.expectingType(index.getColumns().get(i).getColumn().getType().akType());
            valueSource.setReflectively(values.get(i));
            Converters.convert(valueSource, keyTarget);
        }
        return key;
    }

    public void dump(Map<Index,IndexStatistics> stats, File file) throws IOException {
        List<Object> docs = new ArrayList<Object>(stats.size());
        for (Map.Entry<Index,IndexStatistics> stat : stats.entrySet()) {
            docs.add(buildStatistics(stat.getKey(), stat.getValue()));
        }
        Yaml yaml = new Yaml();
        FileWriter ostr = new FileWriter(file);
        try {
            yaml.dumpAll(docs.iterator(), ostr);
        }
        finally {
            ostr.close();
        }
    }

    protected Object buildStatistics(Index index, IndexStatistics indexStatistics) {
        Map map = new TreeMap();
        map.put(INDEX_NAME_KEY, index.getIndexName().getName());
        map.put(TABLE_NAME_KEY, index.getIndexName().getTableName());
        map.put(TIMESTAMP_KEY, new Date(indexStatistics.getAnalysisTimestamp()));
        map.put(ROW_COUNT_KEY, indexStatistics.getRowCount());
        map.put(SAMPLED_COUNT_KEY, indexStatistics.getSampledCount());
        List<Object> stats = new ArrayList<Object>();
        for (int i = 0; i < index.getColumns().size(); i++) {
            Histogram histogram = indexStatistics.getHistogram(i + 1);
            if (histogram == null) continue;
            stats.add(buildHistogram(index, histogram));
        }
        map.put(STATISTICS_COLLECTION_KEY, stats);
        return map;
    }

    protected Object buildHistogram(Index index, Histogram histogram) {
        Map map = new TreeMap();
        int columnCount = histogram.getColumnCount();
        map.put(STATISTICS_COLUMN_COUNT_KEY, columnCount);
        List<Object> entries = new ArrayList<Object>();
        for (HistogramEntry entry : histogram.getEntries()) {
            Map emap = new TreeMap();
            emap.put(HISTOGRAM_EQUAL_COUNT_KEY, entry.getEqualCount());
            emap.put(HISTOGRAM_LESS_COUNT_KEY, entry.getLessCount());
            emap.put(HISTOGRAM_DISTINCT_COUNT_KEY, entry.getDistinctCount());
            emap.put(HISTOGRAM_KEY_ARRAY_KEY, decodeKey(index, columnCount, 
                                                        entry.getKeyBytes()));
            entries.add(emap);
        }
        map.put(STATISTICS_HISTOGRAM_COLLECTION_KEY, entries);
        return map;
    }

    protected List<Object> decodeKey(Index index, int columnCount, byte[] bytes) {
        key.setEncodedSize(bytes.length);
        System.arraycopy(bytes, 0, key.getEncodedBytes(), 0, bytes.length);
        ToObjectValueTarget valueTarget = new ToObjectValueTarget();
        List<Object> result = new ArrayList<Object>(columnCount);
        for (int i = 0; i < columnCount; i++) {
            keySource.attach(key, index.getColumns().get(i));
            // TODO: Special handling for date/time types to make them
            // more legible than internal long representation?
            result.add(valueTarget.convertFromSource(keySource));
        }
        return result;
    }

}<|MERGE_RESOLUTION|>--- conflicted
+++ resolved
@@ -107,20 +107,16 @@
             if (index == null)
                 throw new NoSuchIndexException(indexName);
         }
-<<<<<<< HEAD
-        IndexStatistics result = new IndexStatistics(index);
+        IndexStatistics stats = new IndexStatistics(index);
         Date timestamp = (Date)map.get(TIMESTAMP_KEY);
         if (timestamp != null)
-            result.setAnalysisTimestamp(timestamp.getTime());
+            stats.setAnalysisTimestamp(timestamp.getTime());
         Integer rowCount = (Integer)map.get(ROW_COUNT_KEY);
         if (rowCount != null)
-            result.setRowCount(rowCount.longValue());
+            stats.setRowCount(rowCount.longValue());
         Integer sampledCount = (Integer)map.get(SAMPLED_COUNT_KEY);
         if (sampledCount != null)
-            result.setSampledCount(sampledCount.longValue());
-=======
-        IndexStatistics stats = new IndexStatistics(index);
->>>>>>> cdca2e1c
+            stats.setSampledCount(sampledCount.longValue());
         for (Object e : (Iterable)map.get(STATISTICS_COLLECTION_KEY)) {
             Map<?,?> em = (Map<?,?>)e;
             int columnCount = (Integer)em.get(STATISTICS_COLUMN_COUNT_KEY);
