/**
 * END USER LICENSE AGREEMENT (“EULA”)
 *
 * READ THIS AGREEMENT CAREFULLY (date: 9/13/2011):
 * http://www.akiban.com/licensing/20110913
 *
 * BY INSTALLING OR USING ALL OR ANY PORTION OF THE SOFTWARE, YOU ARE ACCEPTING
 * ALL OF THE TERMS AND CONDITIONS OF THIS AGREEMENT. YOU AGREE THAT THIS
 * AGREEMENT IS ENFORCEABLE LIKE ANY WRITTEN AGREEMENT SIGNED BY YOU.
 *
 * IF YOU HAVE PAID A LICENSE FEE FOR USE OF THE SOFTWARE AND DO NOT AGREE TO
 * THESE TERMS, YOU MAY RETURN THE SOFTWARE FOR A FULL REFUND PROVIDED YOU (A) DO
 * NOT USE THE SOFTWARE AND (B) RETURN THE SOFTWARE WITHIN THIRTY (30) DAYS OF
 * YOUR INITIAL PURCHASE.
 *
 * IF YOU WISH TO USE THE SOFTWARE AS AN EMPLOYEE, CONTRACTOR, OR AGENT OF A
 * CORPORATION, PARTNERSHIP OR SIMILAR ENTITY, THEN YOU MUST BE AUTHORIZED TO SIGN
 * FOR AND BIND THE ENTITY IN ORDER TO ACCEPT THE TERMS OF THIS AGREEMENT. THE
 * LICENSES GRANTED UNDER THIS AGREEMENT ARE EXPRESSLY CONDITIONED UPON ACCEPTANCE
 * BY SUCH AUTHORIZED PERSONNEL.
 *
 * IF YOU HAVE ENTERED INTO A SEPARATE WRITTEN LICENSE AGREEMENT WITH AKIBAN FOR
 * USE OF THE SOFTWARE, THE TERMS AND CONDITIONS OF SUCH OTHER AGREEMENT SHALL
 * PREVAIL OVER ANY CONFLICTING TERMS OR CONDITIONS IN THIS AGREEMENT.
 */

package com.akiban.server.store;

import java.rmi.RemoteException;
import java.util.ArrayList;
import java.util.Arrays;
import java.util.BitSet;
import java.util.Collection;
import java.util.Collections;
import java.util.HashMap;
import java.util.HashSet;
import java.util.List;
import java.util.Map;
import java.util.Set;
import java.util.SortedSet;
import java.util.TreeSet;

import com.akiban.qp.persistitadapter.indexrow.PersistitIndexRowBuffer;
import com.akiban.qp.row.IndexRow;
import com.akiban.qp.util.PersistitKey;
import org.slf4j.Logger;
import org.slf4j.LoggerFactory;

import com.akiban.ais.model.Column;
import com.akiban.ais.model.GroupIndex;
import com.akiban.ais.model.HKeyColumn;
import com.akiban.ais.model.HKeySegment;
import com.akiban.ais.model.Index;
import com.akiban.ais.model.IndexRowComposition;
import com.akiban.ais.model.IndexToHKey;
import com.akiban.ais.model.Sequence;
import com.akiban.ais.model.Table;
import com.akiban.ais.model.TableIndex;
import com.akiban.ais.model.UserTable;
import com.akiban.qp.persistitadapter.OperatorBasedRowCollector;
import com.akiban.server.AccumulatorAdapter;
import com.akiban.server.AkServerUtil;
import com.akiban.server.TableStatistics;
import com.akiban.server.TableStatus;
import com.akiban.server.TableStatusCache;
import com.akiban.server.api.dml.ColumnSelector;
import com.akiban.server.api.dml.scan.LegacyRowWrapper;
import com.akiban.server.api.dml.scan.NewRow;
import com.akiban.server.api.dml.scan.NiceRow;
import com.akiban.server.api.dml.scan.ScanLimit;
import com.akiban.server.collation.CString;
import com.akiban.server.collation.CStringKeyCoder;
import com.akiban.server.error.CursorCloseBadException;
import com.akiban.server.error.CursorIsUnknownException;
import com.akiban.server.error.DisplayFilterSetException;
import com.akiban.server.error.DuplicateKeyException;
import com.akiban.server.error.InvalidOperationException;
import com.akiban.server.error.NoSuchRowException;
import com.akiban.server.error.PersistitAdapterException;
import com.akiban.server.error.RowDataCorruptionException;
import com.akiban.server.rowdata.CorruptRowDataException;
import com.akiban.server.rowdata.FieldDef;
import com.akiban.server.rowdata.IndexDef;
import com.akiban.server.rowdata.RowData;
import com.akiban.server.rowdata.RowDef;
import com.akiban.server.rowdata.RowDefCache;
import com.akiban.server.service.config.ConfigurationService;
import com.akiban.server.service.session.Session;
import com.akiban.server.service.tree.TreeLink;
import com.akiban.server.service.tree.TreeService;
import com.akiban.server.store.statistics.IndexStatistics;
import com.akiban.server.store.statistics.IndexStatisticsService;
import com.akiban.util.tap.InOutTap;
import com.akiban.util.tap.PointTap;
import com.akiban.util.tap.Tap;
import com.persistit.Exchange;
import com.persistit.Key;
import com.persistit.KeyFilter;
import com.persistit.KeyState;
import com.persistit.Management;
import com.persistit.Management.DisplayFilter;
import com.persistit.Persistit;
import com.persistit.Tree;
import com.persistit.Value;
import com.persistit.encoding.CoderManager;
import com.persistit.exception.PersistitException;
import com.persistit.exception.PersistitInterruptedException;
import com.persistit.exception.RollbackException;
import org.slf4j.Logger;
import org.slf4j.LoggerFactory;

import java.rmi.RemoteException;
import java.util.*;

public class PersistitStore implements Store {

    private static final Session.MapKey<Integer, List<RowCollector>> COLLECTORS = Session.MapKey.mapNamed("collectors");

    private static final Logger LOG = LoggerFactory
            .getLogger(PersistitStore.class.getName());

    private static final InOutTap WRITE_ROW_TAP = Tap.createTimer("write: write_row");

    private static final InOutTap UPDATE_ROW_TAP = Tap.createTimer("write: update_row");

    private static final InOutTap DELETE_ROW_TAP = Tap.createTimer("write: delete_row");

    private static final InOutTap TABLE_INDEX_MAINTENANCE_TAP = Tap.createTimer("index: maintain_table");

    private static final InOutTap NEW_COLLECTOR_TAP = Tap.createTimer("read: new_collector");

    // an InOutTap would be nice, but pre-propagateDownGroup optimization, propagateDownGroup was called recursively
    // (via writeRow). PointTap handles this correctly, InOutTap does not, currently.
    private static final PointTap PROPAGATE_HKEY_CHANGE_TAP = Tap.createCount("write: propagate_hkey_change");
    private static final PointTap PROPAGATE_HKEY_CHANGE_ROW_REPLACE_TAP = Tap.createCount("write: propagate_hkey_change_row_replace");

    private final static int MAX_ROW_SIZE = 5000000;

    private final static int MAX_INDEX_TRANCHE_SIZE = 10 * 1024 * 1024;

    private final static int KEY_STATE_SIZE_OVERHEAD = 50;

    private final static byte[] EMPTY_BYTE_ARRAY = new byte[0];

    private boolean updateGroupIndexes;

    private boolean deferIndexes = false;

    RowDefCache rowDefCache;

    private final ConfigurationService config;

    private final TreeService treeService;

    private TableStatusCache tableStatusCache;

    private DisplayFilter originalDisplayFilter;

    private volatile IndexStatisticsService indexStatistics;

    private final Map<Tree, SortedSet<KeyState>> deferredIndexKeys = new HashMap<Tree, SortedSet<KeyState>>();

    private int deferredIndexKeyLimit = MAX_INDEX_TRANCHE_SIZE;

    public PersistitStore(boolean updateGroupIndexes, TreeService treeService, ConfigurationService config) {
        this.updateGroupIndexes = updateGroupIndexes;
        this.treeService = treeService;
        this.config = config;
    }

    @Override
    public synchronized void start() {
        tableStatusCache = treeService.getTableStatusCache();
        rowDefCache = new RowDefCache(tableStatusCache);
        try {
            CoderManager cm = getDb().getCoderManager();
            Management m = getDb().getManagement();
            cm.registerValueCoder(RowData.class, new RowDataValueCoder(this));
            cm.registerKeyCoder(CString.class, new CStringKeyCoder());
            originalDisplayFilter = m.getDisplayFilter();
            m.setDisplayFilter(new RowDataDisplayFilter(originalDisplayFilter));
        } catch (RemoteException e) {
            throw new DisplayFilterSetException (e.getMessage());
        }
    }

    @Override
    public synchronized void stop() {
        try {
            getDb().getManagement().setDisplayFilter(originalDisplayFilter);
        } catch (RemoteException e) {
            throw new DisplayFilterSetException (e.getMessage());
        }
        rowDefCache = null;
    }

    @Override
    public void crash() {
        stop();
    }

    @Override
    public Store cast() {
        return this;
    }

    @Override
    public Class<Store> castClass() {
        return Store.class;
    }

    @Override
    public PersistitStore getPersistitStore() {
        return this;
    }

    public Persistit getDb() {
        return treeService.getDb();
    }

    public Exchange getExchange(final Session session, final RowDef rowDef) {
        final RowDef groupRowDef = rowDef.isGroupTable() ? rowDef
                                   : rowDefCache.getRowDef(rowDef.getGroupRowDefId());
        return treeService.getExchange(session, groupRowDef);
    }

    public Exchange getExchange(final Session session, final Index index) {
        return treeService.getExchange(session, index.indexDef());
    }

<<<<<<< HEAD
    public Key getKey(Session session)
=======
    public Key getKey()
>>>>>>> 9dd6b07a
    {
        return treeService.getKey();
    }

    public void releaseExchange(final Session session, final Exchange exchange) {
        treeService.releaseExchange(session, exchange);
    }

    // Given a RowData for a table, construct an hkey for a row in the table.
    // For a table that does not contain its own hkey, this method uses the
    // parent join columns as needed to find the hkey of the parent table.
    public long constructHKey(Session session,
                              Exchange hEx,
                              RowDef rowDef,
                              RowData rowData,
                              boolean insertingRow) throws PersistitException
    {
        // Initialize the hkey being constructed
        long uniqueId = -1;
        PersistitKeyAppender hKeyAppender = PersistitKeyAppender.create(hEx.getKey());
        hKeyAppender.key().clear();
        // Metadata for the row's table
        UserTable table = rowDef.userTable();
        FieldDef[] fieldDefs = rowDef.getFieldDefs();
        // Metadata and other state for the parent table
        RowDef parentRowDef = null;
        if (rowDef.getParentRowDefId() != 0) {
            parentRowDef = rowDefCache.getRowDef(rowDef.getParentRowDefId());
        }
        IndexToHKey indexToHKey = null;
        int i2hPosition = 0;
        Exchange parentPKExchange = null;
        boolean parentExists = false;
        // Nested loop over hkey metadata: All the segments of an hkey, and all
        // the columns of a segment.
        List<HKeySegment> hKeySegments = table.hKey().segments();
        int s = 0;
        while (s < hKeySegments.size()) {
            HKeySegment hKeySegment = hKeySegments.get(s++);
            // Write the ordinal for this segment
            RowDef segmentRowDef = rowDefCache.getRowDef(hKeySegment.table()
                    .getTableId());
            hKeyAppender.append(segmentRowDef.getOrdinal());
            // Iterate over the segment's columns
            List<HKeyColumn> hKeyColumns = hKeySegment.columns();
            int c = 0;
            while (c < hKeyColumns.size()) {
                HKeyColumn hKeyColumn = hKeyColumns.get(c++);
                UserTable hKeyColumnTable = hKeyColumn.column().getUserTable();
                if (hKeyColumnTable != table) {
                    // Hkey column from row of parent table
                    if (parentPKExchange == null) {
                        // Initialize parent metadata and state
                        assert parentRowDef != null : rowDef;
                        TableIndex parentPK = parentRowDef.getPKIndex();
                        indexToHKey = parentPK.indexToHKey();
                        parentPKExchange = getExchange(session, parentPK);
                        constructParentPKIndexKey(parentPKExchange, rowDef, rowData);
                        parentExists = parentPKExchange.hasChildren();
                        if (parentExists) {
                            boolean hasNext = parentPKExchange.next(true);
                            assert hasNext : rowData;
                        }
                        // parent does not necessarily exist. rowData could be
                        // an orphan
                    }
                    if(indexToHKey.isOrdinal(i2hPosition)) {
                        assert indexToHKey.getOrdinal(i2hPosition) == segmentRowDef.getOrdinal() : hKeyColumn;
                        ++i2hPosition;
                    }
                    if (parentExists) {
                        PersistitKey.appendFieldFromKey(hKeyAppender.key(),
                                                        parentPKExchange.getKey(),
                                                        indexToHKey.getIndexRowPosition(i2hPosition));
                    } else {
                        hKeyAppender.appendNull(); // orphan row
                    }
                    ++i2hPosition;
                } else {
                    // Hkey column from rowData
                    Column column = hKeyColumn.column();
                    FieldDef fieldDef = fieldDefs[column.getPosition()];
                    if (insertingRow && column.isAkibanPKColumn()) {
                        // Must be a PK-less table. Use unique id from TableStatus.
                        uniqueId = tableStatusCache.createNewUniqueID(segmentRowDef.getRowDefId());
                        hKeyAppender.append(uniqueId);
                        // Write rowId into the value part of the row also.
                        rowData.updateNonNullLong(fieldDef, uniqueId);
                    } else {
                        hKeyAppender.append(fieldDef, rowData);
                    }
                }
            }
        }
        if (parentPKExchange != null) {
            releaseExchange(session, parentPKExchange);
        }
        return uniqueId;
    }

    void constructHKey(Exchange hEx, RowDef rowDef, int[] ordinals,
            int[] nKeyColumns, FieldDef[] hKeyFieldDefs, Object[] hKeyValues) throws PersistitInterruptedException {
        PersistitKeyAppender appender = PersistitKeyAppender.create(hEx.getKey());
        final Key hkey = hEx.getKey();
        hkey.clear();
        int k = 0;
        for (int i = 0; i < ordinals.length; i++) {
            appender.append(ordinals[i]);
            for (int j = 0; j < nKeyColumns[i]; j++) {
                FieldDef fieldDef = hKeyFieldDefs[k];
                if (fieldDef.isPKLessTableCounter()) {
                    // TODO: Maintain a counter elsewhere, maybe in the
                    // FieldDef. At the end of the bulk load,
                    // TODO: assign the counter to TableStatus.
                    long id = tableStatusCache.createNewUniqueID(fieldDef.getRowDef().getRowDefId());
                    hkey.append(id);
                } else {
                    appender.append(hKeyValues[k], fieldDef);
                }
                k++;
            }
        }
    }

    private static void constructIndexRow(Key targetKey, RowData rowData, Index index, Key hKey)
    {
        assert index.isTableIndex() : index;
        IndexRow indexRow = new PersistitIndexRowBuffer(targetKey);
        IndexRowComposition indexRowComp = index.indexRowComposition();
        for(int indexPos = 0; indexPos < indexRowComp.getLength(); ++indexPos) {
            if(indexRowComp.isInRowData(indexPos)) {
                int fieldPos = indexRowComp.getFieldPosition(indexPos);
                RowDef rowDef = index.indexDef().getRowDef();
                indexRow.append(rowDef.getFieldDef(fieldPos), rowData);
            }
            else if(indexRowComp.isInHKey(indexPos)) {
                indexRow.appendFieldFromKey(hKey, indexRowComp.getHKeyPosition(indexPos));
            }
            else {
                throw new IllegalStateException("Invalid IndexRowComposition: " + indexRowComp);
            }
        }
    }

    void constructParentPKIndexKey(Exchange parentPKExchange, RowDef rowDef, RowData rowData)
    {
        PersistitKeyAppender iKeyAppender = PersistitKeyAppender.create(parentPKExchange.getKey());
        iKeyAppender.key().clear();
        int[] fields = rowDef.getParentJoinFields();
        for (int fieldIndex = 0; fieldIndex < fields.length; fieldIndex++) {
            FieldDef fieldDef = rowDef.getFieldDef(fields[fieldIndex]);
            iKeyAppender.append(fieldDef, rowData);
        }
    }

    // --------------------- Implement Store interface --------------------

    @Override
    public RowDefCache getRowDefCache() {
        return rowDefCache;
    }

    @Override
    public void writeRow(Session session, RowData rowData)
        throws PersistitException
    {
        writeRow(session, rowData, null, true);
    }
    
    private void writeRow(Session session,
                          RowData rowData, 
                          BitSet tablesRequiringHKeyMaintenance, 
                          boolean propagateHKeyChanges) throws PersistitException 
    {
        final int rowDefId = rowData.getRowDefId();

        if (rowData.getRowSize() > MAX_ROW_SIZE) {
            if (LOG.isWarnEnabled()) {
                LOG.warn("RowData size " + rowData.getRowSize() + " is larger than current limit of " + MAX_ROW_SIZE
                                 + " bytes");
            }
        }

        final RowDef rowDef = rowDefCache.getRowDef(rowDefId);
        checkNoGroupIndexes(rowDef.table());
        Exchange hEx;
        hEx = getExchange(session, rowDef);
        WRITE_ROW_TAP.in();
        try {
            // Does the heavy lifting of looking up the full hkey in
            // parent's primary index if necessary.
            // About the propagateHKeyChanges flag: The last argument of constructHKey is insertingRow.
            // If this argument is true, it means that we're inserting a new row, and if the row's type
            // has a generated PK, then a PK value needs to be generated. If this writeRow invocation is
            // being done as part of hkey maintenance (called from propagateDownGroup with propagateHKeyChanges
            // false), then we are deleting and reinserting a row, and we don't want the PK value changed.
            // See bug 1020342.
            constructHKey(session, hEx, rowDef, rowData, propagateHKeyChanges);
            if (hEx.isValueDefined()) {
                throw new DuplicateKeyException("PRIMARY", hEx.getKey());
            }

            packRowData(hEx, rowDef, rowData);
            // Store the h-row
            hEx.store();
            if (rowDef.isAutoIncrement()) {
                final long location = rowDef.fieldLocation(rowData, rowDef.getAutoIncrementField());
                if (location != 0) {
                    final long autoIncrementValue = rowData.getIntegerValue((int) location, (int) (location >>> 32));
                    tableStatusCache.setAutoIncrement(rowDefId, autoIncrementValue);
                }
            }
            tableStatusCache.rowWritten(rowDefId);

            for (Index index : rowDef.getIndexes()) {
                insertIntoIndex(session, index, rowData, hEx.getKey(), deferIndexes);
            }

            if (propagateHKeyChanges) {
                // The row being inserted might be the parent of orphan rows
                // already present. The hkeys of these
                // orphan rows need to be maintained. The hkeys of interest
                // contain the PK from the inserted row,
                // and nulls for other hkey fields nearer the root.
                // TODO: optimizations
                // - If we knew that no descendent table had an orphan (e.g.
                // store this info in TableStatus),
                // then this propagation could be skipped.
                hEx.clear();
                Key hKey = hEx.getKey();
                PersistitKeyAppender hKeyAppender = PersistitKeyAppender.create(hKey);
                UserTable table = rowDef.userTable();
                List<Column> pkColumns = table.getPrimaryKeyIncludingInternal().getColumns();
                List<HKeySegment> hKeySegments = table.hKey().segments();
                int s = 0;
                while (s < hKeySegments.size()) {
                    HKeySegment segment = hKeySegments.get(s++);
                    RowDef segmentRowDef = rowDefCache.getRowDef(segment.table().getTableId());
                    hKey.append(segmentRowDef.getOrdinal());
                    List<HKeyColumn> hKeyColumns = segment.columns();
                    int c = 0;
                    while (c < hKeyColumns.size()) {
                        HKeyColumn hKeyColumn = hKeyColumns.get(c++);
                        Column column = hKeyColumn.column();
                        RowDef columnTableRowDef = rowDefCache.getRowDef(column.getTable().getTableId());
                        if (pkColumns.contains(column)) {
                            hKeyAppender.append(columnTableRowDef.getFieldDef(column.getPosition()), rowData);
                        } else {
                            hKey.append(null);
                        }
                    }
                }
                propagateDownGroup(session, hEx, tablesRequiringHKeyMaintenance);
            }

            if (deferredIndexKeyLimit <= 0) {
                putAllDeferredIndexKeys(session);
            }
        } finally {
            WRITE_ROW_TAP.out();
            releaseExchange(session, hEx);
        }
    }

    @Override
    public void writeRowForBulkLoad(final Session session, Exchange hEx,
            RowDef rowDef, RowData rowData, int[] ordinals, int[] nKeyColumns,
            FieldDef[] hKeyFieldDefs, Object[] hKeyValues) throws PersistitException  {
        /*
         * if (verbose && LOG.isInfoEnabled()) { LOG.info("BulkLoad writeRow: "
         * + rowData.toString(rowDefCache)); }
         */

        constructHKey(hEx, rowDef, ordinals, nKeyColumns, hKeyFieldDefs,
                hKeyValues);
        packRowData(hEx, rowDef, rowData);
        // Store the h-row
        hEx.store();
        /*
         * for (final IndexDef indexDef : rowDef.getIndexDefs()) { // Insert the
         * index keys (except for the case of a // root table's PK index.) if
         * (!indexDef.isHKeyEquivalent()) { insertIntoIndex(indexDef, rowData,
         * hEx.getKey(), deferIndexes); } } if (deferredIndexKeyLimit <= 0) {
         * putAllDeferredIndexKeys(); }
         */
        return;
    }

    // TODO - remove - this is used only by the PersistitStoreAdapter in
    // bulk loader.
    @Override
    public void updateTableStats(final Session session, RowDef rowDef,
            long rowCount) {
        // no-up for now
    }

    @Override
    public void deleteRow(Session session, RowData rowData)
        throws PersistitException
    {
        deleteRow(session, rowData, null);
        // TODO: It should be possible to optimize propagateDownGroup for inserts too
        // deleteRow(session, rowData, hKeyDependentTableOrdinals(rowData.getRowDefId()));
    }

    private void deleteRow(Session session, RowData rowData, BitSet tablesRequiringHKeyMaintenance)
        throws PersistitException
    {
        int rowDefId = rowData.getRowDefId();
        RowDef rowDef = rowDefCache.getRowDef(rowDefId);
        checkNoGroupIndexes(rowDef.table());
        Exchange hEx = null;
        DELETE_ROW_TAP.in();
        try {
            hEx = getExchange(session, rowDef);

            constructHKey(session, hEx, rowDef, rowData, false);
            hEx.fetch();
            //
            // Verify that the row exists
            //
            if (!hEx.getValue().isDefined()) {
                throw new NoSuchRowException(hEx.getKey());
            }
            //
            // Verify that the row hasn't changed. Note: at some point
            // we may want to optimize the protocol to send only PK and
            // FK fields in oldRowData, in which case this test will
            // need to change.
            //
            // TODO - review. With covering indexes, that day has come.
            // We can no longer do this comparison when the "old" row
            // has only its PK fields.
            //
            // final int oldStart = rowData.getInnerStart();
            // final int oldSize = rowData.getInnerSize();
            // if (!bytesEqual(rowData.getBytes(), oldStart, oldSize,
            // hEx
            // .getValue().getEncodedBytes(), 0, hEx.getValue()
            // .getEncodedSize())) {
            // throw new StoreException(HA_ERR_RECORD_CHANGED,
            // "Record changed at key " + hEx.getKey());
            // }

            // Remove the h-row
            hEx.remove();
            tableStatusCache.rowDeleted(rowDefId);

            // Remove the indexes, including the PK index
            for (Index index : rowDef.getIndexes()) {
                deleteIndex(session, index, rowData, hEx.getKey());
            }

            // The row being deleted might be the parent of rows that
            // now become orphans. The hkeys
            // of these rows need to be maintained.
            propagateDownGroup(session, hEx, tablesRequiringHKeyMaintenance);
        } finally {
            DELETE_ROW_TAP.out();
            releaseExchange(session, hEx);
        }
    }

    @Override
    public void updateRow(final Session session, final RowData oldRowData,
            final RowData newRowData, final ColumnSelector columnSelector) throws PersistitException {
        final int rowDefId = oldRowData.getRowDefId();

        if (newRowData.getRowDefId() != rowDefId) {
            throw new IllegalArgumentException("RowData values have different rowDefId values: ("
                                                       + rowDefId + "," + newRowData.getRowDefId() + ")");
        }
        final RowDef rowDef = rowDefCache.getRowDef(rowDefId);
        checkNoGroupIndexes(rowDef.table());
        Exchange hEx = null;
        UPDATE_ROW_TAP.in();
        try {
            hEx = getExchange(session, rowDef);
            constructHKey(session, hEx, rowDef, oldRowData, false);
            hEx.fetch();
            //
            // Verify that the row exists
            //
            if (!hEx.getValue().isDefined()) {
                throw new NoSuchRowException (hEx.getKey());
            }
            // Combine current version of row with the version coming in
            // on the update request.
            // This is done by taking only the values of columns listed
            // in the column selector.
            RowData currentRow = new RowData(EMPTY_BYTE_ARRAY);
            expandRowData(hEx, currentRow);
            RowData mergedRowData = 
                columnSelector == null 
                ? newRowData
                : mergeRows(rowDef, currentRow, newRowData, columnSelector);
            BitSet tablesRequiringHKeyMaintenance = analyzeFieldChanges(rowDef, oldRowData, mergedRowData);
            if (tablesRequiringHKeyMaintenance == null) {
                // No PK or FK fields have changed. Just update the row.
                packRowData(hEx, rowDef, mergedRowData);
                // Store the h-row
                hEx.store();

                // Update the indexes
                //
                for (Index index : rowDef.getIndexes()) {
                    updateIndex(session, index, rowDef, currentRow, mergedRowData, hEx.getKey());
                }
            } else {
                // A PK or FK field has changed. The row has to be deleted and reinserted, and hkeys of descendent
                // rows maintained. tablesRequiringHKeyMaintenance contains the ordinals of the tables whose hkeys
                // could possible be affected.
                deleteRow(session, oldRowData, tablesRequiringHKeyMaintenance);
                writeRow(session, mergedRowData, tablesRequiringHKeyMaintenance, true); // May throw DuplicateKeyException
            }
        } finally {
            UPDATE_ROW_TAP.out();
            releaseExchange(session, hEx);
        }
    }
    
    private BitSet analyzeFieldChanges(RowDef rowDef, RowData oldRow, RowData newRow)
    {
        BitSet tablesRequiringHKeyMaintenance;
        assert oldRow.getRowDefId() == newRow.getRowDefId();
        int fields = rowDef.getFieldCount();
        // Find the PK and FK fields
        BitSet keyField = new BitSet(fields);
        for (int pkFieldPosition : rowDef.getPKIndex().indexDef().getFields()) {
            keyField.set(pkFieldPosition, true);
        }
        for (int fkFieldPosition : rowDef.getParentJoinFields()) {
            keyField.set(fkFieldPosition, true);
        }
        // Find whether and where key fields differ
        boolean allEqual = true;
        for (int keyFieldPosition = keyField.nextSetBit(0);
             allEqual && keyFieldPosition >= 0;
             keyFieldPosition = keyField.nextSetBit(keyFieldPosition + 1)) {
            boolean fieldEqual = fieldEqual(rowDef, oldRow, newRow, keyFieldPosition);
            if (!fieldEqual) {
                allEqual = false;
            }
        }
        if (allEqual) {
            tablesRequiringHKeyMaintenance = null;
        } else {
            // A PK or FK field has changed, so the update has to be done as delete/insert. To minimize hkey
            // propagation work, find which tables (descendents of the updated table) are affected by hkey
            // changes.
            tablesRequiringHKeyMaintenance = hKeyDependentTableOrdinals(oldRow.getRowDefId());
        }
        return tablesRequiringHKeyMaintenance;
    }

    private BitSet hKeyDependentTableOrdinals(int rowDefId)
    {
        RowDef rowDef = rowDefCache.getRowDef(rowDefId);
        UserTable table = rowDef.userTable();
        BitSet ordinals = new BitSet(rowDefCache.maxOrdinal() + 1);
        for (UserTable hKeyDependentTable : table.hKeyDependentTables()) {
            int ordinal = hKeyDependentTable.rowDef().getOrdinal();
            ordinals.set(ordinal, true);
        }
        return ordinals;
    }

    private void checkNoGroupIndexes(Table table) {
        if (updateGroupIndexes && !table.getGroupIndexes().isEmpty()) {
            throw new UnsupportedOperationException("PersistitStore can't update group indexes; found on " + table);
        }
    }

    // tablesRequiringHKeyMaintenance is non-null only when we're implementing an updateRow as delete/insert, due
    // to a PK or FK column being updated.
    private void propagateDownGroup(Session session, Exchange exchange, BitSet tablesRequiringHKeyMaintenance)
            throws PersistitException
    {
        // exchange is positioned at a row R that has just been replaced by R', (because we're processing an update
        // that has to be implemented as delete/insert). hKey is the hkey of R. The replacement, R', is already
        // present. For each descendent* D of R, this method deletes and reinserts D. Reinsertion of D causes its
        // hkey to be recomputed. This may depend on an ancestor being updated (if part of D's hkey comes from
        // the parent's PK index). That's OK because updates are processed preorder, (i.e., ancestors before
        // descendents). This method will modify the state of exchange.
        //
        // * D is a descendent of R means that D is below R in the group. I.e., hkey(R) is a prefix of hkey(D).
        PROPAGATE_HKEY_CHANGE_TAP.hit();
        Key hKey = exchange.getKey();
        KeyFilter filter = new KeyFilter(hKey, hKey.getDepth() + 1, Integer.MAX_VALUE);
        RowData descendentRowData = new RowData(EMPTY_BYTE_ARRAY);
        while (exchange.next(filter)) {
            expandRowData(exchange, descendentRowData);
            int descendentRowDefId = descendentRowData.getRowDefId();
            RowDef descendentRowDef = rowDefCache.getRowDef(descendentRowDefId);
            int descendentOrdinal = descendentRowDef.getOrdinal();
            if ((tablesRequiringHKeyMaintenance == null || tablesRequiringHKeyMaintenance.get(descendentOrdinal))) {
                PROPAGATE_HKEY_CHANGE_ROW_REPLACE_TAP.hit();
                // Delete the current row from the tree. Don't call deleteRow, because we don't need to recompute
                // the hkey.
                exchange.remove();
                tableStatusCache.rowDeleted(descendentRowDefId);
                for (Index index : descendentRowDef.getIndexes()) {
                    deleteIndex(session, index, descendentRowData, exchange.getKey());
                }
                // Reinsert it, recomputing the hkey and maintaining indexes
                writeRow(session, descendentRowData, tablesRequiringHKeyMaintenance, false);
            }
        }
    }

    @Override
    public void dropGroup(Session session, int rowDefId) throws PersistitException {
        RowDef groupRowDef = rowDefCache.getRowDef(rowDefId);
        if (!groupRowDef.isGroupTable()) {
            groupRowDef = rowDefCache.getRowDef(groupRowDef.getGroupRowDefId());
        }
        for(RowDef userRowDef : groupRowDef.getUserTableRowDefs()) {
            removeTrees(session, userRowDef.table());
        }
        // tableStatusCache entries updated elsewhere
    }

    @Override
    public void truncateGroup(final Session session, final int rowDefId) throws PersistitException {
        RowDef groupRowDef = rowDefCache.getRowDef(rowDefId);
        if (!groupRowDef.isGroupTable()) {
            groupRowDef = rowDefCache.getRowDef(groupRowDef.getGroupRowDefId());
        }

        //
        // Truncate the index trees
        //
        for (RowDef userRowDef : groupRowDef.getUserTableRowDefs()) {
            for (Index index : userRowDef.getIndexes()) {
                truncateIndex(session, index);
            }
        }
        for (Index index : groupRowDef.getGroupIndexes()) {
            truncateIndex(session, index);
        }

        //
        // Truncate the group tree
        //
        final Exchange hEx = getExchange(session, groupRowDef);
        hEx.removeAll();
        releaseExchange(session, hEx);
        for (int i = 0; i < groupRowDef.getUserTableRowDefs().length; i++) {
            final int childRowDefId = groupRowDef.getUserTableRowDefs()[i].getRowDefId();
            tableStatusCache.truncate(childRowDefId);
        }
    }

    // This is to avoid circular dependencies in Guicer.  
    // TODO: There is still a functional circularity: store needs
    // stats to clear them when deleting a group; stats need store to
    // persist the stats. It would be better to separate out the
    // higher level store functions from what other services require.
    public void setIndexStatistics(IndexStatisticsService indexStatistics) {
        this.indexStatistics = indexStatistics;
    }

    protected final void truncateIndex(Session session, Index index) {
        Exchange iEx = getExchange(session, index);
        try {
            iEx.removeAll();
            if (index.isGroupIndex()) {
                new AccumulatorAdapter(AccumulatorAdapter.AccumInfo.ROW_COUNT, treeService, iEx.getTree()).set(0);
            }
        } catch (PersistitException e) {
            throw new PersistitAdapterException(e);
        }
        releaseExchange(session, iEx);
        // Delete any statistics associated with index.
        indexStatistics.deleteIndexStatistics(session, Collections.singletonList(index));
    }

    @Override
    public void truncateTableStatus(final Session session, final int rowDefId) throws RollbackException, PersistitException {
        tableStatusCache.truncate(rowDefId);
    }

    @Override
    public RowCollector getSavedRowCollector(final Session session,
            final int tableId) throws CursorIsUnknownException {
        final List<RowCollector> list = collectorsForTableId(session, tableId);
        if (list.isEmpty()) {
            LOG.debug("Nested RowCollector on tableId={} depth={}", tableId, (list.size() + 1));
            throw new CursorIsUnknownException(tableId);
        }
        return list.get(list.size() - 1);
    }

    @Override
    public void addSavedRowCollector(final Session session,
            final RowCollector rc) {
        final Integer tableId = rc.getTableId();
        final List<RowCollector> list = collectorsForTableId(session, tableId);
        if (!list.isEmpty()) {
            LOG.debug("Note: Nested RowCollector on tableId={} depth={}", tableId, list.size() + 1);
            assert list.get(list.size() - 1) != rc : "Redundant call";
            //
            // This disallows the patch because we agreed not to fix the
            // bug. However, these changes fix a memory leak, which is
            // important for robustness.
            //
            // throw new StoreException(122, "Bug 255 workaround is disabled");
        }
        list.add(rc);
    }

    @Override
    public void removeSavedRowCollector(final Session session,
            final RowCollector rc) throws CursorIsUnknownException {
        final Integer tableId = rc.getTableId();
        final List<RowCollector> list = collectorsForTableId(session, tableId);
        if (list.isEmpty()) {
            throw new CursorIsUnknownException (tableId);
        }
        final RowCollector removed = list.remove(list.size() - 1);
        if (removed != rc) {
            throw new CursorCloseBadException (tableId);
        }
    }

    private List<RowCollector> collectorsForTableId(final Session session,
            final int tableId) {
        List<RowCollector> list = session.get(COLLECTORS, tableId);
        if (list == null) {
            list = new ArrayList<RowCollector>();
            session.put(COLLECTORS, tableId, list);
        }
        return list;
    }

    private RowDef checkRequest(int rowDefId,RowData start, ColumnSelector startColumns,
            RowData end, ColumnSelector endColumns) throws IllegalArgumentException {
        if (start != null) {
            if (startColumns == null) {
                throw new IllegalArgumentException("non-null start row requires non-null ColumnSelector");
            }
            if( start.getRowDefId() != rowDefId) {
                throw new IllegalArgumentException("Start and end RowData must specify the same rowDefId");
            }
        }
        if (end != null) {
            if (endColumns == null) {
                throw new IllegalArgumentException("non-null end row requires non-null ColumnSelector");
            }
            if (end.getRowDefId() != rowDefId) {
                throw new IllegalArgumentException("Start and end RowData must specify the same rowDefId");
            }
        }
        final RowDef rowDef = rowDefCache.getRowDef(rowDefId);
        if (rowDef == null) {
            throw new IllegalArgumentException("No RowDef for rowDefId " + rowDefId);
        }
        return rowDef;
    }

    private static ColumnSelector createNonNullFieldSelector(final RowData rowData) {
        assert rowData != null;
        return new ColumnSelector() {
            @Override
            public boolean includesColumn(int columnPosition) {
                return !rowData.isNull(columnPosition);
            }
        };
    }

    @Override
    public RowCollector newRowCollector(Session session,
                                        int rowDefId,
                                        int indexId,
                                        int scanFlags,
                                        RowData start,
                                        RowData end,
                                        byte[] columnBitMap,
                                        ScanLimit scanLimit)
    {
        return newRowCollector(session, scanFlags, rowDefId, indexId, columnBitMap, start, null, end, null, scanLimit);
    }

    @Override
    public RowCollector newRowCollector(Session session,
                                        int scanFlags,
                                        int rowDefId,
                                        int indexId,
                                        byte[] columnBitMap,
                                        RowData start,
                                        ColumnSelector startColumns,
                                        RowData end,
                                        ColumnSelector endColumns,
                                        ScanLimit scanLimit)
    {
        NEW_COLLECTOR_TAP.in();
        RowCollector rc;
        try {
            if(start != null && startColumns == null) {
                startColumns = createNonNullFieldSelector(start);
            }
            if(end != null && endColumns == null) {
                endColumns = createNonNullFieldSelector(end);
            }
            RowDef rowDef = checkRequest(rowDefId, start, startColumns, end, endColumns);
            rc = OperatorBasedRowCollector.newCollector(config,
                                                        session,
                                                        this,
                                                        scanFlags,
                                                        rowDef,
                                                        indexId,
                                                        columnBitMap,
                                                        start,
                                                        startColumns,
                                                        end,
                                                        endColumns,
                                                        scanLimit);
        } finally {
            NEW_COLLECTOR_TAP.out();
        }
        return rc;
    }

    public final static long HACKED_ROW_COUNT = 2;

    @Override
    public long getRowCount(final Session session, final boolean exact,
            final RowData start, final RowData end, final byte[] columnBitMap) {
        //
        // TODO: Compute a reasonable value. The value "2" is a hack -
        // special because it's not 0 or 1, but small enough to induce
        // MySQL to use an index rather than full table scan.
        //
        return HACKED_ROW_COUNT; // TODO: delete the HACKED_ROW_COUNT field when
                                 // this gets fixed
        // final int tableId = start.getRowDefId();
        // final TableStatus status = tableManager.getTableStatus(tableId);
        // return status.getRowCount();
    }

    @Override
    public TableStatistics getTableStatistics(final Session session, int tableId) {
        final RowDef rowDef = rowDefCache.getRowDef(tableId);
        final TableStatistics ts = new TableStatistics(tableId);
        final TableStatus status = rowDef.getTableStatus();
        try {
            if (rowDef.isGroupTable()) {
                ts.setRowCount(2);
                ts.setAutoIncrementValue(-1);
            } else {
                ts.setAutoIncrementValue(status.getAutoIncrement());
                ts.setRowCount(status.getRowCount());
            }
            // TODO - get correct values
            ts.setMeanRecordLength(100);
            ts.setBlockSize(8192);
        } catch (PersistitException e) {
            throw new PersistitAdapterException(e);
        }
        for (Index index : rowDef.getIndexes()) {
            TableStatistics.Histogram histogram = indexStatisticsToHistogram(session, 
                                                                             index);
            if (histogram != null) {
                ts.addHistogram(histogram);
            }
        }
        return ts;
    }

    /** Convert from new-format histogram to old for adapter. */
    protected TableStatistics.Histogram indexStatisticsToHistogram(Session session,
                                                                   Index index) {
        IndexStatistics stats = indexStatistics.getIndexStatistics(session, index);
        if (stats == null) {
            return null;
        }
        IndexStatistics.Histogram fromHistogram = stats.getHistogram(index.getKeyColumns().size());
        if (fromHistogram == null) {
            return null;
        }
        IndexDef indexDef = index.indexDef();
        RowDef indexRowDef = indexDef.getRowDef();
        TableStatistics.Histogram toHistogram = new TableStatistics.Histogram(index.getIndexId());
        Key key = treeService.createKey();
        RowData indexRowData = new RowData(new byte[4096]);
        Object[] indexValues = new Object[indexRowDef.getFieldCount()];
        long count = 0;
        for (IndexStatistics.HistogramEntry entry : fromHistogram.getEntries()) {
            // Decode the key.
            int keylen = entry.getKeyBytes().length;
            System.arraycopy(entry.getKeyBytes(), 0, key.getEncodedBytes(), 0, keylen);
            key.setEncodedSize(keylen);
            key.indexTo(0);
            int depth = key.getDepth();
            // Copy key fields to index row.
            for (int field : indexDef.getFields()) {
                if (--depth >= 0) {
                    indexValues[field] = key.decode();
                } else {
                    indexValues[field] = null;
                }
            }
            indexRowData.createRow(indexRowDef, indexValues);
            // Partial counts to running total less than key.
            count += entry.getLessCount();
            toHistogram.addSample(new TableStatistics.HistogramSample(indexRowData.copy(),
                                                                      count));
            count += entry.getEqualCount();
        }
        // Add final entry with all nulls.
        Arrays.fill(indexValues, null);
        indexRowData.createRow(indexRowDef, indexValues);
        toHistogram.addSample(new TableStatistics.HistogramSample(indexRowData.copy(),
                                                                  count));
        return toHistogram;
    }

    boolean hasNullIndexSegments(final RowData rowData, final Index index) {
        IndexDef indexDef = index.indexDef();
        assert indexDef.getRowDef().getRowDefId() == rowData.getRowDefId();
        for (int i : indexDef.getFields()) {
            if (rowData.isNull(i)) {
                return true;
            }
        }
        return false;
    }

    private void checkNotGroupIndex(Index index) {
        if (index.isGroupIndex()) {
            throw new UnsupportedOperationException("can't update group indexes from PersistitStore: " + index);
        }
    }

    private void insertIntoIndex(Session session, Index index, RowData rowData, Key hkey, boolean deferIndexes)
    {
        checkNotGroupIndex(index);
        Exchange iEx = getExchange(session, index);
        constructIndexRow(iEx.getKey(), rowData, index, hkey);
        checkUniqueness(index, rowData, iEx);
        iEx.getValue().clear();
        if (deferIndexes) {
            // TODO: bug767737, deferred indexing does not handle uniqueness
            synchronized (deferredIndexKeys) {
                SortedSet<KeyState> keySet = deferredIndexKeys.get(iEx.getTree());
                if (keySet == null) {
                    keySet = new TreeSet<KeyState>();
                    deferredIndexKeys.put(iEx.getTree(), keySet);
                }
                final KeyState ks = new KeyState(iEx.getKey());
                keySet.add(ks);
                deferredIndexKeyLimit -= (ks.getBytes().length + KEY_STATE_SIZE_OVERHEAD);
            }
        } else {
            try {
                iEx.store();
            } catch (PersistitException e) {
                throw new PersistitAdapterException(e);
            }
        }
        releaseExchange(session, iEx);
    }

    private void checkUniqueness(Index index, RowData rowData, Exchange iEx)
    {
        if (index.isUnique() && !hasNullIndexSegments(rowData, index)) {
            final Key key = iEx.getKey();
            KeyState ks = new KeyState(key);
            key.setDepth(index.indexDef().getIndexKeySegmentCount());
            try {
                if (iEx.hasChildren()) {
                    ks.copyTo(key);
                    throw new DuplicateKeyException(index.getIndexName().getName(), key);
                }
            } catch (PersistitException e) {
                throw new PersistitAdapterException(e);
            }
            ks.copyTo(key);
        }
    }

    void putAllDeferredIndexKeys(final Session session) {
        synchronized (deferredIndexKeys) {
            for (final Map.Entry<Tree, SortedSet<KeyState>> entry : deferredIndexKeys
                    .entrySet()) {
                final Exchange iEx = treeService.getExchange(session, entry.getKey());
                try {
                    buildIndexAddKeys(entry.getValue(), iEx);
                    entry.getValue().clear();
                } finally {
                    treeService.releaseExchange(session, iEx);
                }
            }
            deferredIndexKeyLimit = MAX_INDEX_TRANCHE_SIZE;
        }
    }

    public void updateIndex(Session session,
                            Index index,
                            RowDef rowDef,
                            RowData oldRowData,
                            RowData newRowData,
                            Key hkey)
            throws PersistitException
    {
        checkNotGroupIndex(index);
        IndexDef indexDef = index.indexDef();
        if (!fieldsEqual(rowDef, oldRowData, newRowData, indexDef.getFields())) {
            TABLE_INDEX_MAINTENANCE_TAP.in();
            try {
                Exchange oldExchange = getExchange(session, index);
                constructIndexRow(oldExchange.getKey(), oldRowData, index, hkey);
                Exchange newExchange = getExchange(session, index);
                constructIndexRow(newExchange.getKey(), newRowData, index, hkey);

                checkUniqueness(index, newRowData, newExchange);

                oldExchange.getValue().clear();
                newExchange.getValue().clear();

                oldExchange.remove();
                newExchange.store();

                releaseExchange(session, newExchange);
                releaseExchange(session, oldExchange);
            } finally {
                TABLE_INDEX_MAINTENANCE_TAP.out();
            }
        }
    }

    void deleteIndex(Session session, Index index, RowData rowData, Key hkey)
            throws PersistitException {
        checkNotGroupIndex(index);
        final Exchange iEx = getExchange(session, index);
        constructIndexRow(iEx.getKey(), rowData, index, hkey);
        boolean removed = iEx.remove();
        releaseExchange(session, iEx);
    }

    static boolean bytesEqual(byte[] a, int aoffset, int asize,
                              byte[] b, int boffset, int bsize) {
        if (asize != bsize) {
            return false;
        }
        for (int i = 0; i < asize; i++) {
            if (a[i + aoffset] != b[i + boffset]) {
                return false;
            }
        }
        return true;
    }

    public static boolean fieldsEqual(RowDef rowDef, RowData a, RowData b, int[] fieldIndexes)
    {
        for (int fieldIndex : fieldIndexes) {
            long aloc = rowDef.fieldLocation(a, fieldIndex);
            long bloc = rowDef.fieldLocation(b, fieldIndex);
            if (!bytesEqual(a.getBytes(), (int) aloc, (int) (aloc >>> 32),
                            b.getBytes(), (int) bloc, (int) (bloc >>> 32))) {
                return false;
            }
        }
        return true;
    }

    public static boolean fieldEqual(RowDef rowDef, RowData a, RowData b, int fieldPosition)
    {
        long aloc = rowDef.fieldLocation(a, fieldPosition);
        long bloc = rowDef.fieldLocation(b, fieldPosition);
        return bytesEqual(a.getBytes(), (int) aloc, (int) (aloc >>> 32),
                          b.getBytes(), (int) bloc, (int) (bloc >>> 32));
    }

    public void packRowData(final Exchange hEx, final RowDef rowDef,
            final RowData rowData) {
        final Value value = hEx.getValue();
        value.put(rowData);
        final int at = value.getEncodedSize() - rowData.getInnerSize();
        int storedTableId = treeService.aisToStore(rowDef, rowData.getRowDefId());
        /*
         * Overwrite rowDefId field within the Value instance with the absolute
         * rowDefId.
         */
        AkServerUtil.putInt(hEx.getValue().getEncodedBytes(), at + RowData.O_ROW_DEF_ID - RowData.LEFT_ENVELOPE_SIZE,
                storedTableId);
    }

    public void expandRowData(final Exchange exchange, final RowData rowData) {
        final Value value = exchange.getValue();
        try {
            value.get(rowData);
        }
        catch(CorruptRowDataException e) {
            LOG.error("Corrupt RowData at key {}: {}", exchange.getKey(), e.getMessage());
            throw new RowDataCorruptionException(exchange.getKey());
        }
        rowData.prepareRow(0);
        int rowDefId = treeService.storeToAis(exchange.getVolume(), rowData.getRowDefId());
        /*
         * Overwrite the rowDefId field within the RowData instance with the
         * relative rowDefId.
         */
        AkServerUtil.putInt(rowData.getBytes(), RowData.O_ROW_DEF_ID, rowDefId);
    }

    @Override
    public void buildAllIndexes(Session session, boolean deferIndexes) {
        Collection<Index> indexes = new HashSet<Index>();
        for(RowDef rowDef : rowDefCache.getRowDefs()) {
            if(rowDef.isUserTable()) {
                indexes.addAll(Arrays.asList(rowDef.getIndexes()));
            }
        }
        buildIndexes(session, indexes, deferIndexes);
    }

    public void buildIndexes(final Session session, final Collection<? extends Index> indexes, final boolean defer) {
        flushIndexes(session);

        final Set<RowDef> userRowDefs = new HashSet<RowDef>();
        final Set<RowDef> groupRowDefs = new HashSet<RowDef>();
        final Set<Index> indexesToBuild = new HashSet<Index>();

        for(Index index : indexes) {
            IndexDef indexDef = index.indexDef();
            if(indexDef == null) {
                throw new IllegalArgumentException("indexDef was null for index: " + index);
            }
            indexesToBuild.add(index);
            final RowDef rowDef = indexDef.getRowDef();
            userRowDefs.add(rowDef);
            final RowDef groupDef = rowDefCache.getRowDef(rowDef.getGroupRowDefId());
            if(groupDef != null) {
                groupRowDefs.add(groupDef);
            }
        }

        for (final RowDef rowDef : groupRowDefs) {
            final RowData rowData = new RowData(new byte[MAX_ROW_SIZE]);
            rowData.createRow(rowDef, new Object[0]);

            final byte[] columnBitMap = new byte[(rowDef.getFieldCount() + 7) / 8];
            // Project onto all columns of selected user tables
            for (final RowDef user : rowDef.getUserTableRowDefs()) {
                if (userRowDefs.contains(user)) {
                    for (int bit = 0; bit < user.getFieldCount(); bit++) {
                        final int c = bit + user.getColumnOffset();
                        columnBitMap[c / 8] |= (1 << (c % 8));
                    }
                }
            }
            int indexKeyCount = 0;
            Exchange hEx = getExchange(session, rowDef);
            hEx.getKey().clear();
            // while (hEx.traverse(Key.GT, hFilter, Integer.MAX_VALUE)) {
            try {
                while (hEx.next(true)) {
                    expandRowData(hEx, rowData);
                    final int tableId = rowData.getRowDefId();
                    final RowDef userRowDef = rowDefCache.getRowDef(tableId);
                    if (userRowDefs.contains(userRowDef)) {
                        for (Index index : userRowDef.getIndexes()) {
                            if(indexesToBuild.contains(index)) {
                                insertIntoIndex(session, index, rowData, hEx.getKey(), defer);
                                indexKeyCount++;
                            }
                        }
                        if (deferredIndexKeyLimit <= 0) {
                            putAllDeferredIndexKeys(session);
                        }
                    }
                }
            } catch (PersistitException e) {
                throw new PersistitAdapterException(e);
            }
            flushIndexes(session);
            LOG.debug("Inserted {} index keys into {}", indexKeyCount, rowDef.table().getName());
        }
    }

    private void removeTrees(Session session, Collection<TreeLink> treeLinks) {
        Exchange ex = null;
        try {
            for(TreeLink link : treeLinks) {
                ex = treeService.getExchange(session, link);
                ex.removeTree();
                releaseExchange(session, ex);
                ex = null;
            }
        } catch (PersistitException e) {
            throw new PersistitAdapterException(e);
        } finally {
            if(ex != null) {
                releaseExchange(session, ex);
            }
        }
    }

    @Override
    public void removeTrees(Session session, Table table) {
        Collection<TreeLink> treeLinks = new ArrayList<TreeLink>();
        // Add all index trees
        final Collection<TableIndex> tableIndexes = table.isUserTable() ? ((UserTable)table).getIndexesIncludingInternal() : table.getIndexes();
        final Collection<GroupIndex> groupIndexes = table.getGroupIndexes();
        for(Index index : tableIndexes) {
            treeLinks.add(index.indexDef());
        }
        for(Index index : groupIndexes) {
            treeLinks.add(index.indexDef());
        }
        // Drop the sequence trees too. 
        if (table.isUserTable() && ((UserTable)table).getIdentityColumn() != null) {
            treeLinks.add(((UserTable)table).getIdentityColumn().getIdentityGenerator());
        } else if (table.isGroupTable()) {
            for (UserTable userTable : table.getAIS().getUserTables().values()) {
                if (userTable.getGroup() == table.getGroup() &&
                        userTable.getIdentityColumn() != null) {
                    treeLinks.add(userTable.getIdentityColumn().getIdentityGenerator());
                }
            }
        }
        
        // And the group tree
        treeLinks.add(table.rowDef());
        // And drop them all
        removeTrees(session, treeLinks);
        indexStatistics.deleteIndexStatistics(session, tableIndexes);
        indexStatistics.deleteIndexStatistics(session, groupIndexes);
    }

    public void flushIndexes(final Session session) {
        try {
            putAllDeferredIndexKeys(session);
        } catch (PersistitAdapterException e) {
            LOG.debug("Exception while trying to flush deferred index keys", e);
            throw e;
        }
    }

    public void deleteIndexes(final Session session, final Collection<? extends Index> indexes) {
        for(Index index : indexes) {
            final IndexDef indexDef = index.indexDef();
            if(indexDef == null) {
                throw new IllegalArgumentException("indexDef is null for index: " + index);
            }
            try {
                Exchange iEx = getExchange(session, index);
                iEx.removeTree();
            } catch (PersistitException e) {
                LOG.debug("Exception while removing index tree: " + indexDef, e);
                throw new PersistitAdapterException(e);
            }
        }
        indexStatistics.deleteIndexStatistics(session, indexes);
    }
    
    @Override
    public void deleteSequences (Session session, Collection<? extends Sequence> sequences) {
        Collection<TreeLink> links = new ArrayList<TreeLink>();
        links.addAll(sequences);
        removeTrees(session, links);
    }

    private void buildIndexAddKeys(final SortedSet<KeyState> keys,
            final Exchange iEx) {
        final long start = System.nanoTime();
        try {
            for (final KeyState keyState : keys) {
                keyState.copyTo(iEx.getKey());
                iEx.store();
            }
        } catch (PersistitException e) {
            LOG.error(e.getMessage());
            throw new PersistitAdapterException(e);
        }
        final long elapsed = System.nanoTime() - start;
        if (LOG.isInfoEnabled()) {
            LOG.debug("Index builder inserted {} keys into index tree {} in {} seconds", new Object[]{
                    keys.size(),
                    iEx.getTree().getName(),
                    elapsed / 1000000000
            });
        }
    }

    private RowData mergeRows(RowDef rowDef, RowData currentRow, RowData newRowData, ColumnSelector columnSelector) {
        NewRow mergedRow = NiceRow.fromRowData(currentRow, rowDef);
        NewRow newRow = new LegacyRowWrapper(newRowData, this);
        int fields = rowDef.getFieldCount();
        for (int i = 0; i < fields; i++) {
            if (columnSelector.includesColumn(i)) {
                mergedRow.put(i, newRow.get(i));
            }
        }
        return mergedRow.toRowData();
    }

    @Override
    public boolean isDeferIndexes() {
        return deferIndexes;
    }

    @Override
    public void setDeferIndexes(final boolean defer) {
        deferIndexes = defer;
    }

    public void traverse(Session session, RowDef rowDef, TreeRecordVisitor visitor)
            throws PersistitException, InvalidOperationException {
        assert rowDef.isGroupTable() : rowDef;
        Exchange exchange = getExchange(session, rowDef).append(
                Key.BEFORE);
        try {
            visitor.initialize(this, exchange);
            while (exchange.next(true)) {
                visitor.visit();
            }
        } finally {
            releaseExchange(session, exchange);
        }
    }

    public <V extends IndexVisitor> V traverse(Session session, Index index, V visitor)
            throws PersistitException, InvalidOperationException {
        Exchange exchange = getExchange(session, index).append(Key.BEFORE);
        try {
            visitor.initialize(exchange);
            while (exchange.next(true)) {
                visitor.visit();
            }
        } finally {
            releaseExchange(session, exchange);
        }
        return visitor;
    }

    public TableStatus getTableStatus(Table table) {
        TableStatus ts = null;
        RowDef rowDef = rowDefCache.getRowDef(table.getTableId());
        if (rowDef != null) {
            ts = rowDef.getTableStatus();
        }
        return ts;
    }
}<|MERGE_RESOLUTION|>--- conflicted
+++ resolved
@@ -228,11 +228,7 @@
         return treeService.getExchange(session, index.indexDef());
     }
 
-<<<<<<< HEAD
-    public Key getKey(Session session)
-=======
     public Key getKey()
->>>>>>> 9dd6b07a
     {
         return treeService.getKey();
     }
