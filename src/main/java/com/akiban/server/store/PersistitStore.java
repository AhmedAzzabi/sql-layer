--- conflicted
+++ resolved
@@ -556,42 +556,21 @@
     }
 
     private void checkNoGIsInGroup(RowDef rowDef) {
-<<<<<<< HEAD
-        GroupIndex[] gis = rowDef.getGroupIndexes();
-        if (gis.length > 0)
-            throw new BulkloadException("can't bulk load with group indexes: " + Arrays.toString(gis));
-        UserTable userTable = rowDef.userTable();
-        for (Join childJoin : userTable.getChildJoins())
-            checkNoGIsInGroup(childJoin.getChild().rowDef());
-=======
         Collection<GroupIndex> gis = rowDef.table().getGroup().getRoot().getGroupIndexes();
         if (!gis.isEmpty())
             throw new BulkloadException("can't bulk load with group indexes: " + gis.toString());
->>>>>>> 0e3338b1
     }
 
     @Override
     public void startBulkLoad(Session session) {
-<<<<<<< HEAD
-        boolean needTransaction = ! transactionService.isTransactionActive(session);
-        if (needTransaction)
-            transactionService.beginTransaction(session);
-=======
         if (transactionService.isTransactionActive(session))
             throw new BulkloadException("can't start bulk load when transaction is active");
         transactionService.beginTransaction(session);
->>>>>>> 0e3338b1
         Bulkload newBulkload;
         try {
             newBulkload = new Bulkload(getDb(), schemaManager.getAis(session));
         } finally {
-<<<<<<< HEAD
-            if (needTransaction) {
-                transactionService.commitTransaction(session);
-            }
-=======
             transactionService.commitTransaction(session);
->>>>>>> 0e3338b1
         }
         
         if (!activeBulkload.compareAndSet(null, newBulkload))
@@ -1715,11 +1694,7 @@
         if (treeBuilderDirs != null) {
             try {
                 tb.setSortTreeDirectories(treeBuilderDirs);
-<<<<<<< HEAD
-            } catch (IOException e) {
-=======
             } catch (Exception e) {
->>>>>>> 0e3338b1
                 throw new AkibanInternalException("while creating TreeBuilder", e);
             }
         }
