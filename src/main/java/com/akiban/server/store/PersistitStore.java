/**
 * Copyright (C) 2009-2013 Akiban Technologies, Inc.
 *
 * This program is free software: you can redistribute it and/or modify
 * it under the terms of the GNU Affero General Public License as published by
 * the Free Software Foundation, either version 3 of the License, or
 * (at your option) any later version.
 *
 * This program is distributed in the hope that it will be useful,
 * but WITHOUT ANY WARRANTY; without even the implied warranty of
 * MERCHANTABILITY or FITNESS FOR A PARTICULAR PURPOSE.  See the
 * GNU Affero General Public License for more details.
 *
 * You should have received a copy of the GNU Affero General Public License
 * along with this program.  If not, see <http://www.gnu.org/licenses/>.
 */

package com.akiban.server.store;

import com.akiban.ais.model.*;
import com.akiban.qp.operator.StoreAdapter;
import com.akiban.qp.persistitadapter.PersistitAdapter;
import com.akiban.qp.persistitadapter.PersistitHKey;
import com.akiban.qp.persistitadapter.indexrow.PersistitIndexRow;
import com.akiban.qp.persistitadapter.indexrow.PersistitIndexRowBuffer;
import com.akiban.qp.rowtype.IndexRowType;
import com.akiban.qp.rowtype.Schema;
import com.akiban.server.*;
import com.akiban.server.AccumulatorAdapter.AccumInfo;
import com.akiban.server.collation.CString;
import com.akiban.server.collation.CStringKeyCoder;
import com.akiban.server.error.*;
import com.akiban.server.error.DuplicateKeyException;
import com.akiban.server.rowdata.*;
import com.akiban.server.service.Service;
import com.akiban.server.service.config.ConfigurationService;
import com.akiban.server.service.listener.ListenerService;
import com.akiban.server.service.lock.LockService;
import com.akiban.server.service.session.Session;
import com.akiban.server.service.tree.TreeLink;
import com.akiban.server.service.tree.TreeService;
import com.google.inject.Inject;
import com.persistit.*;
import com.persistit.Management.DisplayFilter;
import com.persistit.encoding.CoderManager;
import com.persistit.exception.*;

import org.slf4j.Logger;
import org.slf4j.LoggerFactory;

import java.rmi.RemoteException;
import java.util.*;

import static com.persistit.Key.EQ;

public class PersistitStore extends AbstractStore<Exchange> implements Service
{
    private static final Logger LOG = LoggerFactory.getLogger(PersistitStore.class);

    private static final String WRITE_LOCK_ENABLED_CONFIG = "akserver.write_lock_enabled";

    private boolean writeLockEnabled;

    private final ConfigurationService config;
    private final TreeService treeService;
    private final SchemaManager schemaManager;
    private DisplayFilter originalDisplayFilter;
    private RowDataValueCoder valueCoder;


    @Inject
    public PersistitStore(TreeService treeService,
                          ConfigurationService config,
                          SchemaManager schemaManager,
                          LockService lockService,
                          ListenerService listenerService) {
        super(lockService, schemaManager, listenerService);
        this.treeService = treeService;
        this.config = config;
        this.schemaManager = schemaManager;
    }


    @Override
    public synchronized void start() {
        try {
            CoderManager cm = getDb().getCoderManager();
            Management m = getDb().getManagement();
            cm.registerValueCoder(RowData.class, valueCoder = new RowDataValueCoder());
            cm.registerKeyCoder(CString.class, new CStringKeyCoder());
            originalDisplayFilter = m.getDisplayFilter();
            m.setDisplayFilter(new RowDataDisplayFilter(originalDisplayFilter));
        } catch (RemoteException e) {
            throw new DisplayFilterSetException (e.getMessage());
        }
        if (config != null) {
            writeLockEnabled = Boolean.parseBoolean(config.getProperty(WRITE_LOCK_ENABLED_CONFIG));
        }
    }

    @Override
    public synchronized void stop() {
        try {
            getDb().getCoderManager().unregisterValueCoder(RowData.class);
            getDb().getCoderManager().unregisterKeyCoder(CString.class);
            getDb().getManagement().setDisplayFilter(originalDisplayFilter);
        } catch (RemoteException e) {
            throw new DisplayFilterSetException (e.getMessage());
        }
    }

    @Override
    public void crash() {
        stop();
    }

    @Override
    public Key createKey() {
        return treeService.createKey();
    }

    @Override
    public PersistitStore getPersistitStore() {
        return this;
    }

    public Persistit getDb() {
        return treeService.getDb();
    }

    public Exchange getExchange(Session session, Group group) {
        return createStoreData(session, group);
    }

    public Exchange getExchange(final Session session, final RowDef rowDef) {
        return createStoreData(session, rowDef.getGroup());
    }

    public Exchange getExchange(final Session session, final Index index) {
        return createStoreData(session, index.indexDef());
    }

    public void releaseExchange(final Session session, final Exchange exchange) {
        releaseStoreData(session, exchange);
    }

    private static void constructIndexRow(Exchange exchange,
                                          RowData rowData,
                                          Index index,
                                          Key hKey,
                                          PersistitIndexRowBuffer indexRow,
                                          boolean forInsert) throws PersistitException
    {
        indexRow.resetForWrite(index, exchange.getKey(), exchange.getValue());
        indexRow.initialize(rowData, hKey);
        indexRow.close(forInsert);
    }

    @Override
    protected Exchange createStoreData(Session session, TreeLink treeLink) {
        return treeService.getExchange(session, treeLink);
    }

    @Override
    protected void releaseStoreData(Session session, Exchange exchange) {
        treeService.releaseExchange(session, exchange);
    }

    @Override
    public PersistitIndexRowBuffer readIndexRow(Session session,
                                                Index parentPKIndex,
                                                Exchange exchange,
                                                RowDef childRowDef,
                                                RowData childRowData)
    {
        PersistitKeyAppender keyAppender = PersistitKeyAppender.create(exchange.getKey());
        int[] fields = childRowDef.getParentJoinFields();
        for (int fieldIndex = 0; fieldIndex < fields.length; fieldIndex++) {
            FieldDef fieldDef = childRowDef.getFieldDef(fields[fieldIndex]);
            keyAppender.append(fieldDef, childRowData);
        }
        try {
            exchange.fetch();
        } catch(PersistitException e) {
            throw PersistitAdapter.wrapPersistitException(session, e);
        }
        PersistitIndexRowBuffer indexRow = null;
        if (exchange.getValue().isDefined()) {
            indexRow = new PersistitIndexRowBuffer(this);
            indexRow.resetForRead(parentPKIndex, exchange.getKey(), exchange.getValue());
        }
        return indexRow;
    }

    // --------------------- Implement Store interface --------------------

    @Override
    public void truncateGroup(final Session session, final Group group) {
        List<Index> indexes = new ArrayList<>();
        // Truncate the group tree
        final Exchange hEx = getExchange(session, group);
        try {
            // Collect indexes, truncate table statuses
            for(UserTable table : group.getRoot().getAIS().getUserTables().values()) {
                if(table.getGroup() == group) {
                    indexes.addAll(table.getIndexesIncludingInternal());
                    table.rowDef().getTableStatus().truncate(session);
                }
            }
            indexes.addAll(group.getIndexes());
            truncateIndexes(session, indexes);

            hEx.removeAll();
        } catch(PersistitException e) {
            throw PersistitAdapter.wrapPersistitException(session, e);
        } finally {
            releaseExchange(session, hEx);
        }
    }

    @Override
    public void truncateIndexes(Session session, Collection<? extends Index> indexes) {
        super.truncateIndexes(session, indexes);
        for(Index index : indexes) {
            if(index.isGroupIndex()) {
                try {
                    Tree tree = index.indexDef().getTreeCache().getTree();
                    new AccumulatorAdapter(AccumulatorAdapter.AccumInfo.ROW_COUNT, tree).set(0);
                } catch(PersistitInterruptedException e) {
                    throw PersistitAdapter.wrapPersistitException(session, e);
                }
            }
        }
    }

    private void checkNotGroupIndex(Index index) {
        if (index.isGroupIndex()) {
            throw new UnsupportedOperationException("can't update group indexes from PersistitStore: " + index);
        }
    }

    @Override
    protected void writeIndexRow(Session session,
                                 Index index,
                                 RowData rowData,
                                 Key hKey,
                                 PersistitIndexRowBuffer indexRow)
    {
        checkNotGroupIndex(index);
        Exchange iEx = getExchange(session, index);
        try {
            constructIndexRow(iEx, rowData, index, hKey, indexRow, true);
            checkUniqueness(index, rowData, iEx);
            iEx.store();
        } catch(PersistitException e) {
            throw PersistitAdapter.wrapPersistitException(session, e);
        } finally {
            releaseExchange(session, iEx);
        }
    }

    private void checkUniqueness(Index index, RowData rowData, Exchange iEx) throws PersistitException
    {
        if (index.isUnique() && !hasNullIndexSegments(rowData, index)) {
            Key key = iEx.getKey();
            int segmentCount = index.indexDef().getIndexKeySegmentCount();
            // An index that isUniqueAndMayContainNulls has the extra null-separating field.
            if (index.isUniqueAndMayContainNulls()) {
                segmentCount++;
            }
            key.setDepth(segmentCount);
            if (keyExistsInIndex(index, iEx)) {
                throw new DuplicateKeyException(index.getIndexName().getName(), key);
            }
        }
    }

    private boolean keyExistsInIndex(Index index, Exchange exchange) throws PersistitException
    {
        boolean keyExistsInIndex;
        // Passing -1 as the last argument of traverse leaves the exchange's key and value unmodified.
        // (0 would leave just the value unmodified.)
        if (index.isUnique()) {
            // The Persistit Key stores exactly the index key, so just check whether the key exists.
            // TODO:
            // The right thing to do is traverse(EQ, false, -1) but that returns true, even when the
            // tree is empty. Peter says this is a bug (1023549)
            keyExistsInIndex = exchange.traverse(Key.Direction.EQ, true, -1);
        } else {
            // Check for children by traversing forward from the current key.
            keyExistsInIndex = exchange.traverse(Key.Direction.GTEQ, true, -1);
        }
        return keyExistsInIndex;
    }

    private void deleteIndexRow(Session session,
                                Index index,
                                Exchange exchange,
                                RowData rowData,
                                Key hKey,
                                PersistitIndexRowBuffer indexRowBuffer)
        throws PersistitException
    {
        // Non-unique index: The exchange's key has all fields of the index row. If there is such a row it will be
        //     deleted, if not, exchange.remove() does nothing.
        // PK index: The exchange's key has the key fields of the index row, and a null separator of 0. If there is
        //     such a row it will be deleted, if not, exchange.remove() does nothing. Because PK columns are NOT NULL,
        //     the null separator's value must be 0.
        // Unique index with no nulls: Like the PK case.
        // Unique index with nulls: isUniqueAndMayContainNulls is true. The exchange's key is written with the
        //     key of the index row. There may be duplicates due to nulls, and they will have different null separator
        //     values and the hkeys will differ. Look through these until the desired hkey is found, and delete that
        //     row. If the hkey is missing, then the row is already not present.
        boolean deleted = false;
        PersistitAdapter adapter = adapter(session);
        if (index.isUniqueAndMayContainNulls()) {
            // Can't use a PIRB, because we need to get the hkey. Need a PersistitIndexRow.
            IndexRowType indexRowType = adapter.schema().indexRowType(index);
            PersistitIndexRow indexRow = adapter.takeIndexRow(indexRowType);
            constructIndexRow(exchange, rowData, index, hKey, indexRow, false);
            Key.Direction direction = Key.Direction.GTEQ;
            while (exchange.traverse(direction, true)) {
                indexRow.copyFromExchange(exchange); // Gets the current state of the exchange into oldIndexRow
                PersistitHKey rowHKey = (PersistitHKey) indexRow.hKey();
                if (rowHKey.key().compareTo(hKey) == 0) {
                    deleted = exchange.remove();
                    break;
                }
                direction = Key.Direction.GT;
            }
            adapter.returnIndexRow(indexRow);
        } else {
            constructIndexRow(exchange, rowData, index, hKey, indexRowBuffer, false);
            deleted = exchange.remove();
        }
        assert deleted : "Exchange remove on deleteIndexRow";
    }

    @Override
    protected void deleteIndexRow(Session session,
                                  Index index,
                                  RowData rowData,
                                  Key hKey,
                                  PersistitIndexRowBuffer indexRowBuffer) {
        checkNotGroupIndex(index);
        Exchange iEx = getExchange(session, index);
        try {
            deleteIndexRow(session, index, iEx, rowData, hKey, indexRowBuffer);
        } catch(PersistitException e) {
            throw PersistitAdapter.wrapPersistitException(session, e);
        } finally {
            releaseExchange(session, iEx);
        }
    }

    @Override
    public void packRowData(Exchange ex, RowData rowData) {
        Value value = ex.getValue();
        value.directPut(valueCoder, rowData, null);
    }

    @Override
    public void store(Session session, Exchange ex) {
        try {
            ex.store();
        } catch(PersistitException e) {
            throw PersistitAdapter.wrapPersistitException(session, e);
        }
    }

    @Override
    protected boolean fetch(Session session, Exchange ex) {
        try {
            // ex.isValueDefined() doesn't actually fetch the value
            // ex.fetch() + ex.getValue().isDefined() would give false negatives (i.e. stored key with no value)
            return ex.traverse(EQ, true, Integer.MAX_VALUE);
        } catch(PersistitException e) {
            throw PersistitAdapter.wrapPersistitException(session, e);
        }
    }

    @Override
    protected boolean clear(Session session, Exchange ex) {
        try {
            return ex.remove();
        } catch(PersistitException e) {
            throw PersistitAdapter.wrapPersistitException(session, e);
        }
    }

    @Override
    void resetForWrite(Exchange ex, Index index, PersistitIndexRowBuffer indexRowBuffer) {
        indexRowBuffer.resetForWrite(index, ex.getKey(), ex.getValue());
    }

    @Override
    protected Iterator<Void> createDescendantIterator(final Session session, final Exchange ex) {
        final Key hKey = ex.getKey();
        final KeyFilter filter = new KeyFilter(hKey, hKey.getDepth() + 1, Integer.MAX_VALUE);
        return new Iterator<Void>() {
            private Boolean lastExNext = null;

            @Override
            public boolean hasNext() {
                if(lastExNext == null) {
                    next();
                }
                return lastExNext;
            }

            @Override
            public Void next() {
                if(lastExNext != null) {
                    lastExNext = null;
                } else {
                    try {
                        lastExNext = ex.next(filter);
                    } catch(PersistitException e) {
                        throw PersistitAdapter.wrapPersistitException(session, e);
                    }
                }
                return null;
            }

            @Override
            public void remove() {
                throw new UnsupportedOperationException();
            }
        };
    }

    @Override
    protected void sumAddGICount(Session session, Exchange ex, GroupIndex index, int count) {
        AccumulatorAdapter.sumAdd(AccumulatorAdapter.AccumInfo.ROW_COUNT, ex, count);
    }

    @Override
    public void expandRowData(final Exchange exchange, final RowData rowData) {
        final Value value = exchange.getValue();
        try {
            value.directGet(valueCoder, rowData, RowData.class, null);
        }
        catch(CorruptRowDataException e) {
            LOG.error("Corrupt RowData at key {}: {}", exchange.getKey(), e.getMessage());
            throw new RowDataCorruptionException(exchange.getKey());
        }
        // UNNECESSARY: Already done by value.directGet(...)
        // rowData.prepareRow(0);
    }

    @Override
    protected void preWrite(Session session, Exchange storeData, RowDef rowDef, RowData rowData) {
        try {
            lockKeys(adapter(session), rowDef, rowData, storeData);
        } catch(PersistitException e) {
            throw PersistitAdapter.wrapPersistitException(session, e);
        }
    }

    @Override
    protected Key getKey(Session session, Exchange exchange) {
        return exchange.getKey();
    }

    @Override
    public void deleteSequences (Session session, Collection<? extends Sequence> sequences) {
        removeTrees(session, sequences);
    }

    public void traverse(Session session, Group group, TreeRecordVisitor visitor) throws PersistitException {
        Exchange exchange = getExchange(session, group);
        try {
            exchange.clear().append(Key.BEFORE);
            visitor.initialize(session, this, exchange);
            while (exchange.next(true)) {
                visitor.visit();
            }
        } finally {
            releaseExchange(session, exchange);
        }
    }

    @Override
    public <V extends IndexVisitor<Key,Value>> V traverse(Session session, Index index, V visitor) {
        Exchange exchange = getExchange(session, index).append(Key.BEFORE);
        try {
            while (exchange.next(true)) {
                visitor.visit(exchange.getKey(), exchange.getValue());
            }
        } catch(PersistitException e) {
            throw PersistitAdapter.wrapPersistitException(session, e);
        } finally {
            releaseExchange(session, exchange);
        }
        return visitor;
    }

    private static PersistitAdapter adapter(Session session)
    {
        return (PersistitAdapter) session.get(StoreAdapter.STORE_ADAPTER_KEY);
    }

    private void lockKeys(PersistitAdapter adapter, RowDef rowDef, RowData rowData, Exchange exchange)
        throws PersistitException
    {
        // Temporary fix for #1118871 and #1078331 
        // disable the  lock used to prevent write skew for some cases of data loading
        if (!writeLockEnabled) return;
        UserTable table = rowDef.userTable();
        // Make fieldDefs big enough to accommodate PK field defs and FK field defs
        FieldDef[] fieldDefs = new FieldDef[table.getColumnsIncludingInternal().size()];
        Key lockKey = adapter.newKey();
        PersistitKeyAppender lockKeyAppender = PersistitKeyAppender.create(lockKey);
        // Primary key
        List<Column> pkColumns = table.getPrimaryKeyIncludingInternal().getColumns();
        for (int c = 0; c < pkColumns.size(); c++) {
            fieldDefs[c] = rowDef.getFieldDef(c);
        }
        lockKey(rowData, table, fieldDefs, pkColumns.size(), lockKeyAppender, exchange);
        // Grouping foreign key
        Join parentJoin = table.getParentJoin();
        if (parentJoin != null) {
            List<JoinColumn> joinColumns = parentJoin.getJoinColumns();
            for (int c = 0; c < joinColumns.size(); c++) {
                fieldDefs[c] = rowDef.getFieldDef(joinColumns.get(c).getChild().getPosition());
            }
            lockKey(rowData, parentJoin.getParent(), fieldDefs, joinColumns.size(), lockKeyAppender, exchange);
        }
    }

    private void lockKey(RowData rowData,
                         UserTable lockTable,
                         FieldDef[] fieldDefs,
                         int nFields,
                         PersistitKeyAppender lockKeyAppender,
                         Exchange exchange)
        throws PersistitException
    {
        // Write ordinal id to the lock key
        lockKeyAppender.key().append(lockTable.getOrdinal());
        // Write column values to the lock key
        for (int f = 0; f < nFields; f++) {
            lockKeyAppender.append(fieldDefs[f], rowData);
        }
        exchange.lock(lockKeyAppender.key());
        lockKeyAppender.clear();
    }

    @Override
    public PersistitAdapter createAdapter(Session session, Schema schema) {
        return new PersistitAdapter(schema, this, treeService, session, config);
    }

    @Override
    public void truncateTree(Session session, TreeLink treeLink) {
        Exchange iEx = treeService.getExchange(session, treeLink);
        try {
            iEx.removeAll();
        } catch (PersistitException e) {
            throw PersistitAdapter.wrapPersistitException(session, e);
        } finally {
            releaseExchange(session, iEx);
        }
    }

    @Override
    public void removeTree(Session session, TreeLink treeLink) {
        try {
            if(!schemaManager.treeRemovalIsDelayed()) {
                Exchange ex = treeService.getExchange(session, treeLink);
                ex.removeTree();
                // Do not releaseExchange, causes caching and leak for now unused tree
            }
            schemaManager.treeWasRemoved(session, treeLink.getSchemaName(), treeLink.getTreeName());
        } catch (PersistitException e) {
            LOG.debug("Exception removing tree from Persistit", e);
            throw PersistitAdapter.wrapPersistitException(session, e);
        }
    }

    @Override
<<<<<<< HEAD
    public long nextSequenceValue(Session session, Sequence sequence) throws PersistitException {
        return sequence.nextValue();
    }
    
    @Override 
    public long curSequenceValue(Session session, Sequence sequence) throws PersistitException {
        return sequence.currentValue();
    }
 
=======
    public long nextSequenceValue(Session session, Sequence sequence) {
        // Note: Ever increasing, always incremented by 1, rollbacks will leave gaps. See bug1167045 for discussion.
        AccumulatorAdapter accum = getAdapter(sequence);
        long rawSequence = accum.seqAllocate();
        return sequence.nextValueRaw(rawSequence);

    }
    
    @Override 
    public long curSequenceValue(Session session, Sequence sequence) {
        AccumulatorAdapter accum = getAdapter(sequence);
        try {
            return sequence.currentValueRaw(accum.getSnapshot());
        } catch (PersistitInterruptedException e) {
            throw PersistitAdapter.wrapPersistitException(session, e);
        }
    }

    private AccumulatorAdapter getAdapter(Sequence sequence)  {
        Tree tree = sequence.getTreeCache().getTree();
        return new AccumulatorAdapter(AccumInfo.SEQUENCE, tree);
    }
>>>>>>> 194c92e8
}<|MERGE_RESOLUTION|>--- conflicted
+++ resolved
@@ -579,23 +579,11 @@
     }
 
     @Override
-<<<<<<< HEAD
-    public long nextSequenceValue(Session session, Sequence sequence) throws PersistitException {
-        return sequence.nextValue();
-    }
-    
-    @Override 
-    public long curSequenceValue(Session session, Sequence sequence) throws PersistitException {
-        return sequence.currentValue();
-    }
- 
-=======
     public long nextSequenceValue(Session session, Sequence sequence) {
         // Note: Ever increasing, always incremented by 1, rollbacks will leave gaps. See bug1167045 for discussion.
         AccumulatorAdapter accum = getAdapter(sequence);
         long rawSequence = accum.seqAllocate();
         return sequence.nextValueRaw(rawSequence);
-
     }
     
     @Override 
@@ -612,5 +600,4 @@
         Tree tree = sequence.getTreeCache().getTree();
         return new AccumulatorAdapter(AccumInfo.SEQUENCE, tree);
     }
->>>>>>> 194c92e8
 }