--- conflicted
+++ resolved
@@ -791,30 +791,19 @@
         this.indexStatistics = indexStatistics;
     }
 
-<<<<<<< HEAD
     @Override
     public void truncateIndex(Session session, Collection<? extends Index> indexes) {
         for(Index index : indexes) {
             Exchange iEx = getExchange(session, index);
             try {
                 iEx.removeAll();
-                if (index.isGroupIndex())
+                if (index.isGroupIndex()) {
                     new AccumulatorAdapter(AccumulatorAdapter.AccumInfo.ROW_COUNT, treeService, iEx.getTree()).set(0);
+                }
             } catch (PersistitException e) {
                 throw new PersistitAdapterException(e);
             }
             releaseExchange(session, iEx);
-=======
-    protected final void truncateIndex(Session session, Index index) {
-        Exchange iEx = getExchange(session, index);
-        try {
-            iEx.removeAll();
-            if (index.isGroupIndex()) {
-                new AccumulatorAdapter(AccumulatorAdapter.AccumInfo.ROW_COUNT, treeService, iEx.getTree()).set(0);
-            }
-        } catch (PersistitException e) {
-            throw new PersistitAdapterException(e);
->>>>>>> 0672acc4
         }
         // Delete any statistics associated with index.
         indexStatistics.deleteIndexStatistics(session, indexes);
