# suppress inspection "UnusedProperty" for whole file
#
# END USER LICENSE AGREEMENT (“EULA”)
#
# READ THIS AGREEMENT CAREFULLY (date: 9/13/2011):
# http://www.akiban.com/licensing/20110913
#
# BY INSTALLING OR USING ALL OR ANY PORTION OF THE SOFTWARE, YOU ARE ACCEPTING
# ALL OF THE TERMS AND CONDITIONS OF THIS AGREEMENT. YOU AGREE THAT THIS
# AGREEMENT IS ENFORCEABLE LIKE ANY WRITTEN AGREEMENT SIGNED BY YOU.
#
# IF YOU HAVE PAID A LICENSE FEE FOR USE OF THE SOFTWARE AND DO NOT AGREE TO
# THESE TERMS, YOU MAY RETURN THE SOFTWARE FOR A FULL REFUND PROVIDED YOU (A) DO
# NOT USE THE SOFTWARE AND (B) RETURN THE SOFTWARE WITHIN THIRTY (30) DAYS OF
# YOUR INITIAL PURCHASE.
#
# IF YOU WISH TO USE THE SOFTWARE AS AN EMPLOYEE, CONTRACTOR, OR AGENT OF A
# CORPORATION, PARTNERSHIP OR SIMILAR ENTITY, THEN YOU MUST BE AUTHORIZED TO SIGN
# FOR AND BIND THE ENTITY IN ORDER TO ACCEPT THE TERMS OF THIS AGREEMENT. THE
# LICENSES GRANTED UNDER THIS AGREEMENT ARE EXPRESSLY CONDITIONED UPON ACCEPTANCE
# BY SUCH AUTHORIZED PERSONNEL.
#
# IF YOU HAVE ENTERED INTO A SEPARATE WRITTEN LICENSE AGREEMENT WITH AKIBAN FOR
# USE OF THE SOFTWARE, THE TERMS AND CONDITIONS OF SUCH OTHER AGREEMENT SHALL
# PREVAIL OVER ANY CONFLICTING TERMS OR CONDITIONS IN THIS AGREEMENT.
#

#
# Class 00 - Normal Successful completion
SUCCESSFUL_COMPLETION 	= Successful completion
NO_DATA_FOUND		= No data found

#
# Class 08 - Connection Failure(s)
#
CONNECTION_TERMINATED	= Connection terminated due to {0}
#
# Class 0A - feature not supported
#
UNSUPPORTED_SQL 	= Unsupported SQL {0} : {1}
UNSUPPORTED_PARAMETERS	= Parameters to queries unsupported
UNSUPPORTED_EXPLAIN	= Optimizer does not support `EXPLAIN`
UNSUPPORTED_CREATE_SELECT = Unsupported `CREATE TABLE` from `SELECT`
UNSUPPORTED_FK_INDEX	= Unsupported non-grouping Foreign Key
UNSUPPORTED_CHECK	= Unsupported check constraint
UNSUPPORTED_GROUP_UNIQUE= Group index `{0}` can not be a unique index
UNSUPPORTED_INDEX_PREFIX= Unsupported index prefix for `{0}`.`{1}`.`{2}`
SELECT_EXISTS_ERROR	= Cannot `SELECT *` in non-EXISTS subquery
UNSUPPORTED_GROUP_INDEX_JOIN = Unsupported group index join type `{0}`
#
# Class 21 - cardinality violation
#
SUBQUERY_TOO_MANY_ROWS  = Subquery returned more than one row
#
# Class 22 - data exception
#
STRING_TRUNCATION       = String data right-truncated: ''{0}'' truncated to ''{1}''
VALUE_OUT_OF_RANGE      = Out of range value: {0}
INVALID_INTERVAL_FORMAT = Invalid {0} format: {1}
INVALID_DATE_FORMAT	= Invalid {0} format: {1}
SEQUENCE_LIMIT_EXCEEDED = Sequence `{0}`.`{1}` has exhausted the list of values it can supply.
DIVIDE_BY_ZERO		= Division by zero
INVALID_CHAR_TO_NUM	= Unable to convert ''{0}'' to numeric
TABLE_DEFINITION_CHANGED= Update concurrent with table definition change for {0}
NEGATIVE_LIMIT          = {0} {1} should be non-negative
INVALID_PARAMETER_VALUE = Bad argument: {0}
INVALID_ARGUMENT_TYPE   = Invalid argument type for expression: {0}
ZERO_DATE_TIME          = Zero date/time output disallowed
#
# Class 23 - integrity constraint violation
#
# NOTE: DO NOT CHANGE THE FORMAT OF THIS MESSAGE, ha_akibandb::info() relies on this to correctly determine
# the index on duplicate key insert failure.
DUPLICATE_KEY 		= Non-unique key for index {0}: {1}
NOT_NULL_VIOLATION      = NULL value not permitted for `{0}`.`{1}`.`{2}`
FK_CONSTRAINT_VIOLATION	= FK_CONSTRAINT_VIOLATION: Unused error code
#
# Class 24 - invalid cursor state
#
CURSOR_IS_FINISHED 	= Finished scan cursor requested more rows: {0}
CURSOR_IS_UNKNOWN 	= Cursor/RowCollector for Table <{0}> is unknown
NO_ACTIVE_CURSOR 	= No cursor found for tableId <{0}>
CURSOR_CLOSE_BAD 	= Removing RowCollector for Table <{0}> removed the wrong one
#
# Class 25 - invalid transaction state
#
TRANSACTION_IN_PROGRESS = A transaction is already in progress for this session
NO_TRANSACTION		= No transaction currently in progress for this session
TRANSACTION_READ_ONLY   = Write operation in read-only transaction
TRANSACTION_ABORTED     = Current transaction is aborted, statements ignored until rollback
#
# Class 2B - dependent privilege descriptors still exist
#
VIEW_REFERENCES_EXIST   = The view `{0}`.`{1}` still references `{2}`.`{3}`
#
# Class 2C - invalid character set name
#
UNSUPPORTED_CHARSET 	= Table `{0}`.`{1}` has unsupported character set `{2}`
#
# Class 2H - invalid collation
#
UNSUPPORTED_COLLATION 	= Column `{2}` in table `{0}`.`{1}` has unsupported collation `{3}`
#
# Class 38 - external routine exception
#
STALE_PLAN 	= The current version of loadable plan `{0}` has not been loaded. Note that a schema change will invalidate all previously loaded plans.
#
# Class 3F - invalid schema name
#
NO_SUCH_SCHEMA		= Unknown schema `{0}`
#
# Class 42 - syntax error or access rule violation
#
# These exceptions are re-thrown errors from the parser and from the
# AISBinder, ASTStatementLoader, BasicDDLFunctions, or BasicDMLFunctions
SQL_PARSE_EXCEPTION     = {0}
NO_SUCH_TABLE 		= Cannot find the table `{0}`.`{1}`
NO_INDEX 		= Unknown index: `{0}`
NO_SUCH_GROUP 		= No group with name {0}
NO_SUCH_TABLEDEF 	= Can not find table definition for id <{0}>
NO_SUCH_TABLEID 	= Can not find a table by ID <{0}>
AMBIGUOUS_COLUMN_NAME	= Column `{0}` is ambiguous
SUBQUERY_RESULT_FAIL	= Setting result set for subquery to boolean failed: {0}
JOIN_NODE_ERROR		= Adding join node to table `{0}`.`{1}` failed: {2}
MULTIPLE_JOINS		= Too many joins using table `{0}`.`{1}`
VIEW_BAD_SUBQUERY	= View `{0}` does not have a correct query plan: {0}
TABLE_BAD_SUBQUERY	= Binding information for subquery table `{0}`.`{1}` failed: {2}
WRONG_FUNCTION_ARITY    = Function required {0} arguments, but found {1}
NO_SUCH_FUNCTION        = Function {0} is not defined
ORDER_GROUP_BY_NON_INTEGER_CONSTANT = {0} BY non integer constant: {1}
ORDER_GROUP_BY_INTEGER_OUT_OF_RANGE = {0} BY index {1} out of range {2}
MISSING_GROUP_INDEX_JOIN = Group index must include `USING LEFT|RIGHT JOIN`
TABLE_INDEX_JOIN         = Table index does not have a join type
INSERT_WRONG_COUNT       = Number of target columns ({0}) is not the same as number of expressions ({1})
UNSUPPORTED_CONFIGURATION = Unrecognized configuration parameter `{0}`
SCHEMA_DEF_PARSE_EXCEPTION = [{0}] {1}: {2}
SQL_PARSER_INTERNAL_EXCEPTION = {0}
NO_SUCH_SEQUENCE         = Cannot find the sequence `{0}`.`{1}`
NO_SUCH_UNIQUE           = Cannot find the unique constraint `{0}`.`{1}`.`{2}`
#
# Class 50 - DDL definition failure
#
PROTECTED_TABLE 	= Cannot create or modify table `{0}` in protected schema `{1}`
JOIN_TO_PROTECTED_TABLE = Table `{0}`.`{1}` joins to protected table `{2}`.`{3}`
JOIN_TO_UNKNOWN_TABLE 	= Table `{0}`.`{1}` joins to undefined table `{2}`.`{3}`
JOIN_TO_WRONG_COLUMNS 	= Table `{0}`.`{1}` join reference part `{2}` does not match `{3}`.`{4}` primary key part `{5}`
DUPLICATE_TABLE 	= Table `{0}`.`{1}` already exists
UNSUPPORTED_DROP 	= Cannot drop non-leaf table `{0}`.`{1}`
UNSUPPORTED_DATA_TYPE 	= Table `{0}`.`{1}` has column `{2}` with unsupported data type `{3}`
JOIN_TO_MULTIPLE_PARENTS= Table `{0}`.`{1}` has joins to two parents
UNSUPPORTED_INDEX_DATA_TYPE = Table `{0}`.`{1}` index `{2}` has unsupported type `{3}` from column `{4}`
UNSUPPORTED_INDEX_SIZE 	= Table `{0}`.`{1}` index `{2}` exceeds maximum key size
DUPLICATE_COLUMN 	= Table `{0}`.`{1}` already has column `{2}`
DUPLICATE_GROUP 	= Group `{0}` already exists
REFERENCED_TABLE 	= Table {0} has one or more child tables in the group
DROP_INDEX_NOT_ALLOWED 	= DROP_INDEX_NOT_ALLOWED: Unused error code
FK_DDL_VIOLATION 	= Cannot drop table `{0}`.`{1}`, it has child table `{2}`.`{3}`
PROTECTED_INDEX 	= Index `{0}` can not be added or removed from table `{1}`.`{2}`
BRANCHING_GROUP_INDEX 	= Group index `{0}` has tables `{1}`.`{2}` and `{3}`.`{4}` on different branches
WRONG_NAME_FORMAT 	= Expected {0} in format of table.column
DUPLICATE_VIEW		= View `{0}`.`{1}` already exists
UNDEFINED_VIEW		= Unknown view `{0}`.`{1}`
SUBQUERY_ONE_COLUMN	= Subquery must exactly return one column
DUPLICATE_SCHEMA	= Schema `{0}` already exists
DROP_SCHEMA_NOT_ALLOWED = Schema `{0}` contains user objects and can not be dropped
WRONG_TABLE_FOR_INDEX	= Table `{0}`.`{1}` can not be used to create index
MISSING_DDL_PARAMETERS	= Missing expected parameters to DDL
INDEX_COL_NOT_IN_GROUP	= Group index `{0}` has column `{1}` which is not in the group table
INDEX_TABLE_NOT_IN_GROUP= Group index `{0}` has column `{1}` referring to table {2} which is not in the group
INDISTINGUISHABLE_INDEX = There are multiple indexes named `{0}`, please qualify your name
DROP_GROUP_NOT_ROOT     = Table `{0}`.`{1}` for DROP GROUP is not the root table of the group
#
# AIS Validataion Errors
#
GROUP_INDEX_DEPTH       = Group index `{0}` is too deep: depth={1}
DUPLICATE_INDEXID 	= Index `{0}`.`{1}`.`{2}` has a duplicate indexID to index `{3}`.`{4}`.`{5}`
TABLE_TREE_NAME_IS_NULL = Table `{0}`.`{1}` has a null tree name
INDEX_TREE_NAME_IS_NULL = Index `{0}`.`{1}`.`{2}` has a null tree name
#
GROUP_MULTIPLE_ROOTS 	= Group `{0}` has multiple root tables: `{1}`.`{2}` and `{3}`.`{4}`
JOIN_TYPE_MISMATCH 	= Column `{0}`.`{1}`.`{2}` type used for join does not match parent column `{3}`.`{4}`.`{5}`
PK_NULL_COLUMN 		= Table `{0}`.`{1}` primary key has a nullable column {2}
DUPLICATE_INDEXES 	= Table `{0}`.`{1}` already has index `{2}`
MISSING_PRIMARY_KEY 	= Table `{0}`.`{1}` is missing its primary key
DUPLICATE_TABLEID 	= Table `{0}`.`{1}` has a duplicate tableID to table `{2}`.`{3}`
JOIN_COLUMN_MISMATCH 	= Join column list size ({0}) for table `{1}`.`{2}` does not match table `{3}`.`{4}` primary key ({5})
INDEX_LACKS_COLUMNS 	= Table `{0}`.`{1}` index `{2}` defined without any columns
NO_SUCH_COLUMN 		= Unknown column: `{0}`
DUPLICATE_INDEX_TREENAME= Index `{0}`.`{1}`.`{2}` has duplicate tree name to index `{3}`.`{4}`.`{5}`. Treename: [{6}]
DUPLICATE_TABLE_TREENAME= Table `{0}`.`{1}` has duplicate tree name to table `{2}`.`{3}`. Treename: [{4}]
TABLE_NOT_IN_GROUP 	= Table `{0}`.`{1}` does not belong to any group
NAME_IS_NULL 		= Attempting to create {0} with a null {1}
DUPLICATE_INDEX_COLUMN 	= Index `{0}`.`{1}`.`{2}` has duplicate column `{3}`
COLUMN_POS_ORDERED 	= Table `{0}`.`{1}` has column `{2}` in position <{3}> which is out of index order <{4}>
TABLE_COL_IN_GROUP 	= Table `{0}`.`{1}` column `{2}` is not in any group table
GROUP_MISSING_COL 	= Group table `{0}`.`{1}` is missing user table column `{2}`.`{3}`.`{4}`
GROUP_MISSING_INDEX 	= Group table `{0}`.`{1}` is missing user table index `{2}`
TREENAME_MISMATCH 	= Table `{0}`.`{1}` treename `{2}` does not match its group table treename `{3}`
NULL_REFERENCE 		= {0} `{1}` has null reference to {2}
BAD_AIS_REFERENCE 	= {0} `{1}` has bad reference to {2} `{3}`
BAD_INTERNAL_SETTING 	= {0} `{1}` has incorrect internal setting for {2}
TYPES_ARE_STATIC	= Type `{0}` isn''t from the static list
GROUP_MIXED_TABLE_TYPES = Group {0} contains a table that {1} a memory table: `{2}`.`{3}`
GROUP_MULTIPLE_MEM_TABLES = Memory table `{0}`.`{1}` has improper join to table `{2}`.`{3}
JOIN_PARENT_NO_PK       = Table `{0}`.`{1}` has no primary key, and can not be joined.
DUPLICATE_SEQUENCE      = Sequence `{0}`.`{1}` already exists
INDEX_COLUMN_IS_PARTIAL = Table `{0}`.`{1}` index `{2}` column position `{3}` has non-null indexed length
COLUMN_SIZE_MISMATCH    = Table `{0}`.`{1}` column `{2}` stored `{3}` ({4}) does not match computed ({5})
WHOLE_GROUP_QUERY       = ** is not allowed with OutputFormat = table
SEQUENCE_INTERVAL_ZERO  = Sequence interval can not be 0
SEQUENCE_MIN_GE_MAX     = Sequence minimum value must be less than the maximum value
SEQUENCE_START_IN_RANGE = Sequence start with must be between the minimum value and maximum value
SEQUENCE_TREE_NAME_NULL = Sequence `{0}`.`{1}` has a null tree name
#
# Class 51 - Internal problems created by user configuration
#
STALE_AIS		= AIS generation seen was {0,number,integer} but current generation is {1,number,integer}.
METAMODEL_MISMATCH	= Attempt to reference data produced by an unsupported earlier release.
MALFORMED_REQUEST 	= MALFORMED_REQUEST: Unused error code
BAD_STATISTICS_TYPE 	= Unexpected histogram request type <{0}>
#
# Class 52 - Configuration & startup errors
#
SERVICE_NOT_STARTED 	= {0} service has not been started correctly
SERVICE_ALREADY_STARTED = {0} service has already been started
SERVICE_CIRC_DEPEND	= circular dependency at {0}: {1}
BAD_ADMIN_DIRECTORY 	= Admin root directory {0} does not exist or is not really a directory
ZOOKEEPER_INIT_FAIL	= ZooKeeper location {0} caused initialization failure: {1}
CONFIG_LOAD_FAILED	= Configuration Service is unable to load {0} because {1}
THREAD_START_INTR	= {0} service failed to start thread because: {1}
THREAD_STOP_INTR 	= {0} service failed to stop thread because: {1}
NET_START_IO_ERROR	= Network service failed to start due to IO error: {0}
NET_STOP_IO_ERROR	= Network service failed to stop due to IO error: {0}
TAP_BEAN_FAIL		= Akiban Server Tap bean startup failure: {0}
SET_FILTER_FAIL		= PersisitStore setting DisplayFilter failed because {0}
SCHEMA_LOAD_IO_ERROR	= Loading base AIS schema failed due to IO error: {0}
QUERY_LOG_CLOSE_FAIL	= Closing the query log failed due to IO error: {0}
INVALID_PORT		= Invalid configure port: {0}
INVALID_VOLUME		= TreeService tried to load a bad volume: {0}
INVALID_OPTIMIZER_PROPERTY = Invalid optimizer {0} property: {1}
IS_TABLE_VERSION_MISMATCH = Stored InformationSchema table version `{0}` does not match new version `{1}`
#
# Class 53 - Internal error
#
INTERNAL_ERROR 		= INTERNAL_ERROR: Unused error code
INTERNAL_CORRUPTION 	= Internal corrupt RowData at {0}
AIS_TOO_LARGE 		= Serialized AIS exceeds maximum size <{0}>
PERSISTIT_ERROR 	= Persistit Data Layer error: {0}
TABLE_NOT_BOUND		= AIS User table not bound to DML statement during compile: {0}
ROW_OUTPUT 		= Buffer too small to accommodate row output. Row count: {0}
SCAN_RETRY_ABANDONDED 	= Scan abandoned after <{0}> retries
AIS_MYSQL_SQL_EXCEPTION = {0} generated SQLException: {1}
AIS_CSV_ERROR		= {0} generated IOException: {1}
TABLEDEF_MISMATCH 	= ID <{0}> from RowData didn''t match given ID <{1}>
<<<<<<< HEAD
PROTOBUF_READ = Error while deserializing protobuf message type {0}: {1}
PROTOBUF_WRITE = Error while serializing protobuf message type {0}: {1}
INVALID_ALTER = Invalid alter request on `{0}`.`{1}`: {2}
=======
PROTOBUF_READ           = Error while deserializing protobuf message type {0}: {1}
PROTOBUF_WRITE          = Error while serializing protobuf message type {0}: {1}
>>>>>>> ecc5903f
#
# Class 54 - Program limit exceeded
#
QUERY_TIMEOUT           = Query timed out after {0} msec
QUERY_ROLLBACK          = Rollback
#
# Class 55 - Type conversion errors
#
UNKNOWN_TYPE		= Unknown or unsupported data type `{0}`
UNKNOWN_TYPE_SIZE	= Unknown or unsupported size for Type `{0}`
INCONVERTIBLE_TYPES 	= Can''t convert source type `{0}` to target `{1}`
OVERFLOW                = Overflow exception
#
# Class 56 - Explain query errors
#
UNABLE_TO_EXPLAIN	= Cannot `EXPLAIN` this statement
#
# Class 57 - Insert, Update, Delete processing exceptions
#
NO_SUCH_ROW 		= Missing record at key: {0}
CONCURRENT_MODIFICATION = Update concurrent with scan for {0}
NO_ROWS_UPDATED 	= Update row did not update any rows: {0}
TOO_MANY_ROWS_UPDATED 	= Update row touched {0}, altered {1} rows: {2}
INSERT_NULL_CHECK	= Inserting null into not null column `{0}` is not allowed
#
# Class 58 - query canceled by user
#
QUERY_CANCELED		= Query canceled by user
#
# Class 70 - Unknown errors
#
UNKNOWN 		= UNKNOWN: Unused error code
UNEXPECTED_EXCEPTION  	= UNEXPECTED EXCEPTION: unused error code
UNSUPPORTED_OPERATION	= UNSUPPORTED_OPERATION: unused error code
UNSUPPORTED_MODIFICATION= UNSUPPORTED_MODIFICATION: Unused error code

#
# Generic unused error codes
#
SERVER_SHUTDOWN		= SERVER_SHUTDOWN: Unused Error Code
NO_REFERENCED_ROW 	= NO_REFERENCED_ROW: Unused error code
NO_SUCH_RECORD		= NO_SUCH_RECORD: Unused error code
MULTIGENERATIONAL_TABLE	= MULTIGENERATIONAL_TABLE: Unused error code
<|MERGE_RESOLUTION|>--- conflicted
+++ resolved
@@ -1,305 +1,300 @@
-# suppress inspection "UnusedProperty" for whole file
-#
-# END USER LICENSE AGREEMENT (“EULA”)
-#
-# READ THIS AGREEMENT CAREFULLY (date: 9/13/2011):
-# http://www.akiban.com/licensing/20110913
-#
-# BY INSTALLING OR USING ALL OR ANY PORTION OF THE SOFTWARE, YOU ARE ACCEPTING
-# ALL OF THE TERMS AND CONDITIONS OF THIS AGREEMENT. YOU AGREE THAT THIS
-# AGREEMENT IS ENFORCEABLE LIKE ANY WRITTEN AGREEMENT SIGNED BY YOU.
-#
-# IF YOU HAVE PAID A LICENSE FEE FOR USE OF THE SOFTWARE AND DO NOT AGREE TO
-# THESE TERMS, YOU MAY RETURN THE SOFTWARE FOR A FULL REFUND PROVIDED YOU (A) DO
-# NOT USE THE SOFTWARE AND (B) RETURN THE SOFTWARE WITHIN THIRTY (30) DAYS OF
-# YOUR INITIAL PURCHASE.
-#
-# IF YOU WISH TO USE THE SOFTWARE AS AN EMPLOYEE, CONTRACTOR, OR AGENT OF A
-# CORPORATION, PARTNERSHIP OR SIMILAR ENTITY, THEN YOU MUST BE AUTHORIZED TO SIGN
-# FOR AND BIND THE ENTITY IN ORDER TO ACCEPT THE TERMS OF THIS AGREEMENT. THE
-# LICENSES GRANTED UNDER THIS AGREEMENT ARE EXPRESSLY CONDITIONED UPON ACCEPTANCE
-# BY SUCH AUTHORIZED PERSONNEL.
-#
-# IF YOU HAVE ENTERED INTO A SEPARATE WRITTEN LICENSE AGREEMENT WITH AKIBAN FOR
-# USE OF THE SOFTWARE, THE TERMS AND CONDITIONS OF SUCH OTHER AGREEMENT SHALL
-# PREVAIL OVER ANY CONFLICTING TERMS OR CONDITIONS IN THIS AGREEMENT.
-#
-
-#
-# Class 00 - Normal Successful completion
-SUCCESSFUL_COMPLETION 	= Successful completion
-NO_DATA_FOUND		= No data found
-
-#
-# Class 08 - Connection Failure(s)
-#
-CONNECTION_TERMINATED	= Connection terminated due to {0}
-#
-# Class 0A - feature not supported
-#
-UNSUPPORTED_SQL 	= Unsupported SQL {0} : {1}
-UNSUPPORTED_PARAMETERS	= Parameters to queries unsupported
-UNSUPPORTED_EXPLAIN	= Optimizer does not support `EXPLAIN`
-UNSUPPORTED_CREATE_SELECT = Unsupported `CREATE TABLE` from `SELECT`
-UNSUPPORTED_FK_INDEX	= Unsupported non-grouping Foreign Key
-UNSUPPORTED_CHECK	= Unsupported check constraint
-UNSUPPORTED_GROUP_UNIQUE= Group index `{0}` can not be a unique index
-UNSUPPORTED_INDEX_PREFIX= Unsupported index prefix for `{0}`.`{1}`.`{2}`
-SELECT_EXISTS_ERROR	= Cannot `SELECT *` in non-EXISTS subquery
-UNSUPPORTED_GROUP_INDEX_JOIN = Unsupported group index join type `{0}`
-#
-# Class 21 - cardinality violation
-#
-SUBQUERY_TOO_MANY_ROWS  = Subquery returned more than one row
-#
-# Class 22 - data exception
-#
-STRING_TRUNCATION       = String data right-truncated: ''{0}'' truncated to ''{1}''
-VALUE_OUT_OF_RANGE      = Out of range value: {0}
-INVALID_INTERVAL_FORMAT = Invalid {0} format: {1}
-INVALID_DATE_FORMAT	= Invalid {0} format: {1}
-SEQUENCE_LIMIT_EXCEEDED = Sequence `{0}`.`{1}` has exhausted the list of values it can supply.
-DIVIDE_BY_ZERO		= Division by zero
-INVALID_CHAR_TO_NUM	= Unable to convert ''{0}'' to numeric
-TABLE_DEFINITION_CHANGED= Update concurrent with table definition change for {0}
-NEGATIVE_LIMIT          = {0} {1} should be non-negative
-INVALID_PARAMETER_VALUE = Bad argument: {0}
-INVALID_ARGUMENT_TYPE   = Invalid argument type for expression: {0}
-ZERO_DATE_TIME          = Zero date/time output disallowed
-#
-# Class 23 - integrity constraint violation
-#
-# NOTE: DO NOT CHANGE THE FORMAT OF THIS MESSAGE, ha_akibandb::info() relies on this to correctly determine
-# the index on duplicate key insert failure.
-DUPLICATE_KEY 		= Non-unique key for index {0}: {1}
-NOT_NULL_VIOLATION      = NULL value not permitted for `{0}`.`{1}`.`{2}`
-FK_CONSTRAINT_VIOLATION	= FK_CONSTRAINT_VIOLATION: Unused error code
-#
-# Class 24 - invalid cursor state
-#
-CURSOR_IS_FINISHED 	= Finished scan cursor requested more rows: {0}
-CURSOR_IS_UNKNOWN 	= Cursor/RowCollector for Table <{0}> is unknown
-NO_ACTIVE_CURSOR 	= No cursor found for tableId <{0}>
-CURSOR_CLOSE_BAD 	= Removing RowCollector for Table <{0}> removed the wrong one
-#
-# Class 25 - invalid transaction state
-#
-TRANSACTION_IN_PROGRESS = A transaction is already in progress for this session
-NO_TRANSACTION		= No transaction currently in progress for this session
-TRANSACTION_READ_ONLY   = Write operation in read-only transaction
-TRANSACTION_ABORTED     = Current transaction is aborted, statements ignored until rollback
-#
-# Class 2B - dependent privilege descriptors still exist
-#
-VIEW_REFERENCES_EXIST   = The view `{0}`.`{1}` still references `{2}`.`{3}`
-#
-# Class 2C - invalid character set name
-#
-UNSUPPORTED_CHARSET 	= Table `{0}`.`{1}` has unsupported character set `{2}`
-#
-# Class 2H - invalid collation
-#
-UNSUPPORTED_COLLATION 	= Column `{2}` in table `{0}`.`{1}` has unsupported collation `{3}`
-#
-# Class 38 - external routine exception
-#
-STALE_PLAN 	= The current version of loadable plan `{0}` has not been loaded. Note that a schema change will invalidate all previously loaded plans.
-#
-# Class 3F - invalid schema name
-#
-NO_SUCH_SCHEMA		= Unknown schema `{0}`
-#
-# Class 42 - syntax error or access rule violation
-#
-# These exceptions are re-thrown errors from the parser and from the
-# AISBinder, ASTStatementLoader, BasicDDLFunctions, or BasicDMLFunctions
-SQL_PARSE_EXCEPTION     = {0}
-NO_SUCH_TABLE 		= Cannot find the table `{0}`.`{1}`
-NO_INDEX 		= Unknown index: `{0}`
-NO_SUCH_GROUP 		= No group with name {0}
-NO_SUCH_TABLEDEF 	= Can not find table definition for id <{0}>
-NO_SUCH_TABLEID 	= Can not find a table by ID <{0}>
-AMBIGUOUS_COLUMN_NAME	= Column `{0}` is ambiguous
-SUBQUERY_RESULT_FAIL	= Setting result set for subquery to boolean failed: {0}
-JOIN_NODE_ERROR		= Adding join node to table `{0}`.`{1}` failed: {2}
-MULTIPLE_JOINS		= Too many joins using table `{0}`.`{1}`
-VIEW_BAD_SUBQUERY	= View `{0}` does not have a correct query plan: {0}
-TABLE_BAD_SUBQUERY	= Binding information for subquery table `{0}`.`{1}` failed: {2}
-WRONG_FUNCTION_ARITY    = Function required {0} arguments, but found {1}
-NO_SUCH_FUNCTION        = Function {0} is not defined
-ORDER_GROUP_BY_NON_INTEGER_CONSTANT = {0} BY non integer constant: {1}
-ORDER_GROUP_BY_INTEGER_OUT_OF_RANGE = {0} BY index {1} out of range {2}
-MISSING_GROUP_INDEX_JOIN = Group index must include `USING LEFT|RIGHT JOIN`
-TABLE_INDEX_JOIN         = Table index does not have a join type
-INSERT_WRONG_COUNT       = Number of target columns ({0}) is not the same as number of expressions ({1})
-UNSUPPORTED_CONFIGURATION = Unrecognized configuration parameter `{0}`
-SCHEMA_DEF_PARSE_EXCEPTION = [{0}] {1}: {2}
-SQL_PARSER_INTERNAL_EXCEPTION = {0}
-NO_SUCH_SEQUENCE         = Cannot find the sequence `{0}`.`{1}`
-NO_SUCH_UNIQUE           = Cannot find the unique constraint `{0}`.`{1}`.`{2}`
-#
-# Class 50 - DDL definition failure
-#
-PROTECTED_TABLE 	= Cannot create or modify table `{0}` in protected schema `{1}`
-JOIN_TO_PROTECTED_TABLE = Table `{0}`.`{1}` joins to protected table `{2}`.`{3}`
-JOIN_TO_UNKNOWN_TABLE 	= Table `{0}`.`{1}` joins to undefined table `{2}`.`{3}`
-JOIN_TO_WRONG_COLUMNS 	= Table `{0}`.`{1}` join reference part `{2}` does not match `{3}`.`{4}` primary key part `{5}`
-DUPLICATE_TABLE 	= Table `{0}`.`{1}` already exists
-UNSUPPORTED_DROP 	= Cannot drop non-leaf table `{0}`.`{1}`
-UNSUPPORTED_DATA_TYPE 	= Table `{0}`.`{1}` has column `{2}` with unsupported data type `{3}`
-JOIN_TO_MULTIPLE_PARENTS= Table `{0}`.`{1}` has joins to two parents
-UNSUPPORTED_INDEX_DATA_TYPE = Table `{0}`.`{1}` index `{2}` has unsupported type `{3}` from column `{4}`
-UNSUPPORTED_INDEX_SIZE 	= Table `{0}`.`{1}` index `{2}` exceeds maximum key size
-DUPLICATE_COLUMN 	= Table `{0}`.`{1}` already has column `{2}`
-DUPLICATE_GROUP 	= Group `{0}` already exists
-REFERENCED_TABLE 	= Table {0} has one or more child tables in the group
-DROP_INDEX_NOT_ALLOWED 	= DROP_INDEX_NOT_ALLOWED: Unused error code
-FK_DDL_VIOLATION 	= Cannot drop table `{0}`.`{1}`, it has child table `{2}`.`{3}`
-PROTECTED_INDEX 	= Index `{0}` can not be added or removed from table `{1}`.`{2}`
-BRANCHING_GROUP_INDEX 	= Group index `{0}` has tables `{1}`.`{2}` and `{3}`.`{4}` on different branches
-WRONG_NAME_FORMAT 	= Expected {0} in format of table.column
-DUPLICATE_VIEW		= View `{0}`.`{1}` already exists
-UNDEFINED_VIEW		= Unknown view `{0}`.`{1}`
-SUBQUERY_ONE_COLUMN	= Subquery must exactly return one column
-DUPLICATE_SCHEMA	= Schema `{0}` already exists
-DROP_SCHEMA_NOT_ALLOWED = Schema `{0}` contains user objects and can not be dropped
-WRONG_TABLE_FOR_INDEX	= Table `{0}`.`{1}` can not be used to create index
-MISSING_DDL_PARAMETERS	= Missing expected parameters to DDL
-INDEX_COL_NOT_IN_GROUP	= Group index `{0}` has column `{1}` which is not in the group table
-INDEX_TABLE_NOT_IN_GROUP= Group index `{0}` has column `{1}` referring to table {2} which is not in the group
-INDISTINGUISHABLE_INDEX = There are multiple indexes named `{0}`, please qualify your name
-DROP_GROUP_NOT_ROOT     = Table `{0}`.`{1}` for DROP GROUP is not the root table of the group
-#
-# AIS Validataion Errors
-#
-GROUP_INDEX_DEPTH       = Group index `{0}` is too deep: depth={1}
-DUPLICATE_INDEXID 	= Index `{0}`.`{1}`.`{2}` has a duplicate indexID to index `{3}`.`{4}`.`{5}`
-TABLE_TREE_NAME_IS_NULL = Table `{0}`.`{1}` has a null tree name
-INDEX_TREE_NAME_IS_NULL = Index `{0}`.`{1}`.`{2}` has a null tree name
-#
-GROUP_MULTIPLE_ROOTS 	= Group `{0}` has multiple root tables: `{1}`.`{2}` and `{3}`.`{4}`
-JOIN_TYPE_MISMATCH 	= Column `{0}`.`{1}`.`{2}` type used for join does not match parent column `{3}`.`{4}`.`{5}`
-PK_NULL_COLUMN 		= Table `{0}`.`{1}` primary key has a nullable column {2}
-DUPLICATE_INDEXES 	= Table `{0}`.`{1}` already has index `{2}`
-MISSING_PRIMARY_KEY 	= Table `{0}`.`{1}` is missing its primary key
-DUPLICATE_TABLEID 	= Table `{0}`.`{1}` has a duplicate tableID to table `{2}`.`{3}`
-JOIN_COLUMN_MISMATCH 	= Join column list size ({0}) for table `{1}`.`{2}` does not match table `{3}`.`{4}` primary key ({5})
-INDEX_LACKS_COLUMNS 	= Table `{0}`.`{1}` index `{2}` defined without any columns
-NO_SUCH_COLUMN 		= Unknown column: `{0}`
-DUPLICATE_INDEX_TREENAME= Index `{0}`.`{1}`.`{2}` has duplicate tree name to index `{3}`.`{4}`.`{5}`. Treename: [{6}]
-DUPLICATE_TABLE_TREENAME= Table `{0}`.`{1}` has duplicate tree name to table `{2}`.`{3}`. Treename: [{4}]
-TABLE_NOT_IN_GROUP 	= Table `{0}`.`{1}` does not belong to any group
-NAME_IS_NULL 		= Attempting to create {0} with a null {1}
-DUPLICATE_INDEX_COLUMN 	= Index `{0}`.`{1}`.`{2}` has duplicate column `{3}`
-COLUMN_POS_ORDERED 	= Table `{0}`.`{1}` has column `{2}` in position <{3}> which is out of index order <{4}>
-TABLE_COL_IN_GROUP 	= Table `{0}`.`{1}` column `{2}` is not in any group table
-GROUP_MISSING_COL 	= Group table `{0}`.`{1}` is missing user table column `{2}`.`{3}`.`{4}`
-GROUP_MISSING_INDEX 	= Group table `{0}`.`{1}` is missing user table index `{2}`
-TREENAME_MISMATCH 	= Table `{0}`.`{1}` treename `{2}` does not match its group table treename `{3}`
-NULL_REFERENCE 		= {0} `{1}` has null reference to {2}
-BAD_AIS_REFERENCE 	= {0} `{1}` has bad reference to {2} `{3}`
-BAD_INTERNAL_SETTING 	= {0} `{1}` has incorrect internal setting for {2}
-TYPES_ARE_STATIC	= Type `{0}` isn''t from the static list
-GROUP_MIXED_TABLE_TYPES = Group {0} contains a table that {1} a memory table: `{2}`.`{3}`
-GROUP_MULTIPLE_MEM_TABLES = Memory table `{0}`.`{1}` has improper join to table `{2}`.`{3}
-JOIN_PARENT_NO_PK       = Table `{0}`.`{1}` has no primary key, and can not be joined.
-DUPLICATE_SEQUENCE      = Sequence `{0}`.`{1}` already exists
-INDEX_COLUMN_IS_PARTIAL = Table `{0}`.`{1}` index `{2}` column position `{3}` has non-null indexed length
-COLUMN_SIZE_MISMATCH    = Table `{0}`.`{1}` column `{2}` stored `{3}` ({4}) does not match computed ({5})
-WHOLE_GROUP_QUERY       = ** is not allowed with OutputFormat = table
-SEQUENCE_INTERVAL_ZERO  = Sequence interval can not be 0
-SEQUENCE_MIN_GE_MAX     = Sequence minimum value must be less than the maximum value
-SEQUENCE_START_IN_RANGE = Sequence start with must be between the minimum value and maximum value
-SEQUENCE_TREE_NAME_NULL = Sequence `{0}`.`{1}` has a null tree name
-#
-# Class 51 - Internal problems created by user configuration
-#
-STALE_AIS		= AIS generation seen was {0,number,integer} but current generation is {1,number,integer}.
-METAMODEL_MISMATCH	= Attempt to reference data produced by an unsupported earlier release.
-MALFORMED_REQUEST 	= MALFORMED_REQUEST: Unused error code
-BAD_STATISTICS_TYPE 	= Unexpected histogram request type <{0}>
-#
-# Class 52 - Configuration & startup errors
-#
-SERVICE_NOT_STARTED 	= {0} service has not been started correctly
-SERVICE_ALREADY_STARTED = {0} service has already been started
-SERVICE_CIRC_DEPEND	= circular dependency at {0}: {1}
-BAD_ADMIN_DIRECTORY 	= Admin root directory {0} does not exist or is not really a directory
-ZOOKEEPER_INIT_FAIL	= ZooKeeper location {0} caused initialization failure: {1}
-CONFIG_LOAD_FAILED	= Configuration Service is unable to load {0} because {1}
-THREAD_START_INTR	= {0} service failed to start thread because: {1}
-THREAD_STOP_INTR 	= {0} service failed to stop thread because: {1}
-NET_START_IO_ERROR	= Network service failed to start due to IO error: {0}
-NET_STOP_IO_ERROR	= Network service failed to stop due to IO error: {0}
-TAP_BEAN_FAIL		= Akiban Server Tap bean startup failure: {0}
-SET_FILTER_FAIL		= PersisitStore setting DisplayFilter failed because {0}
-SCHEMA_LOAD_IO_ERROR	= Loading base AIS schema failed due to IO error: {0}
-QUERY_LOG_CLOSE_FAIL	= Closing the query log failed due to IO error: {0}
-INVALID_PORT		= Invalid configure port: {0}
-INVALID_VOLUME		= TreeService tried to load a bad volume: {0}
-INVALID_OPTIMIZER_PROPERTY = Invalid optimizer {0} property: {1}
-IS_TABLE_VERSION_MISMATCH = Stored InformationSchema table version `{0}` does not match new version `{1}`
-#
-# Class 53 - Internal error
-#
-INTERNAL_ERROR 		= INTERNAL_ERROR: Unused error code
-INTERNAL_CORRUPTION 	= Internal corrupt RowData at {0}
-AIS_TOO_LARGE 		= Serialized AIS exceeds maximum size <{0}>
-PERSISTIT_ERROR 	= Persistit Data Layer error: {0}
-TABLE_NOT_BOUND		= AIS User table not bound to DML statement during compile: {0}
-ROW_OUTPUT 		= Buffer too small to accommodate row output. Row count: {0}
-SCAN_RETRY_ABANDONDED 	= Scan abandoned after <{0}> retries
-AIS_MYSQL_SQL_EXCEPTION = {0} generated SQLException: {1}
-AIS_CSV_ERROR		= {0} generated IOException: {1}
-TABLEDEF_MISMATCH 	= ID <{0}> from RowData didn''t match given ID <{1}>
-<<<<<<< HEAD
-PROTOBUF_READ = Error while deserializing protobuf message type {0}: {1}
-PROTOBUF_WRITE = Error while serializing protobuf message type {0}: {1}
-INVALID_ALTER = Invalid alter request on `{0}`.`{1}`: {2}
-=======
-PROTOBUF_READ           = Error while deserializing protobuf message type {0}: {1}
-PROTOBUF_WRITE          = Error while serializing protobuf message type {0}: {1}
->>>>>>> ecc5903f
-#
-# Class 54 - Program limit exceeded
-#
-QUERY_TIMEOUT           = Query timed out after {0} msec
-QUERY_ROLLBACK          = Rollback
-#
-# Class 55 - Type conversion errors
-#
-UNKNOWN_TYPE		= Unknown or unsupported data type `{0}`
-UNKNOWN_TYPE_SIZE	= Unknown or unsupported size for Type `{0}`
-INCONVERTIBLE_TYPES 	= Can''t convert source type `{0}` to target `{1}`
-OVERFLOW                = Overflow exception
-#
-# Class 56 - Explain query errors
-#
-UNABLE_TO_EXPLAIN	= Cannot `EXPLAIN` this statement
-#
-# Class 57 - Insert, Update, Delete processing exceptions
-#
-NO_SUCH_ROW 		= Missing record at key: {0}
-CONCURRENT_MODIFICATION = Update concurrent with scan for {0}
-NO_ROWS_UPDATED 	= Update row did not update any rows: {0}
-TOO_MANY_ROWS_UPDATED 	= Update row touched {0}, altered {1} rows: {2}
-INSERT_NULL_CHECK	= Inserting null into not null column `{0}` is not allowed
-#
-# Class 58 - query canceled by user
-#
-QUERY_CANCELED		= Query canceled by user
-#
-# Class 70 - Unknown errors
-#
-UNKNOWN 		= UNKNOWN: Unused error code
-UNEXPECTED_EXCEPTION  	= UNEXPECTED EXCEPTION: unused error code
-UNSUPPORTED_OPERATION	= UNSUPPORTED_OPERATION: unused error code
-UNSUPPORTED_MODIFICATION= UNSUPPORTED_MODIFICATION: Unused error code
-
-#
-# Generic unused error codes
-#
-SERVER_SHUTDOWN		= SERVER_SHUTDOWN: Unused Error Code
-NO_REFERENCED_ROW 	= NO_REFERENCED_ROW: Unused error code
-NO_SUCH_RECORD		= NO_SUCH_RECORD: Unused error code
-MULTIGENERATIONAL_TABLE	= MULTIGENERATIONAL_TABLE: Unused error code
+# suppress inspection "UnusedProperty" for whole file
+#
+# END USER LICENSE AGREEMENT (“EULA”)
+#
+# READ THIS AGREEMENT CAREFULLY (date: 9/13/2011):
+# http://www.akiban.com/licensing/20110913
+#
+# BY INSTALLING OR USING ALL OR ANY PORTION OF THE SOFTWARE, YOU ARE ACCEPTING
+# ALL OF THE TERMS AND CONDITIONS OF THIS AGREEMENT. YOU AGREE THAT THIS
+# AGREEMENT IS ENFORCEABLE LIKE ANY WRITTEN AGREEMENT SIGNED BY YOU.
+#
+# IF YOU HAVE PAID A LICENSE FEE FOR USE OF THE SOFTWARE AND DO NOT AGREE TO
+# THESE TERMS, YOU MAY RETURN THE SOFTWARE FOR A FULL REFUND PROVIDED YOU (A) DO
+# NOT USE THE SOFTWARE AND (B) RETURN THE SOFTWARE WITHIN THIRTY (30) DAYS OF
+# YOUR INITIAL PURCHASE.
+#
+# IF YOU WISH TO USE THE SOFTWARE AS AN EMPLOYEE, CONTRACTOR, OR AGENT OF A
+# CORPORATION, PARTNERSHIP OR SIMILAR ENTITY, THEN YOU MUST BE AUTHORIZED TO SIGN
+# FOR AND BIND THE ENTITY IN ORDER TO ACCEPT THE TERMS OF THIS AGREEMENT. THE
+# LICENSES GRANTED UNDER THIS AGREEMENT ARE EXPRESSLY CONDITIONED UPON ACCEPTANCE
+# BY SUCH AUTHORIZED PERSONNEL.
+#
+# IF YOU HAVE ENTERED INTO A SEPARATE WRITTEN LICENSE AGREEMENT WITH AKIBAN FOR
+# USE OF THE SOFTWARE, THE TERMS AND CONDITIONS OF SUCH OTHER AGREEMENT SHALL
+# PREVAIL OVER ANY CONFLICTING TERMS OR CONDITIONS IN THIS AGREEMENT.
+#
+
+#
+# Class 00 - Normal Successful completion
+SUCCESSFUL_COMPLETION 	= Successful completion
+NO_DATA_FOUND		= No data found
+
+#
+# Class 08 - Connection Failure(s)
+#
+CONNECTION_TERMINATED	= Connection terminated due to {0}
+#
+# Class 0A - feature not supported
+#
+UNSUPPORTED_SQL 	= Unsupported SQL {0} : {1}
+UNSUPPORTED_PARAMETERS	= Parameters to queries unsupported
+UNSUPPORTED_EXPLAIN	= Optimizer does not support `EXPLAIN`
+UNSUPPORTED_CREATE_SELECT = Unsupported `CREATE TABLE` from `SELECT`
+UNSUPPORTED_FK_INDEX	= Unsupported non-grouping Foreign Key
+UNSUPPORTED_CHECK	= Unsupported check constraint
+UNSUPPORTED_GROUP_UNIQUE= Group index `{0}` can not be a unique index
+UNSUPPORTED_INDEX_PREFIX= Unsupported index prefix for `{0}`.`{1}`.`{2}`
+SELECT_EXISTS_ERROR	= Cannot `SELECT *` in non-EXISTS subquery
+UNSUPPORTED_GROUP_INDEX_JOIN = Unsupported group index join type `{0}`
+#
+# Class 21 - cardinality violation
+#
+SUBQUERY_TOO_MANY_ROWS  = Subquery returned more than one row
+#
+# Class 22 - data exception
+#
+STRING_TRUNCATION       = String data right-truncated: ''{0}'' truncated to ''{1}''
+VALUE_OUT_OF_RANGE      = Out of range value: {0}
+INVALID_INTERVAL_FORMAT = Invalid {0} format: {1}
+INVALID_DATE_FORMAT	= Invalid {0} format: {1}
+SEQUENCE_LIMIT_EXCEEDED = Sequence `{0}`.`{1}` has exhausted the list of values it can supply.
+DIVIDE_BY_ZERO		= Division by zero
+INVALID_CHAR_TO_NUM	= Unable to convert ''{0}'' to numeric
+TABLE_DEFINITION_CHANGED= Update concurrent with table definition change for {0}
+NEGATIVE_LIMIT          = {0} {1} should be non-negative
+INVALID_PARAMETER_VALUE = Bad argument: {0}
+INVALID_ARGUMENT_TYPE   = Invalid argument type for expression: {0}
+ZERO_DATE_TIME          = Zero date/time output disallowed
+#
+# Class 23 - integrity constraint violation
+#
+# NOTE: DO NOT CHANGE THE FORMAT OF THIS MESSAGE, ha_akibandb::info() relies on this to correctly determine
+# the index on duplicate key insert failure.
+DUPLICATE_KEY 		= Non-unique key for index {0}: {1}
+NOT_NULL_VIOLATION      = NULL value not permitted for `{0}`.`{1}`.`{2}`
+FK_CONSTRAINT_VIOLATION	= FK_CONSTRAINT_VIOLATION: Unused error code
+#
+# Class 24 - invalid cursor state
+#
+CURSOR_IS_FINISHED 	= Finished scan cursor requested more rows: {0}
+CURSOR_IS_UNKNOWN 	= Cursor/RowCollector for Table <{0}> is unknown
+NO_ACTIVE_CURSOR 	= No cursor found for tableId <{0}>
+CURSOR_CLOSE_BAD 	= Removing RowCollector for Table <{0}> removed the wrong one
+#
+# Class 25 - invalid transaction state
+#
+TRANSACTION_IN_PROGRESS = A transaction is already in progress for this session
+NO_TRANSACTION		= No transaction currently in progress for this session
+TRANSACTION_READ_ONLY   = Write operation in read-only transaction
+TRANSACTION_ABORTED     = Current transaction is aborted, statements ignored until rollback
+#
+# Class 2B - dependent privilege descriptors still exist
+#
+VIEW_REFERENCES_EXIST   = The view `{0}`.`{1}` still references `{2}`.`{3}`
+#
+# Class 2C - invalid character set name
+#
+UNSUPPORTED_CHARSET 	= Table `{0}`.`{1}` has unsupported character set `{2}`
+#
+# Class 2H - invalid collation
+#
+UNSUPPORTED_COLLATION 	= Column `{2}` in table `{0}`.`{1}` has unsupported collation `{3}`
+#
+# Class 38 - external routine exception
+#
+STALE_PLAN 	= The current version of loadable plan `{0}` has not been loaded. Note that a schema change will invalidate all previously loaded plans.
+#
+# Class 3F - invalid schema name
+#
+NO_SUCH_SCHEMA		= Unknown schema `{0}`
+#
+# Class 42 - syntax error or access rule violation
+#
+# These exceptions are re-thrown errors from the parser and from the
+# AISBinder, ASTStatementLoader, BasicDDLFunctions, or BasicDMLFunctions
+SQL_PARSE_EXCEPTION     = {0}
+NO_SUCH_TABLE 		= Cannot find the table `{0}`.`{1}`
+NO_INDEX 		= Unknown index: `{0}`
+NO_SUCH_GROUP 		= No group with name {0}
+NO_SUCH_TABLEDEF 	= Can not find table definition for id <{0}>
+NO_SUCH_TABLEID 	= Can not find a table by ID <{0}>
+AMBIGUOUS_COLUMN_NAME	= Column `{0}` is ambiguous
+SUBQUERY_RESULT_FAIL	= Setting result set for subquery to boolean failed: {0}
+JOIN_NODE_ERROR		= Adding join node to table `{0}`.`{1}` failed: {2}
+MULTIPLE_JOINS		= Too many joins using table `{0}`.`{1}`
+VIEW_BAD_SUBQUERY	= View `{0}` does not have a correct query plan: {0}
+TABLE_BAD_SUBQUERY	= Binding information for subquery table `{0}`.`{1}` failed: {2}
+WRONG_FUNCTION_ARITY    = Function required {0} arguments, but found {1}
+NO_SUCH_FUNCTION        = Function {0} is not defined
+ORDER_GROUP_BY_NON_INTEGER_CONSTANT = {0} BY non integer constant: {1}
+ORDER_GROUP_BY_INTEGER_OUT_OF_RANGE = {0} BY index {1} out of range {2}
+MISSING_GROUP_INDEX_JOIN = Group index must include `USING LEFT|RIGHT JOIN`
+TABLE_INDEX_JOIN         = Table index does not have a join type
+INSERT_WRONG_COUNT       = Number of target columns ({0}) is not the same as number of expressions ({1})
+UNSUPPORTED_CONFIGURATION = Unrecognized configuration parameter `{0}`
+SCHEMA_DEF_PARSE_EXCEPTION = [{0}] {1}: {2}
+SQL_PARSER_INTERNAL_EXCEPTION = {0}
+NO_SUCH_SEQUENCE         = Cannot find the sequence `{0}`.`{1}`
+NO_SUCH_UNIQUE           = Cannot find the unique constraint `{0}`.`{1}`.`{2}`
+#
+# Class 50 - DDL definition failure
+#
+PROTECTED_TABLE 	= Cannot create or modify table `{0}` in protected schema `{1}`
+JOIN_TO_PROTECTED_TABLE = Table `{0}`.`{1}` joins to protected table `{2}`.`{3}`
+JOIN_TO_UNKNOWN_TABLE 	= Table `{0}`.`{1}` joins to undefined table `{2}`.`{3}`
+JOIN_TO_WRONG_COLUMNS 	= Table `{0}`.`{1}` join reference part `{2}` does not match `{3}`.`{4}` primary key part `{5}`
+DUPLICATE_TABLE 	= Table `{0}`.`{1}` already exists
+UNSUPPORTED_DROP 	= Cannot drop non-leaf table `{0}`.`{1}`
+UNSUPPORTED_DATA_TYPE 	= Table `{0}`.`{1}` has column `{2}` with unsupported data type `{3}`
+JOIN_TO_MULTIPLE_PARENTS= Table `{0}`.`{1}` has joins to two parents
+UNSUPPORTED_INDEX_DATA_TYPE = Table `{0}`.`{1}` index `{2}` has unsupported type `{3}` from column `{4}`
+UNSUPPORTED_INDEX_SIZE 	= Table `{0}`.`{1}` index `{2}` exceeds maximum key size
+DUPLICATE_COLUMN 	= Table `{0}`.`{1}` already has column `{2}`
+DUPLICATE_GROUP 	= Group `{0}` already exists
+REFERENCED_TABLE 	= Table {0} has one or more child tables in the group
+DROP_INDEX_NOT_ALLOWED 	= DROP_INDEX_NOT_ALLOWED: Unused error code
+FK_DDL_VIOLATION 	= Cannot drop table `{0}`.`{1}`, it has child table `{2}`.`{3}`
+PROTECTED_INDEX 	= Index `{0}` can not be added or removed from table `{1}`.`{2}`
+BRANCHING_GROUP_INDEX 	= Group index `{0}` has tables `{1}`.`{2}` and `{3}`.`{4}` on different branches
+WRONG_NAME_FORMAT 	= Expected {0} in format of table.column
+DUPLICATE_VIEW		= View `{0}`.`{1}` already exists
+UNDEFINED_VIEW		= Unknown view `{0}`.`{1}`
+SUBQUERY_ONE_COLUMN	= Subquery must exactly return one column
+DUPLICATE_SCHEMA	= Schema `{0}` already exists
+DROP_SCHEMA_NOT_ALLOWED = Schema `{0}` contains user objects and can not be dropped
+WRONG_TABLE_FOR_INDEX	= Table `{0}`.`{1}` can not be used to create index
+MISSING_DDL_PARAMETERS	= Missing expected parameters to DDL
+INDEX_COL_NOT_IN_GROUP	= Group index `{0}` has column `{1}` which is not in the group table
+INDEX_TABLE_NOT_IN_GROUP= Group index `{0}` has column `{1}` referring to table {2} which is not in the group
+INDISTINGUISHABLE_INDEX = There are multiple indexes named `{0}`, please qualify your name
+DROP_GROUP_NOT_ROOT     = Table `{0}`.`{1}` for DROP GROUP is not the root table of the group
+#
+# AIS Validataion Errors
+#
+GROUP_INDEX_DEPTH       = Group index `{0}` is too deep: depth={1}
+DUPLICATE_INDEXID 	= Index `{0}`.`{1}`.`{2}` has a duplicate indexID to index `{3}`.`{4}`.`{5}`
+TABLE_TREE_NAME_IS_NULL = Table `{0}`.`{1}` has a null tree name
+INDEX_TREE_NAME_IS_NULL = Index `{0}`.`{1}`.`{2}` has a null tree name
+#
+GROUP_MULTIPLE_ROOTS 	= Group `{0}` has multiple root tables: `{1}`.`{2}` and `{3}`.`{4}`
+JOIN_TYPE_MISMATCH 	= Column `{0}`.`{1}`.`{2}` type used for join does not match parent column `{3}`.`{4}`.`{5}`
+PK_NULL_COLUMN 		= Table `{0}`.`{1}` primary key has a nullable column {2}
+DUPLICATE_INDEXES 	= Table `{0}`.`{1}` already has index `{2}`
+MISSING_PRIMARY_KEY 	= Table `{0}`.`{1}` is missing its primary key
+DUPLICATE_TABLEID 	= Table `{0}`.`{1}` has a duplicate tableID to table `{2}`.`{3}`
+JOIN_COLUMN_MISMATCH 	= Join column list size ({0}) for table `{1}`.`{2}` does not match table `{3}`.`{4}` primary key ({5})
+INDEX_LACKS_COLUMNS 	= Table `{0}`.`{1}` index `{2}` defined without any columns
+NO_SUCH_COLUMN 		= Unknown column: `{0}`
+DUPLICATE_INDEX_TREENAME= Index `{0}`.`{1}`.`{2}` has duplicate tree name to index `{3}`.`{4}`.`{5}`. Treename: [{6}]
+DUPLICATE_TABLE_TREENAME= Table `{0}`.`{1}` has duplicate tree name to table `{2}`.`{3}`. Treename: [{4}]
+TABLE_NOT_IN_GROUP 	= Table `{0}`.`{1}` does not belong to any group
+NAME_IS_NULL 		= Attempting to create {0} with a null {1}
+DUPLICATE_INDEX_COLUMN 	= Index `{0}`.`{1}`.`{2}` has duplicate column `{3}`
+COLUMN_POS_ORDERED 	= Table `{0}`.`{1}` has column `{2}` in position <{3}> which is out of index order <{4}>
+TABLE_COL_IN_GROUP 	= Table `{0}`.`{1}` column `{2}` is not in any group table
+GROUP_MISSING_COL 	= Group table `{0}`.`{1}` is missing user table column `{2}`.`{3}`.`{4}`
+GROUP_MISSING_INDEX 	= Group table `{0}`.`{1}` is missing user table index `{2}`
+TREENAME_MISMATCH 	= Table `{0}`.`{1}` treename `{2}` does not match its group table treename `{3}`
+NULL_REFERENCE 		= {0} `{1}` has null reference to {2}
+BAD_AIS_REFERENCE 	= {0} `{1}` has bad reference to {2} `{3}`
+BAD_INTERNAL_SETTING 	= {0} `{1}` has incorrect internal setting for {2}
+TYPES_ARE_STATIC	= Type `{0}` isn''t from the static list
+GROUP_MIXED_TABLE_TYPES = Group {0} contains a table that {1} a memory table: `{2}`.`{3}`
+GROUP_MULTIPLE_MEM_TABLES = Memory table `{0}`.`{1}` has improper join to table `{2}`.`{3}
+JOIN_PARENT_NO_PK       = Table `{0}`.`{1}` has no primary key, and can not be joined.
+DUPLICATE_SEQUENCE      = Sequence `{0}`.`{1}` already exists
+INDEX_COLUMN_IS_PARTIAL = Table `{0}`.`{1}` index `{2}` column position `{3}` has non-null indexed length
+COLUMN_SIZE_MISMATCH    = Table `{0}`.`{1}` column `{2}` stored `{3}` ({4}) does not match computed ({5})
+WHOLE_GROUP_QUERY       = ** is not allowed with OutputFormat = table
+SEQUENCE_INTERVAL_ZERO  = Sequence interval can not be 0
+SEQUENCE_MIN_GE_MAX     = Sequence minimum value must be less than the maximum value
+SEQUENCE_START_IN_RANGE = Sequence start with must be between the minimum value and maximum value
+SEQUENCE_TREE_NAME_NULL = Sequence `{0}`.`{1}` has a null tree name
+#
+# Class 51 - Internal problems created by user configuration
+#
+STALE_AIS		= AIS generation seen was {0,number,integer} but current generation is {1,number,integer}.
+METAMODEL_MISMATCH	= Attempt to reference data produced by an unsupported earlier release.
+MALFORMED_REQUEST 	= MALFORMED_REQUEST: Unused error code
+BAD_STATISTICS_TYPE 	= Unexpected histogram request type <{0}>
+#
+# Class 52 - Configuration & startup errors
+#
+SERVICE_NOT_STARTED 	= {0} service has not been started correctly
+SERVICE_ALREADY_STARTED = {0} service has already been started
+SERVICE_CIRC_DEPEND	= circular dependency at {0}: {1}
+BAD_ADMIN_DIRECTORY 	= Admin root directory {0} does not exist or is not really a directory
+ZOOKEEPER_INIT_FAIL	= ZooKeeper location {0} caused initialization failure: {1}
+CONFIG_LOAD_FAILED	= Configuration Service is unable to load {0} because {1}
+THREAD_START_INTR	= {0} service failed to start thread because: {1}
+THREAD_STOP_INTR 	= {0} service failed to stop thread because: {1}
+NET_START_IO_ERROR	= Network service failed to start due to IO error: {0}
+NET_STOP_IO_ERROR	= Network service failed to stop due to IO error: {0}
+TAP_BEAN_FAIL		= Akiban Server Tap bean startup failure: {0}
+SET_FILTER_FAIL		= PersisitStore setting DisplayFilter failed because {0}
+SCHEMA_LOAD_IO_ERROR	= Loading base AIS schema failed due to IO error: {0}
+QUERY_LOG_CLOSE_FAIL	= Closing the query log failed due to IO error: {0}
+INVALID_PORT		= Invalid configure port: {0}
+INVALID_VOLUME		= TreeService tried to load a bad volume: {0}
+INVALID_OPTIMIZER_PROPERTY = Invalid optimizer {0} property: {1}
+IS_TABLE_VERSION_MISMATCH = Stored InformationSchema table version `{0}` does not match new version `{1}`
+#
+# Class 53 - Internal error
+#
+INTERNAL_ERROR 		= INTERNAL_ERROR: Unused error code
+INTERNAL_CORRUPTION 	= Internal corrupt RowData at {0}
+AIS_TOO_LARGE 		= Serialized AIS exceeds maximum size <{0}>
+PERSISTIT_ERROR 	= Persistit Data Layer error: {0}
+TABLE_NOT_BOUND		= AIS User table not bound to DML statement during compile: {0}
+ROW_OUTPUT 		= Buffer too small to accommodate row output. Row count: {0}
+SCAN_RETRY_ABANDONDED 	= Scan abandoned after <{0}> retries
+AIS_MYSQL_SQL_EXCEPTION = {0} generated SQLException: {1}
+AIS_CSV_ERROR		= {0} generated IOException: {1}
+TABLEDEF_MISMATCH 	= ID <{0}> from RowData didn''t match given ID <{1}>
+PROTOBUF_READ           = Error while deserializing protobuf message type {0}: {1}
+PROTOBUF_WRITE          = Error while serializing protobuf message type {0}: {1}
+INVALID_ALTER           = Invalid alter request on `{0}`.`{1}`: {2}
+#
+# Class 54 - Program limit exceeded
+#
+QUERY_TIMEOUT           = Query timed out after {0} msec
+QUERY_ROLLBACK          = Rollback
+#
+# Class 55 - Type conversion errors
+#
+UNKNOWN_TYPE		= Unknown or unsupported data type `{0}`
+UNKNOWN_TYPE_SIZE	= Unknown or unsupported size for Type `{0}`
+INCONVERTIBLE_TYPES 	= Can''t convert source type `{0}` to target `{1}`
+OVERFLOW                = Overflow exception
+#
+# Class 56 - Explain query errors
+#
+UNABLE_TO_EXPLAIN	= Cannot `EXPLAIN` this statement
+#
+# Class 57 - Insert, Update, Delete processing exceptions
+#
+NO_SUCH_ROW 		= Missing record at key: {0}
+CONCURRENT_MODIFICATION = Update concurrent with scan for {0}
+NO_ROWS_UPDATED 	= Update row did not update any rows: {0}
+TOO_MANY_ROWS_UPDATED 	= Update row touched {0}, altered {1} rows: {2}
+INSERT_NULL_CHECK	= Inserting null into not null column `{0}` is not allowed
+#
+# Class 58 - query canceled by user
+#
+QUERY_CANCELED		= Query canceled by user
+#
+# Class 70 - Unknown errors
+#
+UNKNOWN 		= UNKNOWN: Unused error code
+UNEXPECTED_EXCEPTION  	= UNEXPECTED EXCEPTION: unused error code
+UNSUPPORTED_OPERATION	= UNSUPPORTED_OPERATION: unused error code
+UNSUPPORTED_MODIFICATION= UNSUPPORTED_MODIFICATION: Unused error code
+
+#
+# Generic unused error codes
+#
+SERVER_SHUTDOWN		= SERVER_SHUTDOWN: Unused Error Code
+NO_REFERENCED_ROW 	= NO_REFERENCED_ROW: Unused error code
+NO_SUCH_RECORD		= NO_SUCH_RECORD: Unused error code
+MULTIGENERATIONAL_TABLE	= MULTIGENERATIONAL_TABLE: Unused error code