--- conflicted
+++ resolved
@@ -93,9 +93,6 @@
 NATIONAL = 'national';
 NCHAR = 'nchar';
 NVARCHAR = 'nvarchar';
-<<<<<<< HEAD
-PRECISION = 'precision';
-=======
 GEOMETRY = 'geometry';
 GEOMETRYCOLLECTION = 'geometrycollection';
 POINT = 'point';
@@ -104,7 +101,7 @@
 MULTILINESTRING = 'multilinestring';
 POLYGON = 'polygon';
 MULTIPOLYGON = 'multipolygon';
->>>>>>> ec082b91
+PRECISION = 'precision';
 }
 
 @header {
