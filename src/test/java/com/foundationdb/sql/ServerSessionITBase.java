/**
 * Copyright (C) 2009-2013 FoundationDB, LLC
 *
 * This program is free software: you can redistribute it and/or modify
 * it under the terms of the GNU Affero General Public License as published by
 * the Free Software Foundation, either version 3 of the License, or
 * (at your option) any later version.
 *
 * This program is distributed in the hope that it will be useful,
 * but WITHOUT ANY WARRANTY; without even the implied warranty of
 * MERCHANTABILITY or FITNESS FOR A PARTICULAR PURPOSE.  See the
 * GNU Affero General Public License for more details.
 *
 * You should have received a copy of the GNU Affero General Public License
 * along with this program.  If not, see <http://www.gnu.org/licenses/>.
 */

package com.foundationdb.sql;

import com.foundationdb.qp.operator.QueryContext;
import com.foundationdb.server.error.ErrorCode;
import com.foundationdb.server.service.metrics.MetricsService;
import com.foundationdb.server.expressions.TypesRegistryService;
import com.foundationdb.server.service.security.SecurityService;
import com.foundationdb.server.service.security.User;
import com.foundationdb.server.service.session.Session;
import com.foundationdb.server.store.statistics.IndexStatisticsService;
import com.foundationdb.server.test.it.ITBase;
import com.foundationdb.sql.optimizer.rule.cost.TestCostEstimator.TestCostModelFactory;
import com.foundationdb.sql.server.ServerQueryContext;
import com.foundationdb.sql.server.ServerOperatorCompiler;
import com.foundationdb.sql.server.ServerServiceRequirements;
import com.foundationdb.sql.server.ServerSessionBase;

import java.util.ArrayList;
import java.util.List;
import java.util.Properties;

public class ServerSessionITBase extends ITBase {
    public static final String SCHEMA_NAME = "test";

    protected List<String> warnings = null;

    protected List<String> getWarnings() {
        return warnings;
    }

    protected class TestQueryContext extends ServerQueryContext<TestSession> {
        public TestQueryContext(TestSession session) {
            super(session);
        }
    }

    protected class TestOperatorCompiler extends ServerOperatorCompiler {
        public TestOperatorCompiler(TestSession session) {
            initServer(session, store());
            initDone();
        }
    }

    protected class TestSession extends ServerSessionBase {
        public TestSession() {
            super(new ServerServiceRequirements(serviceManager().getLayerInfo(),
                                                dxl(),
                                                serviceManager().getMonitorService(),
                                                serviceManager().getSessionService(),
                                                store(),
                                                configService(),
                                                serviceManager().getServiceByClass(IndexStatisticsService.class),
                                                serviceManager().getServiceByClass(TypesRegistryService.class),
                                                routineLoader(),
                                                txnService(),
                                                new DummySecurityService(),
<<<<<<< HEAD
                                                serviceManager().getServiceByClass(MetricsService.class),
=======
                                                new TestCostModelFactory(),
>>>>>>> 89a3fde4
                                                serviceManager()));
            session = session();
            ais = ais();
            defaultSchemaName = SCHEMA_NAME;
            properties = new Properties();
            properties.put("database", defaultSchemaName);
            initParser();        
            TestOperatorCompiler compiler = new TestOperatorCompiler(this);
            initAdapters(compiler);
        }

        @Override
        protected void sessionChanged() {
        }

        @Override
        public void notifyClient(QueryContext.NotificationLevel level, ErrorCode errorCode, String message) {
            if (warnings == null)
                warnings = new ArrayList<>();
            warnings.add(message);
        }
    }

    protected static class DummySecurityService implements SecurityService {
        @Override
        public User authenticate(Session session, String name, String password) {
            return null;
        }

        @Override
        public User authenticate(Session session, String name, String password, byte[] salt) {
            return null;
        }

        @Override
        public boolean isAccessible(Session session, String schema) {
            return true;
        }

        @Override
        public boolean isAccessible(javax.servlet.http.HttpServletRequest request, String schema) {
            return true;
        }

        @Override
        public boolean hasRestrictedAccess(Session session) {
            return true;
        }

        @Override
        public void addRole(String name) {
            throw new UnsupportedOperationException();
        }

        @Override
        public void deleteRole(String name) {
            throw new UnsupportedOperationException();
        }

        @Override
        public User getUser(String name) {
            return null;
        }

        @Override
        public User addUser(String name, String password, java.util.Collection<String> roles) {
            throw new UnsupportedOperationException();
        }

        @Override
        public void deleteUser(String name) {
            throw new UnsupportedOperationException();
        }

        @Override
        public void changeUserPassword(String name, String password) {
            throw new UnsupportedOperationException();
        }

        @Override
        public void clearAll(Session session) {
        }
    }

}<|MERGE_RESOLUTION|>--- conflicted
+++ resolved
@@ -71,11 +71,8 @@
                                                 routineLoader(),
                                                 txnService(),
                                                 new DummySecurityService(),
-<<<<<<< HEAD
+                                                new TestCostModelFactory(),
                                                 serviceManager().getServiceByClass(MetricsService.class),
-=======
-                                                new TestCostModelFactory(),
->>>>>>> 89a3fde4
                                                 serviceManager()));
             session = session();
             ais = ais();
