/**
 * Copyright (C) 2009-2013 FoundationDB, LLC
 *
 * This program is free software: you can redistribute it and/or modify
 * it under the terms of the GNU Affero General Public License as published by
 * the Free Software Foundation, either version 3 of the License, or
 * (at your option) any later version.
 *
 * This program is distributed in the hope that it will be useful,
 * but WITHOUT ANY WARRANTY; without even the implied warranty of
 * MERCHANTABILITY or FITNESS FOR A PARTICULAR PURPOSE.  See the
 * GNU Affero General Public License for more details.
 *
 * You should have received a copy of the GNU Affero General Public License
 * along with this program.  If not, see <http://www.gnu.org/licenses/>.
 */

package com.foundationdb.server.test.mt;

import com.foundationdb.ais.model.AkibanInformationSchema;
import com.foundationdb.qp.row.Row;
import com.foundationdb.server.error.ConcurrentViolationException;
import com.foundationdb.server.service.dxl.OnlineDDLMonitor;
import com.foundationdb.server.test.mt.util.ConcurrentTestBuilder;
import com.foundationdb.server.test.mt.util.ConcurrentTestBuilderImpl;
import com.foundationdb.server.test.mt.util.MonitoredThread;
import com.foundationdb.server.test.mt.util.OperatorCreator;
import com.foundationdb.server.test.mt.util.ThreadHelper;
import com.foundationdb.server.test.mt.util.ThreadHelper.UncaughtHandler;
import com.foundationdb.server.test.mt.util.ThreadMonitor;
import com.foundationdb.server.test.mt.util.TimeMarkerComparison;
import com.foundationdb.sql.server.ServerSession;
import com.foundationdb.sql.types.DataTypeDescriptor;

import java.util.List;

import static org.junit.Assert.assertEquals;

public abstract class OnlineMTBase extends MTBase
{
    //
    // Required from derived
    //

    protected abstract String getDDL();

    protected abstract String getDDLSchema();

    protected abstract List<Row> getGroupExpected();

    protected abstract List<Row> getOtherExpected();
    //to override

    protected abstract OperatorCreator getGroupCreator();

    protected abstract OperatorCreator getOtherCreator();

    protected abstract void postCheckAIS(AkibanInformationSchema ais);

    protected Class<? extends Exception> getFailingDMLExceptionClass() {
        return store().getOnlineDMLFailureException();
    }

    protected Class<? extends Exception> getFailingDDLExceptionClass() {
        return ConcurrentViolationException.class;
    }

    protected String getFailingDMLMarkString() {
        return getFailingDMLExceptionClass().getSimpleName();
    }

    protected String getFailingDDLMarkString() {
        return getFailingDDLExceptionClass().getSimpleName();
    }

    //
    // Used by derived
    //

    /** As {@link #dmlPostMetaToPreFinal(OperatorCreator, List)} defaulting to expected failure. */
    protected void dmlPreToPostMetadata(OperatorCreator dmlCreator) {
        dmlPreToPostMetadata(dmlCreator, getGroupExpected(), true);
    }

    /** DML transaction starting prior to DDL METADATA and committing after DDL METADATA. */
    protected  void dmlPreToPostMetadata(OperatorCreator dmlCreator, List<Row> expectedRows, boolean isDMLFailing) {
        dmlPreToPostMetadata_Check(dmlPreToPostMetadata_Build(dmlCreator, isDMLFailing, null, null, null, null), expectedRows, isDMLFailing);
    }

    protected  void dmlPreToPostMetadata(OperatorCreator dmlCreator, List<Row> expectedRows, boolean isDMLFailing,
                                         List<DataTypeDescriptor> descriptors, List<String> columnNames, OnlineCreateTableAsMT.TestSession  server, String sqlQuery) {
        dmlPreToPostMetadata_Check(dmlPreToPostMetadata_Build(dmlCreator, isDMLFailing, descriptors, columnNames, server, sqlQuery), expectedRows, isDMLFailing);
    }

    protected  void dmlPreToPostMetadata(OperatorCreator dmlCreator, List<Row> expectedRows, boolean isDMLFailing, List<DataTypeDescriptor> descriptors,
                                         List<String> columnNames, OnlineCreateTableAsMT.TestSession  server, String sqlQuery, boolean ignoreNewPK) {
        dmlPreToPostMetadata_Check(dmlPreToPostMetadata_Build(dmlCreator, isDMLFailing, descriptors, columnNames, server, sqlQuery), expectedRows, isDMLFailing, ignoreNewPK);
    }


        /**This creates a ConcurrentTestBuidlerIMpl that each of these calls adds or modifies then the final call builds it into
         * a monitor list
         */
    protected List<MonitoredThread> dmlPreToPostMetadata_Build(OperatorCreator dmlCreator, boolean isDMLFailing,
                                                               List<DataTypeDescriptor> descriptors, List<String> columnNames,
                                                               OnlineCreateTableAsMT.TestSession  server, String sqlQuery) {
        return ConcurrentTestBuilderImpl
            .create()
            .add("DDL", getDDLSchema(), getDDL())
            .sync("a", OnlineDDLMonitor.Stage.PRE_METADATA)
            .sync("b", OnlineDDLMonitor.Stage.PRE_TRANSFORM)
            .mark(OnlineDDLMonitor.Stage.PRE_METADATA, OnlineDDLMonitor.Stage.POST_METADATA)
            .add("DML", dmlCreator)
            .sync("a", ThreadMonitor.Stage.POST_BEGIN)
            .sync("b", ThreadMonitor.Stage.PRE_SCAN)
            .mark(ThreadMonitor.Stage.PRE_BEGIN, ThreadMonitor.Stage.PRE_COMMIT)
            .rollbackRetry(!isDMLFailing)
            .build(this, descriptors, columnNames, server, sqlQuery);
    }
    protected  void dmlPreToPostMetadata_Check(List<MonitoredThread> threads, List<Row> expectedRows, boolean isDMLFailing) {
        dmlPreToPostMetadata_Check(threads, expectedRows, isDMLFailing, false);
    }
    protected  void dmlPreToPostMetadata_Check(List<MonitoredThread> threads, List<Row> expectedRows, boolean isDMLFailing, boolean ignoreNewPK) {
        if(isDMLFailing) {
            UncaughtHandler handler = ThreadHelper.startAndJoin(threads);
            assertEquals("ddl failure", null, handler.thrown.get(threads.get(0)));
        } else {
            ThreadHelper.runAndCheck(threads);
        }
        new TimeMarkerComparison(threads).verify("DML:PRE_BEGIN",
                                                 "DDL:PRE_METADATA",
                                                 "DDL:POST_METADATA",
                                                 "DML:PRE_COMMIT",
                                                 isDMLFailing ? "DML:"+getFailingDMLMarkString() : null);
        assertEquals("DML row count", 1, threads.get(1).getScannedRows().size());
        checkExpectedRows(expectedRows, ignoreNewPK);
    }

    /** As {@link #dmlPreToPostFinal(OperatorCreator, List, boolean)} with default expected pass. */
    protected void dmlPostMetaToPreFinal(OperatorCreator dmlCreator, List<Row> finalGroupRows) {
        dmlPostMetaToPreFinal(dmlCreator, finalGroupRows, true, true);
    }

    /** As {@link #dmlPreToPostFinal(OperatorCreator, List, boolean)} with default expected DML pass, DDL fail. */
    protected void dmlViolationPostMetaToPreFinal(OperatorCreator dmlCreator, List<Row> finalGroupRows) {
        dmlPostMetaToPreFinal(dmlCreator, finalGroupRows, true, false);
    }

    /** DML transaction starting after DDL METADATA and committing prior DDL FINAL. */
<<<<<<< HEAD
    protected void dmlPostMetaToPreFinal(OperatorCreator dmlCreator, List<Row> finalGroupRows, boolean isDMLPassing) {
        dmlPostMetaToPreFinal(dmlCreator, finalGroupRows, isDMLPassing, null, null, null, null);
    }

        /** DML transaction starting after DDL METADATA and committing prior DDL FINAL. */
        protected void dmlPostMetaToPreFinal(OperatorCreator dmlCreator, List<Row> finalGroupRows, boolean isDMLPassing,
                                             List<DataTypeDescriptor> descriptors, List<String> columnNames,
                                             OnlineCreateTableAsMT.TestSession  server, String sqlQuery){
            dmlPostMetaToPreFinal(dmlCreator, finalGroupRows, isDMLPassing, descriptors, columnNames, server, sqlQuery, false);
        }
    protected void dmlPostMetaToPreFinal(OperatorCreator dmlCreator, List<Row> finalGroupRows, boolean isDMLPassing,
                                         List<DataTypeDescriptor> descriptors, List<String> columnNames,
                                         OnlineCreateTableAsMT.TestSession  server, String sqlQuery, boolean ignoreNewPK){
=======
    protected void dmlPostMetaToPreFinal(OperatorCreator dmlCreator,
                                         List<Row> finalGroupRows,
                                         boolean isDMLPassing,
                                         boolean isDDLPassing) {
        // In the interest of determinism, DDL transform runs completely *before* DML starts.
        // The opposite ordering would fail the DDL directly instead (e.g. NotNullViolation vs ConcurrentViolation).
>>>>>>> eb17a9da
        ConcurrentTestBuilder builder = ConcurrentTestBuilderImpl
            .create()
            .add("DDL", getDDLSchema(), getDDL())
            .sync("a", OnlineDDLMonitor.Stage.POST_METADATA)
            .sync("b", OnlineDDLMonitor.Stage.POST_TRANSFORM)
            .sync("c", OnlineDDLMonitor.Stage.PRE_FINAL)
            .mark(OnlineDDLMonitor.Stage.POST_METADATA, OnlineDDLMonitor.Stage.PRE_FINAL)
            .add("DML", dmlCreator)
            .sync("a", ThreadMonitor.Stage.START)
            .sync("b", ThreadMonitor.Stage.PRE_BEGIN)
            .sync("c", ThreadMonitor.Stage.FINISH)
            .mark(ThreadMonitor.Stage.PRE_BEGIN, ThreadMonitor.Stage.POST_COMMIT)
            .rollbackRetry(isDMLPassing);
<<<<<<< HEAD
        final List<MonitoredThread> threads;
        if(isDMLPassing) {
            threads = builder.build(this, descriptors, columnNames, server, sqlQuery);
            ThreadHelper.runAndCheck(threads);
        } else {
            threads = builder.build(this);
            UncaughtHandler handler = ThreadHelper.startAndJoin(threads);
            assertEquals("ddl failure", null, handler.thrown.get(threads.get(0)));
        }
=======
        final List<MonitoredThread> threads = builder.build(this);
        ThreadHelper.startAndJoin(threads);
>>>>>>> eb17a9da
        new TimeMarkerComparison(threads).verify("DDL:POST_METADATA",
                                                 "DML:PRE_BEGIN",
                                                 "DML:" + (isDMLPassing ? "POST_COMMIT" : getFailingDMLMarkString()),
                                                 "DDL:PRE_FINAL",
                                                 isDDLPassing ? null : "DDL:" + getFailingDDLMarkString());
        if(isDMLPassing) {
            assertEquals("DML row count", 1, threads.get(1).getScannedRows().size());
        }
        checkExpectedRows(finalGroupRows, ignoreNewPK);
    }

    /** As {@link #dmlPreToPostFinal(OperatorCreator, List, boolean)} with default expected failure. */
    protected void dmlPreToPostFinal(OperatorCreator dmlCreator) {
        dmlPreToPostFinal(dmlCreator, getGroupExpected(), true);
    }
    protected void dmlPreToPostFinal(OperatorCreator dmlCreator, List<Row> expectedRows, boolean isDMLFailing){
        dmlPreToPostFinal(dmlCreator, expectedRows, isDMLFailing, null, null, null, null);
    }
    /** DML transaction starting prior to DDL FINAL and committing after DDL FINAL. */
    protected void dmlPreToPostFinal(OperatorCreator dmlCreator, List<Row> expectedRows, boolean isDMLFailing,
                                     List<DataTypeDescriptor> descriptors, List<String> columnNames,
                                     OnlineCreateTableAsMT.TestSession  server, String sqlQuery) {
        dmlPreToPostFinal(dmlCreator, expectedRows, isDMLFailing, descriptors, columnNames, server, sqlQuery, false);
    }
    protected void dmlPreToPostFinal(OperatorCreator dmlCreator, List<Row> expectedRows, boolean isDMLFailing,
                                     List<DataTypeDescriptor> descriptors, List<String> columnNames,
                                     OnlineCreateTableAsMT.TestSession  server, String sqlQuery, boolean ignoreNewPK) {
        List<MonitoredThread> threads = ConcurrentTestBuilderImpl
            .create()
            .add("DDL", getDDLSchema(), getDDL())
            .sync("a", OnlineDDLMonitor.Stage.POST_TRANSFORM)
            .sync("b", ThreadMonitor.Stage.FINISH)
            .mark(OnlineDDLMonitor.Stage.PRE_FINAL, OnlineDDLMonitor.Stage.POST_FINAL)
            .add("DML", dmlCreator)
            .sync("a", ThreadMonitor.Stage.PRE_SCAN)
            .sync("b", ThreadMonitor.Stage.POST_SCAN)
            .mark(ThreadMonitor.Stage.POST_BEGIN, ThreadMonitor.Stage.PRE_COMMIT)
<<<<<<< HEAD
            .build(this, descriptors, columnNames, server, sqlQuery);
=======
            .rollbackRetry(!isDMLFailing)
            .build(this);
>>>>>>> eb17a9da
        if(isDMLFailing) {
            UncaughtHandler handler = ThreadHelper.startAndJoin(threads);
            assertEquals("ddl failure", null, handler.thrown.get(threads.get(0)));
        } else {
            ThreadHelper.runAndCheck(threads);
        }
        new TimeMarkerComparison(threads).verify("DML:POST_BEGIN",
                                                 "DDL:PRE_FINAL",
                                                 "DDL:POST_FINAL",
                                                 "DML:PRE_COMMIT",
                                                 isDMLFailing ? "DML:"+getFailingDMLMarkString() : null);
        assertEquals("DML row count", 1, threads.get(1).getScannedRows().size());
        checkExpectedRows(expectedRows, ignoreNewPK);
    }

    protected void checkExpectedRows(List<Row> expectedRows) {
        checkExpectedRows(expectedRows, getGroupCreator(), false);
    }

    protected void checkExpectedRows(List<Row> expectedRows, boolean ignoreNewPK) {
        checkExpectedRows(expectedRows, getGroupCreator(), ignoreNewPK);
    }

    protected void checkExpectedRows(List<Row> expectedRows, OperatorCreator groupCreator) {
        checkExpectedRows(expectedRows, groupCreator, false);
    }

    protected void checkExpectedRows(List<Row> expectedRows, OperatorCreator groupCreator, boolean ignoreNewPK) {
        //compareRows(expectedRows, runPlanTxn(groupCreator));
        postCheckAIS(ais());
        List<Row> otherExpected = getOtherExpected();
        if(otherExpected != null) {
            compareRows(otherExpected, runPlanTxn(getOtherCreator()), ignoreNewPK);
        }
    }
}<|MERGE_RESOLUTION|>--- conflicted
+++ resolved
@@ -147,28 +147,22 @@
     }
 
     /** DML transaction starting after DDL METADATA and committing prior DDL FINAL. */
-<<<<<<< HEAD
-    protected void dmlPostMetaToPreFinal(OperatorCreator dmlCreator, List<Row> finalGroupRows, boolean isDMLPassing) {
-        dmlPostMetaToPreFinal(dmlCreator, finalGroupRows, isDMLPassing, null, null, null, null);
+    protected void dmlPostMetaToPreFinal(OperatorCreator dmlCreator, List<Row> finalGroupRows, boolean isDMLPassing, boolean isDDLPassing) {
+        dmlPostMetaToPreFinal(dmlCreator, finalGroupRows, isDMLPassing, isDDLPassing, null, null, null, null);
     }
 
         /** DML transaction starting after DDL METADATA and committing prior DDL FINAL. */
-        protected void dmlPostMetaToPreFinal(OperatorCreator dmlCreator, List<Row> finalGroupRows, boolean isDMLPassing,
+        protected void dmlPostMetaToPreFinal(OperatorCreator dmlCreator, List<Row> finalGroupRows, boolean isDMLPassing, boolean isDDLPassing,
                                              List<DataTypeDescriptor> descriptors, List<String> columnNames,
                                              OnlineCreateTableAsMT.TestSession  server, String sqlQuery){
-            dmlPostMetaToPreFinal(dmlCreator, finalGroupRows, isDMLPassing, descriptors, columnNames, server, sqlQuery, false);
-        }
-    protected void dmlPostMetaToPreFinal(OperatorCreator dmlCreator, List<Row> finalGroupRows, boolean isDMLPassing,
+            dmlPostMetaToPreFinal(dmlCreator, finalGroupRows, isDMLPassing, isDDLPassing, descriptors, columnNames, server, sqlQuery, false);
+        }
+    protected void dmlPostMetaToPreFinal(OperatorCreator dmlCreator, List<Row> finalGroupRows, boolean isDMLPassing, boolean isDDLPassing,
                                          List<DataTypeDescriptor> descriptors, List<String> columnNames,
                                          OnlineCreateTableAsMT.TestSession  server, String sqlQuery, boolean ignoreNewPK){
-=======
-    protected void dmlPostMetaToPreFinal(OperatorCreator dmlCreator,
-                                         List<Row> finalGroupRows,
-                                         boolean isDMLPassing,
-                                         boolean isDDLPassing) {
+
         // In the interest of determinism, DDL transform runs completely *before* DML starts.
         // The opposite ordering would fail the DDL directly instead (e.g. NotNullViolation vs ConcurrentViolation).
->>>>>>> eb17a9da
         ConcurrentTestBuilder builder = ConcurrentTestBuilderImpl
             .create()
             .add("DDL", getDDLSchema(), getDDL())
@@ -182,20 +176,16 @@
             .sync("c", ThreadMonitor.Stage.FINISH)
             .mark(ThreadMonitor.Stage.PRE_BEGIN, ThreadMonitor.Stage.POST_COMMIT)
             .rollbackRetry(isDMLPassing);
-<<<<<<< HEAD
+
         final List<MonitoredThread> threads;
         if(isDMLPassing) {
             threads = builder.build(this, descriptors, columnNames, server, sqlQuery);
-            ThreadHelper.runAndCheck(threads);
+            ThreadHelper.startAndJoin(threads);
         } else {
             threads = builder.build(this);
             UncaughtHandler handler = ThreadHelper.startAndJoin(threads);
             assertEquals("ddl failure", null, handler.thrown.get(threads.get(0)));
         }
-=======
-        final List<MonitoredThread> threads = builder.build(this);
-        ThreadHelper.startAndJoin(threads);
->>>>>>> eb17a9da
         new TimeMarkerComparison(threads).verify("DDL:POST_METADATA",
                                                  "DML:PRE_BEGIN",
                                                  "DML:" + (isDMLPassing ? "POST_COMMIT" : getFailingDMLMarkString()),
@@ -233,12 +223,9 @@
             .sync("a", ThreadMonitor.Stage.PRE_SCAN)
             .sync("b", ThreadMonitor.Stage.POST_SCAN)
             .mark(ThreadMonitor.Stage.POST_BEGIN, ThreadMonitor.Stage.PRE_COMMIT)
-<<<<<<< HEAD
+
+            .rollbackRetry(!isDMLFailing)
             .build(this, descriptors, columnNames, server, sqlQuery);
-=======
-            .rollbackRetry(!isDMLFailing)
-            .build(this);
->>>>>>> eb17a9da
         if(isDMLFailing) {
             UncaughtHandler handler = ThreadHelper.startAndJoin(threads);
             assertEquals("ddl failure", null, handler.thrown.get(threads.get(0)));
