/**
 * END USER LICENSE AGREEMENT (“EULA”)
 *
 * READ THIS AGREEMENT CAREFULLY (date: 9/13/2011):
 * http://www.akiban.com/licensing/20110913
 *
 * BY INSTALLING OR USING ALL OR ANY PORTION OF THE SOFTWARE, YOU ARE ACCEPTING
 * ALL OF THE TERMS AND CONDITIONS OF THIS AGREEMENT. YOU AGREE THAT THIS
 * AGREEMENT IS ENFORCEABLE LIKE ANY WRITTEN AGREEMENT SIGNED BY YOU.
 *
 * IF YOU HAVE PAID A LICENSE FEE FOR USE OF THE SOFTWARE AND DO NOT AGREE TO
 * THESE TERMS, YOU MAY RETURN THE SOFTWARE FOR A FULL REFUND PROVIDED YOU (A) DO
 * NOT USE THE SOFTWARE AND (B) RETURN THE SOFTWARE WITHIN THIRTY (30) DAYS OF
 * YOUR INITIAL PURCHASE.
 *
 * IF YOU WISH TO USE THE SOFTWARE AS AN EMPLOYEE, CONTRACTOR, OR AGENT OF A
 * CORPORATION, PARTNERSHIP OR SIMILAR ENTITY, THEN YOU MUST BE AUTHORIZED TO SIGN
 * FOR AND BIND THE ENTITY IN ORDER TO ACCEPT THE TERMS OF THIS AGREEMENT. THE
 * LICENSES GRANTED UNDER THIS AGREEMENT ARE EXPRESSLY CONDITIONED UPON ACCEPTANCE
 * BY SUCH AUTHORIZED PERSONNEL.
 *
 * IF YOU HAVE ENTERED INTO A SEPARATE WRITTEN LICENSE AGREEMENT WITH AKIBAN FOR
 * USE OF THE SOFTWARE, THE TERMS AND CONDITIONS OF SUCH OTHER AGREEMENT SHALL
 * PREVAIL OVER ANY CONFLICTING TERMS OR CONDITIONS IN THIS AGREEMENT.
 */

package com.akiban.sql.aisddl;

import com.akiban.sql.StandardException;
import java.util.Collection;
import java.util.List;

import com.akiban.server.rowdata.RowDef;
import com.akiban.server.service.dxl.IndexCheckSummary;
import org.junit.Before;
import org.junit.Test;
import static org.junit.Assert.assertTrue;
import static org.junit.Assert.assertEquals;
import static org.junit.Assert.assertNotNull;

import com.akiban.ais.model.AISBuilder;
import com.akiban.ais.model.AkibanInformationSchema;
import com.akiban.ais.model.Column;
import com.akiban.ais.model.Index;
import com.akiban.ais.model.IndexColumn;
import com.akiban.ais.model.Join;
import com.akiban.ais.model.JoinColumn;
import com.akiban.ais.model.Sequence;
import com.akiban.ais.model.Table;
import com.akiban.ais.model.TableName;
import com.akiban.ais.model.UserTable;
import com.akiban.ais.model.View;
import com.akiban.server.api.DDLFunctions;
import com.akiban.server.error.InvalidOperationException;
import com.akiban.server.error.DuplicateIndexException;
import com.akiban.server.error.NoSuchTableException;
import com.akiban.server.service.session.Session;
import com.akiban.sql.parser.SQLParser;
import com.akiban.sql.parser.StatementNode;
import com.akiban.sql.parser.DropTableNode;
import com.akiban.sql.parser.CreateTableNode;


public class TableDDLTest {

    private static TableName dropTable;
    private static final String    DEFAULT_SCHEMA = "test";
    private static final String    DEFAULT_TABLE  = "t1";
    private static final String    JOIN_TABLE = "t2";
    private static final String    JOIN_NAME = "test/t1/test/t2";
    protected SQLParser parser;
    private DDLFunctionsMock ddlFunctions;
    private AISBuilder builder;

    @Before
    public void before() throws Exception {
        parser = new SQLParser();
        builder = new AISBuilder();
        ddlFunctions = new DDLFunctionsMock(builder.akibanInformationSchema());
    }
    
    @Test
    public void createNewTableWithIfNotExists() throws StandardException
    {
        String sql = "CREATE TABLE IF NOT EXISTS t1 (c1 INT)";
        createTableSimpleGenerateAIS();
        StatementNode createNode = parser.parseStatement(sql);
        assertTrue(createNode instanceof CreateTableNode);
        TableDDL.createTable(ddlFunctions, null, DEFAULT_SCHEMA, (CreateTableNode) createNode, null);
    }

    @Test
    public void createDuplicateTableWithIfNotExists() throws StandardException
    {
        String sql = "CREATE TABLE IF NOT EXISTS " + DEFAULT_TABLE + "(c1 INT)";
        createTableSimpleGenerateAIS(); // creates DEFAULT_SCHEMA.DEFAULT_TABLE
        StatementNode createNode = parser.parseStatement(sql);
        assertTrue(createNode instanceof CreateTableNode);
        TableDDL.createTable(ddlFunctions, null, DEFAULT_SCHEMA, (CreateTableNode) createNode, null);
    }

    @Test
    public void dropExistingTableWithIfExists() throws StandardException
    {
        String sql = "DROP TABLE IF EXISTS " + DEFAULT_TABLE;
        createTableSimpleGenerateAIS();
        StatementNode node = parser.parseStatement(sql);
        assertTrue(node instanceof DropTableNode);
        TableDDL.dropTable(ddlFunctions, null, DEFAULT_SCHEMA, (DropTableNode)node, null);
    }
    
    @Test
    public void dropNonExistingTableWithIfExists() throws StandardException
    {
        String sql = "DROP TABLE IF EXISTS chair";
        createTableSimpleGenerateAIS();
        StatementNode node = parser.parseStatement(sql);
        assertTrue(node instanceof DropTableNode);
        TableDDL.dropTable(ddlFunctions, null, DEFAULT_SCHEMA, (DropTableNode)node, null);
    }
    
    @Test
    public void dropTableSimple() throws Exception {
        String sql = "DROP TABLE t1";
        dropTable = TableName.create(DEFAULT_SCHEMA, DEFAULT_TABLE);
        createTableSimpleGenerateAIS ();
        StatementNode stmt = parser.parseStatement(sql);
        assertTrue (stmt instanceof DropTableNode);
        
        TableDDL.dropTable(ddlFunctions, null, DEFAULT_SCHEMA, (DropTableNode)stmt, null);
    }

    @Test
    public void dropTableSchemaTrue() throws Exception {
        String sql = "DROP TABLE test.t1";
        dropTable = TableName.create(DEFAULT_SCHEMA, DEFAULT_TABLE);
        createTableSimpleGenerateAIS ();
        StatementNode stmt = parser.parseStatement(sql);
        assertTrue (stmt instanceof DropTableNode);
        
        TableDDL.dropTable(ddlFunctions, null, DEFAULT_SCHEMA, (DropTableNode)stmt, null);
    }

    @Test (expected=NoSuchTableException.class)
    public void dropTableSchema() throws Exception {
        String sql = "DROP TABLE foo.t1";

        createTableSimpleGenerateAIS ();

        dropTable = TableName.create("foo", DEFAULT_TABLE);

        StatementNode stmt = parser.parseStatement(sql);
        assertTrue (stmt instanceof DropTableNode);
        TableDDL.dropTable(ddlFunctions, null, DEFAULT_SCHEMA, (DropTableNode)stmt, null);
    }
    
    @Test (expected=NoSuchTableException.class)
    public void dropTableQuoted() throws Exception {
        String sql = "DROP TABLE \"T1\"";
        
        dropTable = TableName.create(DEFAULT_SCHEMA, "T1");

        createTableSimpleGenerateAIS ();
        
        StatementNode stmt = parser.parseStatement(sql);
        assertTrue (stmt instanceof DropTableNode);
        TableDDL.dropTable(ddlFunctions, null, DEFAULT_SCHEMA, (DropTableNode)stmt, null);
    }

    @Test
    public void createTableSimple() throws Exception {
        makeSeparateAIS();
        String sql = "CREATE TABLE t1 (c1 INT)";
        createTableSimpleGenerateAIS();
        StatementNode stmt = parser.parseStatement(sql);
        assertTrue (stmt instanceof CreateTableNode);
        TableDDL.createTable(ddlFunctions, null, DEFAULT_SCHEMA, (CreateTableNode)stmt, null);
        
    }
    
    @Test
    public void createTablePK() throws Exception {
        makeSeparateAIS();
        String sql = "CREATE TABLE t1 (c1 INT NOT NULL PRIMARY KEY)";
        createTablePKGenerateAIS();
        StatementNode stmt = parser.parseStatement(sql);
        assertTrue (stmt instanceof CreateTableNode);
        TableDDL.createTable(ddlFunctions, null, DEFAULT_SCHEMA, (CreateTableNode)stmt, null);
    }
    
    @Test
    public void createTableUniqueKey() throws Exception {
        makeSeparateAIS();
        String sql = "CREATE TABLE t1 (C1 int NOT NULL UNIQUE)";
        createTableUniqueKeyGenerateAIS();
        StatementNode stmt = parser.parseStatement(sql);
        assertTrue (stmt instanceof CreateTableNode);
        TableDDL.createTable(ddlFunctions, null, DEFAULT_SCHEMA, (CreateTableNode)stmt, null);
    }

    @Test (expected=DuplicateIndexException.class)
    public void createTable2PKs() throws Exception {
        String sql = "CREATE TABLE test.t1 (c1 int primary key, c2 int NOT NULL, primary key (c2))";
        
        StatementNode stmt = parser.parseStatement(sql);
        assertTrue (stmt instanceof CreateTableNode);
        TableDDL.createTable(ddlFunctions, null, DEFAULT_SCHEMA, (CreateTableNode)stmt, null);
    }
    
    @Test
    public void createTableFKSimple() throws Exception {
        makeSeparateAIS();
        String sql = "CREATE TABLE t2 (c1 int not null primary key, c2 int not null, grouping foreign key (c2) references t1)";
        createTableFKSimpleGenerateAIS();
        StatementNode stmt = parser.parseStatement(sql);
        assertTrue (stmt instanceof CreateTableNode);
        TableDDL.createTable(ddlFunctions, null, DEFAULT_SCHEMA, (CreateTableNode)stmt, null);
    }
    
    public static class DDLFunctionsMock implements DDLFunctions {
        private final AkibanInformationSchema internalAIS;
        private final AkibanInformationSchema externalAIS;

        public DDLFunctionsMock(AkibanInformationSchema ais) {
            this.internalAIS = ais;
            this.externalAIS = ais;
        }

        public DDLFunctionsMock(AkibanInformationSchema internal, AkibanInformationSchema external) {
            this.internalAIS = internal;
            this.externalAIS = external;
        }
        
        @Override
        public void createTable(Session session, UserTable table) {

            assertEquals(table.getName(), dropTable);

            final UserTable dropUserTable = internalAIS.getUserTable(dropTable);
            for (Column col : table.getColumnsIncludingInternal()) {
                assertNotNull (col.getName());
                assertNotNull (dropUserTable);
                assertNotNull (dropUserTable.getColumn(col.getName()));
                assertEquals (col.getNullable(), dropUserTable.getColumn(col.getName()).getNullable());
            }
            for (Column col : internalAIS.getTable(dropTable).getColumnsIncludingInternal()) {
                assertNotNull (col.getName());
                assertNotNull (table.getColumn(col.getName()));
            }
            
            checkIndexes (table, dropUserTable);
            checkIndexes (dropUserTable, table);
            
            if (table.getParentJoin() != null) {
                checkJoin (table.getParentJoin(), internalAIS.getJoin(JOIN_NAME));
            }
        }

        @Override
        public void renameTable(Session session, TableName currentName, TableName newName)
        {
            throw new UnsupportedOperationException();
        }

        private void checkIndexes(UserTable sourceTable, UserTable checkTable) {
            for (Index index : sourceTable.getIndexesIncludingInternal()) {
                assertNotNull(checkTable.getIndexIncludingInternal(index.getIndexName().getName()));
                Index checkIndex = checkTable.getIndexIncludingInternal(index.getIndexName().getName());
                for (IndexColumn col : index.getKeyColumns()) {
                    checkIndex.getKeyColumns().get(col.getPosition());
                }
            }
        }

        private void checkJoin (Join sourceJoin, Join checkJoin) {
            assertEquals (sourceJoin.getName(), checkJoin.getName()); 
            assertEquals (sourceJoin.getJoinColumns().size(), checkJoin.getJoinColumns().size());
            for (int i = 0; i < sourceJoin.getJoinColumns().size(); i++) {
                JoinColumn sourceColumn = sourceJoin.getJoinColumns().get(i);
                JoinColumn checkColumn = checkJoin.getJoinColumns().get(i);
                
                assertEquals (sourceColumn.getChild().getName(), checkColumn.getChild().getName());
                assertEquals (sourceColumn.getParent().getName(), checkColumn.getParent().getName());
            }
        }

        @Override
        public void dropTable(Session session, TableName tableName) {
            assertEquals(tableName, dropTable);
        }
        
        @Override
        public AkibanInformationSchema getAIS(Session session) {
            return externalAIS;
        }

        @Override
        public void createIndexes(Session session,
                Collection<? extends Index> indexesToAdd) {}

        @Override
        public void dropGroup(Session session, String groupName) {}

        @Override
        public void dropGroupIndexes(Session session, String groupName,
                Collection<String> indexesToDrop) {}

        @Override
        public void createView(Session session, View newView) {
            throw new UnsupportedOperationException();
        }

        @Override
        public void dropView(Session session, TableName viewName) {
            throw new UnsupportedOperationException();
        }

        @Override
        public void dropSchema(Session session, String schemaName) {}

        @Override
        public void dropTableIndexes(Session session, TableName tableName,
                Collection<String> indexesToDrop) {}

        @Override
        public List<String> getDDLs(Session session)
                throws InvalidOperationException {
            return null;
        }

        @Override
        public int getGeneration() {
            return 0;
        }

        @Override
        public long getTimestamp() {
            return 0;
        }

        @Override
        public RowDef getRowDef(int tableId) {
            return null;
        }

        @Override
        public Table getTable(Session session, int tableId) {
            return null;
        }

        @Override
        public Table getTable(Session session, TableName tableName) {
            return null;
        }

        @Override
        public int getTableId(Session session, TableName tableName) {
            return 0;
        }

        @Override
        public TableName getTableName(Session session, int tableId) {
            return null;
        }

        @Override
        public UserTable getUserTable(Session session, TableName tableName) {
            return null;
        }

        @Override
        public void updateTableStatistics(Session session, TableName tableName, Collection<String> indexesToUpdate) {}

        @Override
        public IndexCheckSummary checkAndFixIndexes(Session session, String schemaRegex, String tableRegex) {
            return null;
        }

        @Override
        public void createSequence(Session session, Sequence sequence) {
        }

        @Override
<<<<<<< HEAD
        public void dropSequence(Session session, Sequence sequence) {
=======
        public void dropSequence(Session session, TableName sequenceName) {
>>>>>>> 7e7ce995
        }
    } // END class DDLFunctionsMock

    private void makeSeparateAIS() {
        AkibanInformationSchema external = new AkibanInformationSchema();
        ddlFunctions = new DDLFunctionsMock(builder.akibanInformationSchema(), external);
    }

    /*"CREATE TABLE t1 (c1 INT)";*/
    private void createTableSimpleGenerateAIS () {
        dropTable = TableName.create(DEFAULT_SCHEMA, DEFAULT_TABLE);
        
        builder.userTable(DEFAULT_SCHEMA, DEFAULT_TABLE);
        builder.column(DEFAULT_SCHEMA, DEFAULT_TABLE, "c1", 0, "int", Long.valueOf(0), Long.valueOf(0), true, false, null, null);
        builder.basicSchemaIsComplete();
    }
    
    /*CREATE TABLE t1 (c1 INT NOT NULL PRIMARY KEY)*/
    private void createTablePKGenerateAIS() {
        dropTable = TableName.create(DEFAULT_SCHEMA, DEFAULT_TABLE);
        
        builder.userTable(DEFAULT_SCHEMA, DEFAULT_TABLE);
        builder.column(DEFAULT_SCHEMA, DEFAULT_TABLE, "c1", 0, "int", (long)0, (long)0, false, false, null, null);
        builder.index(DEFAULT_SCHEMA, DEFAULT_TABLE, "PRIMARY", true, Index.PRIMARY_KEY_CONSTRAINT);
        builder.indexColumn(DEFAULT_SCHEMA, DEFAULT_TABLE, "PRIMARY", "c1", 0, true, 0);
        builder.basicSchemaIsComplete();
    }

    /*CREATE TABLE t1 (C1 int NOT NULL UNIQUE) */
    private void createTableUniqueKeyGenerateAIS() {
        dropTable = TableName.create(DEFAULT_SCHEMA, DEFAULT_TABLE);
        
        builder.userTable(DEFAULT_SCHEMA, DEFAULT_TABLE);
        builder.column(DEFAULT_SCHEMA, DEFAULT_TABLE, "c1", 0, "int", (long)0, (long)0, false, false, null, null);
        builder.index(DEFAULT_SCHEMA, DEFAULT_TABLE, "c1", true, Index.UNIQUE_KEY_CONSTRAINT);
        builder.indexColumn(DEFAULT_SCHEMA, DEFAULT_TABLE, "c1", "c1", 0, true, 0);
        builder.basicSchemaIsComplete();
    }

    /* CREATE TABLE t1 (c1 int not null primary key) */
    /* CREATE TABLE t2 (c1 int not null primary key, c2 int not null, grouping foreign key (c2) references t1) */
    private void createTableFKSimpleGenerateAIS() {
        dropTable = TableName.create(DEFAULT_SCHEMA, JOIN_TABLE);

        AISBuilder builders[] = { builder, new AISBuilder(ddlFunctions.externalAIS) };

        // Re-gen the DDLFunctions to have the AIS for internal references. 
        ddlFunctions = new DDLFunctionsMock(builder.akibanInformationSchema(), ddlFunctions.externalAIS);
        // Need t1 in both internal and external
        for(AISBuilder b : builders) {
            // table t1:
            b.userTable(DEFAULT_SCHEMA, DEFAULT_TABLE);
            b.column(DEFAULT_SCHEMA, DEFAULT_TABLE, "c1", 0, "int", (long)0, (long)0, false, false, null, null);
            b.column(DEFAULT_SCHEMA, DEFAULT_TABLE, "c2", 1, "int", (long)0, (long)0, false, false, null, null);
            b.index(DEFAULT_SCHEMA, DEFAULT_TABLE, "pk", true, Index.PRIMARY_KEY_CONSTRAINT);
            b.indexColumn(DEFAULT_SCHEMA, DEFAULT_TABLE, "pk", "c1", 0, true, 0);
            b.basicSchemaIsComplete();
            b.createGroup("t1", DEFAULT_SCHEMA, "_akiban_t1");
            b.addTableToGroup("t1", DEFAULT_SCHEMA, DEFAULT_TABLE);
            b.groupingIsComplete();
        }
        
        // table t2:
        builder.userTable(DEFAULT_SCHEMA, JOIN_TABLE);
        builder.column(DEFAULT_SCHEMA, JOIN_TABLE, "c1", 0, "int", (long)0, (long)0, false, false, null, null);
        builder.column(DEFAULT_SCHEMA, JOIN_TABLE, "c2", 1, "int", (long)0, (long)0, false, false, null, null);
        builder.index(DEFAULT_SCHEMA, JOIN_TABLE, "PRIMARY", true, Index.PRIMARY_KEY_CONSTRAINT);
        builder.indexColumn(DEFAULT_SCHEMA, JOIN_TABLE, "PRIMARY", "c1", 0, true, 0);
        builder.basicSchemaIsComplete();
        // do the join
        builder.joinTables(JOIN_NAME, DEFAULT_SCHEMA, DEFAULT_TABLE, DEFAULT_SCHEMA, JOIN_TABLE);
        builder.joinColumns(JOIN_NAME, DEFAULT_SCHEMA, DEFAULT_TABLE, "c1", DEFAULT_SCHEMA, JOIN_TABLE, "c2");
        
        builder.addJoinToGroup("t1", JOIN_NAME, 0);
        builder.groupingIsComplete();
    }
}<|MERGE_RESOLUTION|>--- conflicted
+++ resolved
@@ -381,11 +381,7 @@
         }
 
         @Override
-<<<<<<< HEAD
-        public void dropSequence(Session session, Sequence sequence) {
-=======
         public void dropSequence(Session session, TableName sequenceName) {
->>>>>>> 7e7ce995
         }
     } // END class DDLFunctionsMock
 
