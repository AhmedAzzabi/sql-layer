--- conflicted
+++ resolved
@@ -66,10 +66,6 @@
         distinctEliminator = new DistinctEliminator(parser);
     }
 
-<<<<<<< HEAD
-    public static AkibanInformationSchema parseSchema(File schema) throws Exception {
-        return SchemaFactory.loadAIS(schema, DEFAULT_SCHEMA);
-=======
     public static AkibanInformationSchema parseSchema(List<File> ddl) throws Exception {
         if (ddl.isEmpty())
             throw new IllegalArgumentException("ddl file must not be empty");
@@ -84,7 +80,6 @@
         String sql = Strings.join(sqlStrings);
         SchemaFactory schemaFactory = new SchemaFactory(DEFAULT_SCHEMA);
         return schemaFactory.ais(sql);
->>>>>>> d1a25ca1
     }
 
     public static AkibanInformationSchema parseSchema(File ddl) throws Exception {
