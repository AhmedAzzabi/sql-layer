--- conflicted
+++ resolved
@@ -66,10 +66,6 @@
         distinctEliminator = new DistinctEliminator(parser);
     }
 
-<<<<<<< HEAD
-    public static AkibanInformationSchema parseSchema(File schema) throws Exception {
-        return SchemaFactory.loadAIS(schema, DEFAULT_SCHEMA);
-=======
     public static AkibanInformationSchema parseSchema(List<File> ddls) throws Exception {
         StringBuilder ddlBuilder = new StringBuilder();
         for (File ddl : ddls)
@@ -77,7 +73,6 @@
         String sql = ddlBuilder.toString();
         SchemaFactory schemaFactory = new SchemaFactory(DEFAULT_SCHEMA);
         return schemaFactory.ais(sql);
->>>>>>> 62ebc38e
     }
 
     public static AkibanInformationSchema parseSchema(File ddl) throws Exception {
