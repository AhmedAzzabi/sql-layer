--- conflicted
+++ resolved
@@ -110,10 +110,6 @@
 
     @Before
     public void loadDDL() throws Exception {
-<<<<<<< HEAD
-        AkibanInformationSchema ais = loadSchema(schemaFile);
-        new SchemaFactory(DEFAULT_SCHEMA).rowDefCache(ais);
-=======
         List<File> schemaFiles = new ArrayList<File>(2);
         schemaFiles.add(schemaFile);
         if (extraDDL.exists())
@@ -121,7 +117,6 @@
         else if (defaultExtraDDL.exists())
             schemaFiles.add(defaultExtraDDL);
         AkibanInformationSchema ais = loadSchema(schemaFiles);
->>>>>>> d1a25ca1
         Properties properties = new Properties();
         if (propertiesFile != null) {
             FileInputStream fstr = new FileInputStream(propertiesFile);
