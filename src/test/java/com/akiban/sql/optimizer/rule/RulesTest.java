/**
 * Copyright (C) 2011 Akiban Technologies Inc.
 * This program is free software: you can redistribute it and/or modify
 * it under the terms of the GNU Affero General Public License, version 3,
 * as published by the Free Software Foundation.
 *
 * This program is distributed in the hope that it will be useful,
 * but WITHOUT ANY WARRANTY; without even the implied warranty of
 * MERCHANTABILITY or FITNESS FOR A PARTICULAR PURPOSE.  See the
 * GNU Affero General Public License for more details.
 *
 * You should have received a copy of the GNU Affero General Public License
 * along with this program.  If not, see http://www.gnu.org/licenses.
 */

package com.akiban.sql.optimizer.rule;

import com.akiban.sql.NamedParamsTestBase;
import com.akiban.sql.TestBase;

import com.akiban.sql.optimizer.OptimizerTestBase;
import com.akiban.sql.optimizer.plan.AST;
import com.akiban.sql.optimizer.plan.PlanContext;
import com.akiban.sql.optimizer.plan.PlanToString;

import com.akiban.sql.parser.DMLStatementNode;
import com.akiban.sql.parser.StatementNode;

import com.akiban.ais.model.AkibanInformationSchema;

import com.akiban.junit.NamedParameterizedRunner;
import com.akiban.junit.NamedParameterizedRunner.TestParameters;
import com.akiban.junit.Parameterization;
import org.junit.Before;
import org.junit.Test;
import org.junit.runner.RunWith;

import java.util.ArrayList;
import java.util.Collection;
import java.util.List;
import java.util.Properties;
import java.io.File;
import java.io.FileFilter;
import java.io.FileInputStream;
import java.io.IOException;

@RunWith(NamedParameterizedRunner.class)
public class RulesTest extends OptimizerTestBase 
                       implements TestBase.GenerateAndCheckResult
{
    public static final File RESOURCE_DIR = 
        new File(OptimizerTestBase.RESOURCE_DIR, "rule");

    protected File rulesFile, schemaFile, indexFile, statsFile, propertiesFile, extraDDL;

    @TestParameters
    public static Collection<Parameterization> statements() throws Exception {
        Collection<Object[]> result = new ArrayList<Object[]>();
        for (File subdir : RESOURCE_DIR.listFiles(new FileFilter() {
                public boolean accept(File file) {
                    return file.isDirectory();
                }
            })) {
            File rulesFile = new File(subdir, "rules.yml");
            File schemaFile = new File(subdir, "schema.ddl");
            if (rulesFile.exists() && schemaFile.exists()) {
                File statsFile = new File(subdir, "stats.yaml");
                if (!statsFile.exists())
                    statsFile = null;
                File compilerPropertiesFile = new File(subdir, "compiler.properties");
                File defaultExtraDDL = new File(subdir, "schema-extra.ddl");
                if (!compilerPropertiesFile.exists())
                    compilerPropertiesFile = null;
                if (!defaultExtraDDL.exists())
                    defaultExtraDDL = null;
                for (Object[] args : sqlAndExpected(subdir)) {
                    File propertiesFile = new File(subdir, args[0] + ".properties");
                    File extraDDL = new File(subdir, args[0] + ".ddl");
                    if (!propertiesFile.exists())
                        propertiesFile = compilerPropertiesFile;
                    if (!extraDDL.exists())
                        extraDDL = defaultExtraDDL;
                    Object[] nargs = new Object[args.length+5];
                    nargs[0] = subdir.getName() + "/" + args[0];
                    nargs[1] = rulesFile;
                    nargs[2] = schemaFile;
                    nargs[3] = statsFile;
                    nargs[4] = propertiesFile;
                    nargs[6] = extraDDL;
                    System.arraycopy(args, 1, nargs, 6, args.length-1);
                    result.add(nargs);
                }
            }
        }
        return NamedParamsTestBase.namedCases(result);
    }

    public RulesTest(String caseName, 
                     File rulesFile, File schemaFile, File statsFile, File propertiesFile,
                     File extraDDL,
                     String sql, String expected, String error) {
        super(caseName, sql, expected, error);
        this.rulesFile = rulesFile;
        this.schemaFile = schemaFile;
        this.statsFile = statsFile;
        this.propertiesFile = propertiesFile;
        this.extraDDL = extraDDL;
    }

    protected RulesContext rules;

    @Before
    public void loadDDL() throws Exception {
        List<File> schemaFiles = new ArrayList<File>(2);
        schemaFiles.add(schemaFile);
        if (extraDDL != null)
            schemaFiles.add(extraDDL);
        AkibanInformationSchema ais = loadSchema(schemaFiles);
        Properties properties = new Properties();
        if (propertiesFile != null) {
            FileInputStream fstr = new FileInputStream(propertiesFile);
            try {
                properties.load(fstr);
            }
            finally {
                fstr.close();
            }
        }
<<<<<<< HEAD
        rules = RulesTestContext.create(ais, statsFile, 
                                        RulesTestHelper.loadRules(rulesFile), 
                                        properties);
=======
        rules = new RulesTestContext(ais, DEFAULT_SCHEMA, statsFile, extraDDL != null,
                                     RulesTestHelper.loadRules(rulesFile),
                                     properties);
>>>>>>> 62ebc38e
    }

    @Test
    public void testRules() throws Exception {
        generateAndCheckResult();
    }

    @Override
    public String generateResult() throws Exception {
        StatementNode stmt = parser.parseStatement(sql);
        binder.bind(stmt);
        stmt = booleanNormalizer.normalize(stmt);
        typeComputer.compute(stmt);
        stmt = subqueryFlattener.flatten((DMLStatementNode)stmt);
        // Turn parsed AST into intermediate form as starting point.
        PlanContext plan = new PlanContext(rules, 
                                           new AST((DMLStatementNode)stmt,
                                                   parser.getParameterList()));
        rules.applyRules(plan);
        return PlanToString.of(plan.getPlan());
    }

    @Override
    public void checkResult(String result) throws IOException {
        assertEqualsWithoutHashes(caseName, expected, result);
    }

}<|MERGE_RESOLUTION|>--- conflicted
+++ resolved
@@ -126,15 +126,9 @@
                 fstr.close();
             }
         }
-<<<<<<< HEAD
-        rules = RulesTestContext.create(ais, statsFile, 
+        rules = RulesTestContext.create(ais, statsFile, extraDDL != null,
                                         RulesTestHelper.loadRules(rulesFile), 
                                         properties);
-=======
-        rules = new RulesTestContext(ais, DEFAULT_SCHEMA, statsFile, extraDDL != null,
-                                     RulesTestHelper.loadRules(rulesFile),
-                                     properties);
->>>>>>> 62ebc38e
     }
 
     @Test
