/**
 * Copyright (C) 2011 Akiban Technologies Inc.
 * This program is free software: you can redistribute it and/or modify
 * it under the terms of the GNU Affero General Public License, version 3,
 * as published by the Free Software Foundation.
 *
 * This program is distributed in the hope that it will be useful,
 * but WITHOUT ANY WARRANTY; without even the implied warranty of
 * MERCHANTABILITY or FITNESS FOR A PARTICULAR PURPOSE.  See the
 * GNU Affero General Public License for more details.
 *
 * You should have received a copy of the GNU Affero General Public License
 * along with this program.  If not, see http://www.gnu.org/licenses.
 */

package com.akiban.sql.optimizer;

<<<<<<< HEAD
import com.akiban.server.aggregation.AggregatorRegistry;
import com.akiban.server.aggregation.DummyAggregatorRegistry;
import com.akiban.server.expression.ExpressionFactory;
import com.akiban.server.expression.std.StandardExpressionFactory;
=======
import com.akiban.server.expression.ExpressionRegistry;
import com.akiban.server.expression.std.StandardExpressionRegistry;
>>>>>>> 0c762b00
import com.akiban.sql.NamedParamsTestBase;
import com.akiban.sql.TestBase;

import com.akiban.sql.parser.DMLStatementNode;
import com.akiban.sql.parser.StatementNode;
import com.akiban.sql.parser.SQLParser;

import com.akiban.sql.optimizer.plan.BasePlannable;
import com.akiban.sql.optimizer.plan.PhysicalSelect.PhysicalResultColumn;
import com.akiban.sql.optimizer.plan.ResultSet.ResultField;
import com.akiban.sql.optimizer.rule.RulesTestHelper;

import com.akiban.junit.NamedParameterizedRunner;
import com.akiban.junit.NamedParameterizedRunner.TestParameters;
import com.akiban.junit.Parameterization;
import org.junit.Test;
import org.junit.runner.RunWith;

import com.akiban.ais.model.AkibanInformationSchema;
import com.akiban.ais.model.Column;

import org.junit.Before;

import java.util.ArrayList;
import java.util.Collection;
import java.io.File;
import java.io.FileFilter;
import java.io.IOException;

@RunWith(NamedParameterizedRunner.class)
public class OperatorCompiler_NewTest extends NamedParamsTestBase 
                                      implements TestBase.GenerateAndCheckResult
{
    public static final File RESOURCE_DIR = 
        new File(OptimizerTestBase.RESOURCE_DIR, "operator-new");
    
    protected File schemaFile, indexFile;
    protected SQLParser parser;
    protected OperatorCompiler_New compiler;

    @Before
    public void makeCompiler() throws Exception {
        parser = new SQLParser();
        AkibanInformationSchema ais = OptimizerTestBase.parseSchema(schemaFile);
        if (indexFile != null)
            OptimizerTestBase.loadGroupIndexes(ais, indexFile);
<<<<<<< HEAD
        compiler = TestOperatorCompiler.create(parser, ais, "user",
                new StandardExpressionFactory(), new DummyAggregatorRegistry());
=======
        compiler = TestOperatorCompiler.create(parser, ais, "user", new StandardExpressionRegistry());
>>>>>>> 0c762b00
    }

    static class TestResultColumn extends PhysicalResultColumn {
        private String type;

        public TestResultColumn(String name, String type) {
            super(name);
            this.type = type;
        }

        public String getType() {
            return type;
        }

        @Override
        public String toString() {
            return getName() + ":" + getType();
        }
    }
    
    public static class TestOperatorCompiler extends OperatorCompiler_New {
        public static OperatorCompiler_New create(SQLParser parser, 
                                              AkibanInformationSchema ais, 
                                              String defaultSchemaName,
<<<<<<< HEAD
                                              ExpressionFactory expressionFactory,
                                              AggregatorRegistry aggregatorRegistry
                                              ) {
            RulesTestHelper.ensureRowDefs(ais);
            return new TestOperatorCompiler(parser, ais, "user", expressionFactory, aggregatorRegistry);
=======
                                              ExpressionRegistry expressionRegistry
                                              ) {
            RulesTestHelper.ensureRowDefs(ais);
            return new TestOperatorCompiler(parser, ais, "user", expressionRegistry);
>>>>>>> 0c762b00
        }

        private TestOperatorCompiler(SQLParser parser, 
                                     AkibanInformationSchema ais, 
                                     String defaultSchemaName,
<<<<<<< HEAD
                                     ExpressionFactory expressionFactory,
                                     AggregatorRegistry aggregatorRegistry) {
            super(parser, ais, defaultSchemaName, expressionFactory, aggregatorRegistry);
=======
                                     ExpressionRegistry expressionRegistry) {
            super(parser, ais, defaultSchemaName, expressionRegistry);
>>>>>>> 0c762b00
        }

        @Override
        public PhysicalResultColumn getResultColumn(ResultField field) {
            String type = String.valueOf(field.getSQLtype());
            Column column = field.getAIScolumn();
            if (column != null) {
                type = column.getTypeDescription() +
                    "[" + column.getType().encoding() + "]";
            }
            return new TestResultColumn(field.getName(), type);
        }
    }

    @TestParameters
    public static Collection<Parameterization> statements() throws Exception {
        Collection<Object[]> result = new ArrayList<Object[]>();
        for (File subdir : RESOURCE_DIR.listFiles(new FileFilter() {
                public boolean accept(File file) {
                    return file.isDirectory();
                }
            })) {
            File schemaFile = new File(subdir, "schema.ddl");
            if (schemaFile.exists()) {
                File indexFile = new File(subdir, "group.idx");
                if (!indexFile.exists())
                    indexFile = null;
                for (Object[] args : sqlAndExpected(subdir)) {
                    Object[] nargs = new Object[args.length+2];
                    nargs[0] = subdir.getName() + "/" + args[0];
                    nargs[1] = schemaFile;
                    nargs[2] = indexFile;
                    System.arraycopy(args, 1, nargs, 3, args.length-1);
                    result.add(nargs);
                }
            }
        }
        return namedCases(result);
    }

    public OperatorCompiler_NewTest(String caseName, File schemaFile, File indexFile,
                                String sql, String expected, String error) {
        super(caseName, sql, expected, error);
        this.schemaFile = schemaFile;
        this.indexFile = indexFile;
    }

    @Test
    public void testOperator() throws Exception {
        generateAndCheckResult();
    }

    @Override
    public String generateResult() throws Exception {
        StatementNode stmt = parser.parseStatement(sql);
        BasePlannable result = compiler.compile((DMLStatementNode)stmt, 
                                                parser.getParameterList());
        return result.toString();
    }

    @Override
    public void checkResult(String result) throws IOException {
        assertEqualsWithoutHashes(caseName, expected, result);
    }

}<|MERGE_RESOLUTION|>--- conflicted
+++ resolved
@@ -15,15 +15,10 @@
 
 package com.akiban.sql.optimizer;
 
-<<<<<<< HEAD
 import com.akiban.server.aggregation.AggregatorRegistry;
 import com.akiban.server.aggregation.DummyAggregatorRegistry;
-import com.akiban.server.expression.ExpressionFactory;
-import com.akiban.server.expression.std.StandardExpressionFactory;
-=======
 import com.akiban.server.expression.ExpressionRegistry;
 import com.akiban.server.expression.std.StandardExpressionRegistry;
->>>>>>> 0c762b00
 import com.akiban.sql.NamedParamsTestBase;
 import com.akiban.sql.TestBase;
 
@@ -70,12 +65,8 @@
         AkibanInformationSchema ais = OptimizerTestBase.parseSchema(schemaFile);
         if (indexFile != null)
             OptimizerTestBase.loadGroupIndexes(ais, indexFile);
-<<<<<<< HEAD
         compiler = TestOperatorCompiler.create(parser, ais, "user",
-                new StandardExpressionFactory(), new DummyAggregatorRegistry());
-=======
-        compiler = TestOperatorCompiler.create(parser, ais, "user", new StandardExpressionRegistry());
->>>>>>> 0c762b00
+                new StandardExpressionRegistry(), new DummyAggregatorRegistry());
     }
 
     static class TestResultColumn extends PhysicalResultColumn {
@@ -100,31 +91,19 @@
         public static OperatorCompiler_New create(SQLParser parser, 
                                               AkibanInformationSchema ais, 
                                               String defaultSchemaName,
-<<<<<<< HEAD
-                                              ExpressionFactory expressionFactory,
+                                              ExpressionRegistry expressionRegistry,
                                               AggregatorRegistry aggregatorRegistry
                                               ) {
             RulesTestHelper.ensureRowDefs(ais);
-            return new TestOperatorCompiler(parser, ais, "user", expressionFactory, aggregatorRegistry);
-=======
-                                              ExpressionRegistry expressionRegistry
-                                              ) {
-            RulesTestHelper.ensureRowDefs(ais);
-            return new TestOperatorCompiler(parser, ais, "user", expressionRegistry);
->>>>>>> 0c762b00
+            return new TestOperatorCompiler(parser, ais, "user", expressionRegistry, aggregatorRegistry);
         }
 
         private TestOperatorCompiler(SQLParser parser, 
                                      AkibanInformationSchema ais, 
                                      String defaultSchemaName,
-<<<<<<< HEAD
-                                     ExpressionFactory expressionFactory,
+                                     ExpressionRegistry expressionRegistry,
                                      AggregatorRegistry aggregatorRegistry) {
-            super(parser, ais, defaultSchemaName, expressionFactory, aggregatorRegistry);
-=======
-                                     ExpressionRegistry expressionRegistry) {
-            super(parser, ais, defaultSchemaName, expressionRegistry);
->>>>>>> 0c762b00
+            super(parser, ais, defaultSchemaName, expressionRegistry, aggregatorRegistry);
         }
 
         @Override
