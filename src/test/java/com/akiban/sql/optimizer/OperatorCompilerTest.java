--- conflicted
+++ resolved
@@ -141,17 +141,9 @@
 
         @Override
         public PhysicalResultColumn getResultColumn(ResultField field) {
-<<<<<<< HEAD
-            String type;
-            if (field.getTInstance() != null) {
-                type = String.valueOf(field.getTInstance());
-            } else {
-                type = String.valueOf(field.getSQLtype());
-=======
             String type = String.valueOf(field.getSQLtype());
             if (field.getTInstance() != null) {
                 type = String.valueOf(field.getTInstance());
->>>>>>> 252c4496
             }
             Column column = field.getAIScolumn();
             if (column != null) {
