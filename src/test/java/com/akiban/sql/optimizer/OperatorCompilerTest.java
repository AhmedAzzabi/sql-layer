--- conflicted
+++ resolved
@@ -26,20 +26,11 @@
 
 package com.akiban.sql.optimizer;
 
-<<<<<<< HEAD
-import com.akiban.server.error.AkibanInternalException;
-import com.akiban.server.service.functions.FunctionsRegistryImpl;
-import com.akiban.server.t3expressions.OverloadResolver;
-import com.akiban.server.t3expressions.T3Registry;
-import com.akiban.server.types3.Types3Switch;
-import com.akiban.server.types3.service.FunctionRegistryImpl;
-=======
 
 import com.akiban.server.service.functions.FunctionsRegistryImpl;
 import com.akiban.server.t3expressions.OverloadResolver;
 import com.akiban.server.t3expressions.T3RegistryServiceImpl;
 import com.akiban.server.types3.Types3Switch;
->>>>>>> ec707e0d
 import com.akiban.sql.NamedParamsTestBase;
 import com.akiban.sql.TestBase;
 
@@ -135,19 +126,9 @@
             compiler.initFunctionsRegistry(new FunctionsRegistryImpl());
             boolean usePValues = Types3Switch.ON;
             if (usePValues) {
-<<<<<<< HEAD
-                T3Registry t3Registry;
-                try {
-                    t3Registry = new T3Registry(new FunctionRegistryImpl());
-                } catch (Exception e) {
-                    throw new AkibanInternalException("while creating registry", e);
-                }
-                compiler.initOverloadResolver(new OverloadResolver(t3Registry.scalars(), t3Registry.aggregates()));
-=======
                 T3RegistryServiceImpl t3Registry = new T3RegistryServiceImpl();
                 t3Registry.start();
                 compiler.initOverloadResolver(new OverloadResolver(t3Registry));
->>>>>>> ec707e0d
             }
             if (Boolean.parseBoolean(properties.getProperty("cbo", "true")))
                 compiler.initCostEstimator(new TestCostEstimator(ais, compiler.getSchema(), statsFile, false, properties), usePValues);
