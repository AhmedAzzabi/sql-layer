--- conflicted
+++ resolved
@@ -121,24 +121,6 @@
         for (TapReport report : tapReports) {
             if (report.getName().equals("r")) {
                 assertEquals(1, report.getInCount());
-<<<<<<< HEAD
-                assertTrue(abs(report.getCumulativeTime() / MILLION - 200) < CLOCK_IMPRECISION_MSEC);
-            } else if (report.getName().equals("i")) {
-                assertEquals(1, report.getInCount());
-                assertTrue(abs(report.getCumulativeTime() / MILLION - 300) < CLOCK_IMPRECISION_MSEC);
-            } else if (report.getName().equals("j")) {
-                assertEquals(1, report.getInCount());
-                assertTrue(abs(report.getCumulativeTime() / MILLION - 300) < CLOCK_IMPRECISION_MSEC);
-            } else if (report.getName().equals("k")) {
-                assertEquals(1, report.getInCount());
-                assertTrue(abs(report.getCumulativeTime() / MILLION - 100) < CLOCK_IMPRECISION_MSEC);
-            } else if (report.getName().equals("x")) {
-                assertEquals(1, report.getInCount());
-                assertTrue(abs(report.getCumulativeTime() / MILLION - 100) < CLOCK_IMPRECISION_MSEC);
-            } else if (report.getName().equals("y")) {
-                assertEquals(1, report.getInCount());
-                assertTrue(abs(report.getCumulativeTime() / MILLION - 100) < CLOCK_IMPRECISION_MSEC);
-=======
                 assertTrue(checkTicks(report, 2));
             } else if (report.getName().equals("i")) {
                 assertEquals(1, report.getInCount());
@@ -155,7 +137,6 @@
             } else if (report.getName().equals("y")) {
                 assertEquals(1, report.getInCount());
                 assertTrue(checkTicks(report, 1));
->>>>>>> e64b22b6
             } else {
                 fail();
             }
