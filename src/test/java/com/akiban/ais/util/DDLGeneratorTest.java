package com.akiban.ais.util;

import static junit.framework.Assert.assertEquals;

import org.junit.Test;

import com.akiban.ais.model.AISBuilder;
import com.akiban.ais.model.AkibaInformationSchema;

public final class DDLGeneratorTest {

    @Test
    public void testCreateTable() throws Exception {
        AISBuilder builder = new AISBuilder();
        builder.userTable("schema", "table");
        builder.column("schema", "table", "col", 0, "decimal unsigned", 11L, 3L, true, false, null, null);
        builder.basicSchemaIsComplete();
        builder.createGroup("myGroup", "akiba_objects", "_group0");
        builder.addTableToGroup("myGroup", "schema", "table");
        builder.groupingIsComplete();

        AkibaInformationSchema ais = builder.akibaInformationSchema();
        DDLGenerator generator = new DDLGenerator();

        assertEquals("group table",
<<<<<<< HEAD
                "create table `akiba_objects`.`_group0`(`table$col` decimal(11, 3) unsigned, `table$__akiban_pk` bigint, key `table$__akiban_pk`(`table$__akiban_pk`)) engine=akibandb",
=======
                "create table `akiba_objects`.`_group0`(`table$col` decimal(11, 3) unsigned, `table$__akiban_pk` bigint ,  key table$PRIMARY(`table$__akiban_pk`)) engine=akibandb",
>>>>>>> 1b92255b
                generator.createTable(ais.getGroup("myGroup").getGroupTable()));
    }
}<|MERGE_RESOLUTION|>--- conflicted
+++ resolved
@@ -23,11 +23,7 @@
         DDLGenerator generator = new DDLGenerator();
 
         assertEquals("group table",
-<<<<<<< HEAD
-                "create table `akiba_objects`.`_group0`(`table$col` decimal(11, 3) unsigned, `table$__akiban_pk` bigint, key `table$__akiban_pk`(`table$__akiban_pk`)) engine=akibandb",
-=======
-                "create table `akiba_objects`.`_group0`(`table$col` decimal(11, 3) unsigned, `table$__akiban_pk` bigint ,  key table$PRIMARY(`table$__akiban_pk`)) engine=akibandb",
->>>>>>> 1b92255b
+                "create table `akiba_objects`.`_group0`(`table$col` decimal(11, 3) unsigned, `table$__akiban_pk` bigint, key `table$PRIMARY`(`table$__akiban_pk`)) engine=akibandb",
                 generator.createTable(ais.getGroup("myGroup").getGroupTable()));
     }
 }