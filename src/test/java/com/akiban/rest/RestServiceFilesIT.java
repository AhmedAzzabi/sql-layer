/**
 * Copyright (C) 2009-2013 Akiban Technologies, Inc.
 *
 * This program is free software: you can redistribute it and/or modify
 * it under the terms of the GNU Affero General Public License as published by
 * the Free Software Foundation, either version 3 of the License, or
 * (at your option) any later version.
 *
 * This program is distributed in the hope that it will be useful,
 * but WITHOUT ANY WARRANTY; without even the implied warranty of
 * MERCHANTABILITY or FITNESS FOR A PARTICULAR PURPOSE.  See the
 * GNU Affero General Public License for more details.
 *
 * You should have received a copy of the GNU Affero General Public License
 * along with this program.  If not, see <http://www.gnu.org/licenses/>.
 */

package com.akiban.rest;

import com.akiban.http.HttpConductor;
import com.akiban.junit.NamedParameterizedRunner;
import com.akiban.junit.Parameterization;
import com.akiban.server.service.is.BasicInfoSchemaTablesService;
import com.akiban.server.service.is.BasicInfoSchemaTablesServiceImpl;
import com.akiban.server.service.servicemanager.GuicedServiceManager;
import com.akiban.server.test.it.ITBase;
import com.akiban.sql.RegexFilenameFilter;
import com.akiban.util.Strings;
import org.codehaus.jackson.JsonNode;
import org.codehaus.jackson.JsonParseException;
import org.eclipse.jetty.client.ContentExchange;
import org.eclipse.jetty.client.HttpClient;
import org.eclipse.jetty.client.HttpExchange;
import org.junit.After;
import org.junit.Test;
import org.junit.runner.RunWith;
import org.slf4j.Logger;
import org.slf4j.LoggerFactory;

import java.io.ByteArrayInputStream;
import java.io.File;
import java.io.IOException;
import java.io.UnsupportedEncodingException;
import java.net.MalformedURLException;
import java.net.URISyntaxException;
import java.net.URL;
import java.net.URLEncoder;
import java.util.ArrayList;
import java.util.Arrays;
import java.util.Collection;
import java.util.Comparator;
import java.util.Map;

import static com.akiban.util.JsonUtils.readTree;
import static org.junit.Assert.assertEquals;

@RunWith(NamedParameterizedRunner.class)
public class RestServiceFilesIT extends ITBase {
    private static final Logger LOG = LoggerFactory.getLogger(RestServiceFilesIT.class.getName());
    private static final File RESOURCE_DIR = new File(
            "src/test/resources/" + RestServiceFilesIT.class.getPackage().getName().replace('.', '/')
    );
    
    public static final String SCHEMA_NAME = "test";

    private static class CaseParams {
        public final String subDir;
        public final String caseName;
        public final String requestMethod;
        public final String requestURI;
        public final String requestBody;
        public final String expectedHeader;
        public final String expectedResponse;
        public final boolean expectedIgnore;
        public final String checkURI;
        public final String checkExpected;

        private CaseParams(String subDir, String caseName,
                           String requestMethod, String requestURI, String requestBody,
                           String expectedHeader, String expectedResponse, boolean expectedIgnore,
                           String checkURI, String checkExpected) {
            this.subDir = subDir;
            this.caseName = caseName;
            this.requestMethod = requestMethod;
            this.requestURI = requestURI;
            this.requestBody = requestBody;
            this.expectedHeader = expectedHeader;
            this.expectedResponse = expectedResponse;
            this.expectedIgnore = expectedIgnore;
            this.checkURI = checkURI;
            this.checkExpected = checkExpected;
        }
    }

    protected final CaseParams caseParams;
    protected final HttpClient httpClient;

    public RestServiceFilesIT(CaseParams caseParams) throws Exception {
        this.caseParams = caseParams;
        this.httpClient = new HttpClient();
        httpClient.setConnectorType(HttpClient.CONNECTOR_SELECT_CHANNEL);
        httpClient.setMaxConnectionsPerAddress(10);
        httpClient.start();
    }

    @Override
    protected GuicedServiceManager.BindingsConfigurationProvider serviceBindingsProvider() {
        return super.serviceBindingsProvider()
                .bindAndRequire(RestService.class, RestServiceImpl.class)
                .bindAndRequire(BasicInfoSchemaTablesService.class, BasicInfoSchemaTablesServiceImpl.class);
    }

    @Override
    protected Map<String, String> startupConfigProperties() {
        return uniqueStartupConfigProperties(RestServiceFilesIT.class);
    }

    public static File[] gatherRequestFiles(File dir) {
<<<<<<< HEAD
        File[] result = dir.listFiles(new RegexFilenameFilter("*\\.(get|put|post|delete|query|explain)"));
=======
        File[] result = dir.listFiles(new RegexFilenameFilter(".*\\.(get|put|post|delete|query|explain|patch)"));
>>>>>>> 263a7906
        Arrays.sort(result, new Comparator<File>() {
            public int compare(File f1, File f2) {
                return f1.getName().compareTo(f2.getName());
            }
        });
        return result;
    }

    private static String dumpFileIfExists(File file) throws IOException {
        if(file.exists()) {
            return Strings.dumpFileToString(file);
        }
        return null;
    }

    private static String trimAndURLEncode(String s) throws UnsupportedEncodingException {
        return URLEncoder.encode(s.trim().replaceAll("\\s+", " "), "UTF-8");
    }

    @NamedParameterizedRunner.TestParameters
    public static Collection<Parameterization> gatherCases() throws Exception {
        Collection<Parameterization> result = new ArrayList<>();
        for(String subDirName: RESOURCE_DIR.list()) {
            File subDir = new File(RESOURCE_DIR, subDirName);
            if(!subDir.isDirectory()) {
                LOG.warn("Skipping unexpected file: {}", subDir);
                continue;
            }
            for(File requestFile : gatherRequestFiles(subDir)) {
                String inputName = requestFile.getName();
                int dotIndex = inputName.lastIndexOf('.');
                String caseName = inputName.substring(0, dotIndex);

                String basePath = requestFile.getParent() + File.separator + caseName;
                String method = inputName.substring(dotIndex + 1).toUpperCase();
                String uri = Strings.dumpFileToString(requestFile).trim();
                String body = dumpFileIfExists(new File(basePath + ".body"));
                String header = dumpFileIfExists(new File(basePath + ".expected_header"));
                String expected = dumpFileIfExists(new File(basePath + ".expected"));
                boolean expectedIgnore = new File(basePath + ".expected_ignore").exists();
                String checkURI = dumpFileIfExists(new File(basePath + ".check"));
                String checkExpected = dumpFileIfExists(new File(basePath + ".check_expected"));

                if("QUERY".equals(method)) {
                    method = "GET";
                    uri = "/sql/query?q=" + trimAndURLEncode(uri);
                } else if("EXPLAIN".equals(method)) {
                    method = "GET";
                    uri = "/sql/explain?q=" + trimAndURLEncode(uri);
                }

                result.add(Parameterization.create(
                        subDirName + File.separator + caseName,
                        new CaseParams(subDirName, caseName, method, uri, body,
                                       header, expected, expectedIgnore,
                                       checkURI, checkExpected)
                ));
            }
        }
        return result;
    }

    private URL getRestURL(String request) throws MalformedURLException {
        int port = serviceManager().getServiceByClass(HttpConductor.class).getPort();
        String context = serviceManager().getServiceByClass(RestService.class).getContextPath();
        return new URL("http", "localhost", port, context + request);
    }

    private void loadDatabase(String subDirName) throws Exception {
        File subDir = new File(RESOURCE_DIR, subDirName);
        File schemaFile = new File(subDir, "schema.ddl");
        if(schemaFile.exists()) {
            loadSchemaFile(SCHEMA_NAME, schemaFile);
        }
        File spaceFile = new File(subDir, "space.json");
        if(spaceFile.exists()) {
            HttpExchange httpConn = openConnection(getRestURL("/model/apply/" + SCHEMA_NAME), "POST");
            postContents(httpConn, Strings.dumpFileToString(spaceFile).getBytes());
            httpClient.send(httpConn);
            fullyDisconnect(httpConn);
        }
        for (File data : subDir.listFiles(new RegexFilenameFilter(".*\\.dat"))) {
            loadDataFile(SCHEMA_NAME, data);
        }
        String postURI = dumpFileIfExists(new File(subDir, "schema.prepost"));
        if (postURI != null) {
            HttpExchange httpConn = openConnection(getRestURL(postURI.trim()), "POST");
            postContents(httpConn, "[]".getBytes());
            httpClient.send(httpConn);
            fullyDisconnect(httpConn);
        }
    }
    
    public void checkRequest() throws Exception {
        if (caseParams.checkURI != null && caseParams.checkExpected != null) {
            HttpExchange httpConn = openConnection(getRestURL(caseParams.checkURI.trim()), "GET");
            httpClient.send(httpConn);
            httpConn.waitForDone();
            try {
                String actual = getOutput (httpConn);
                compareExpected (caseParams.caseName + " check expected response ", caseParams.checkExpected, actual);
            } finally {
                fullyDisconnect(httpConn);
            }
        }
    }

    private static void postContents(HttpExchange httpConn, byte[] request) throws IOException {
        httpConn.setRequestContentType("application/json");
        httpConn.setRequestHeader("Accept", "application/json");
        httpConn.setRequestContentSource(new ByteArrayInputStream(request));
    }

    @After
    public void finish() throws Exception {
        httpClient.stop();
    }
    
    @Test
    public void testRequest() throws Exception {
        loadDatabase(caseParams.subDir);
        HttpExchange conn = openConnection(getRestURL(caseParams.requestURI), caseParams.requestMethod);
        
        try {
            // Request
            if (caseParams.requestMethod.equals("POST") || 
                caseParams.requestMethod.equals("PUT") || 
                caseParams.requestMethod.equals("PATCH")) {
                if (caseParams.requestBody == null) {
                    throw new UnsupportedOperationException ("PUT/POST/PATCH expects request body (<test>.body)");
                }
                LOG.debug(caseParams.requestBody);
                postContents(conn, caseParams.requestBody.getBytes() );
            } // else GET || DELETE

            httpClient.send(conn);
            conn.waitForDone();
            // Response
            String actual = getOutput(conn);
            if(!caseParams.expectedIgnore) {
                compareExpected(caseParams.requestMethod + " response", caseParams.expectedResponse, actual);
            }
            if (caseParams.expectedHeader != null) {
                compareHeaders(conn, caseParams.expectedHeader);
            }
        } finally {
            fullyDisconnect(conn);
        }
        checkRequest();
    }
    
    private HttpExchange openConnection(URL url, String requestMethod) throws IOException, URISyntaxException {
        HttpExchange exchange = new ContentExchange(caseParams.expectedHeader != null);
        exchange.setURI(url.toURI());
        exchange.setMethod(requestMethod);
        return exchange;
    }
     
    private String getOutput(HttpExchange httpConn) throws IOException {
        return ((ContentExchange)httpConn).getResponseContent();
    }
    
    private void compareExpected(String assertMsg, String expected, String actual) throws IOException {
        JsonNode expectedNode = null;
        JsonNode actualNode = null;
        boolean skipNodeCheck = false;
        String expectedTrimmed = (expected != null) ? expected.trim() : "";
        String actualTrimmed = (actual != null) ? actual.trim() : "";
        try {
            if(!expectedTrimmed.isEmpty()) {
                expectedNode = readTree(expected);
            }
            if(!actualTrimmed.isEmpty()) {
                actualNode = readTree(actual);
            }
        } catch(JsonParseException e) {
            // Note: This case handles the jsonp tests. Somewhat fragile, but not horrible yet.
            assertEquals(assertMsg, expectedTrimmed, actualTrimmed);
            skipNodeCheck = true;
        }
        // Try manual equals and then assert strings for pretty print
        if(expectedNode != null && actualNode != null && !expectedNode.equals(actualNode)) {
            assertEquals(assertMsg, expectedNode.toString(), actualNode.toString());
        } else if(!skipNodeCheck) {
            assertEquals(assertMsg, expectedNode, actualNode);
        }
    }
    
    private void compareHeaders (HttpExchange httpConn, String checkHeaders) throws Exception {
        ContentExchange exch = (ContentExchange)httpConn;
        
        String[] headerList = checkHeaders.split (Strings.NL);
        for (String header : headerList) {
            String[] nameValue = header.split(":", 2);
            
            if (nameValue[0].equals("responseCode")) {
                assertEquals ("Headers Response", Integer.parseInt(nameValue[1].trim()), 
                        exch.getResponseStatus());
            } else {
                assertEquals ("Headers check", nameValue[1].trim(),
                        exch.getResponseFields().getStringField(nameValue[0]));
            }
        }
    }

    private void fullyDisconnect(HttpExchange httpConn) throws InterruptedException {
        // If there is a failure, leaving junk in any of the streams can cause cascading issues.
        // Get rid of anything left and disconnect.
        httpConn.waitForDone();
        httpConn.reset();
    }
}<|MERGE_RESOLUTION|>--- conflicted
+++ resolved
@@ -116,11 +116,7 @@
     }
 
     public static File[] gatherRequestFiles(File dir) {
-<<<<<<< HEAD
-        File[] result = dir.listFiles(new RegexFilenameFilter("*\\.(get|put|post|delete|query|explain)"));
-=======
         File[] result = dir.listFiles(new RegexFilenameFilter(".*\\.(get|put|post|delete|query|explain|patch)"));
->>>>>>> 263a7906
         Arrays.sort(result, new Comparator<File>() {
             public int compare(File f1, File f2) {
                 return f1.getName().compareTo(f2.getName());
