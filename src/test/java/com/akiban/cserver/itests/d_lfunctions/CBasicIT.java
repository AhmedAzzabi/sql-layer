/**
 * Copyright (C) 2011 Akiban Technologies Inc.
 * This program is free software: you can redistribute it and/or modify
 * it under the terms of the GNU Affero General Public License, version 3,
 * as published by the Free Software Foundation.
 *
 * This program is distributed in the hope that it will be useful,
 * but WITHOUT ANY WARRANTY; without even the implied warranty of
 * MERCHANTABILITY or FITNESS FOR A PARTICULAR PURPOSE.  See the
 * GNU Affero General Public License for more details.
 *
 * You should have received a copy of the GNU Affero General Public License
 * along with this program.  If not, see http://www.gnu.org/licenses.
 */

package com.akiban.cserver.itests.d_lfunctions;

import com.akiban.ais.model.AkibaInformationSchema;
import com.akiban.cserver.InvalidOperationException;
import com.akiban.cserver.RowData;
import com.akiban.cserver.api.common.NoSuchTableException;
import com.akiban.cserver.api.dml.NoSuchRowException;
import com.akiban.cserver.api.dml.TableDefinitionMismatchException;
import com.akiban.cserver.api.dml.scan.*;
import com.akiban.cserver.itests.ApiTestBase;
import com.akiban.cserver.service.session.Session;
import com.akiban.cserver.service.session.SessionImpl;
import org.junit.Test;

import java.nio.ByteBuffer;
import java.util.*;

import static junit.framework.Assert.*;

public final class CBasicIT extends ApiTestBase {

    @Test
    public void simpleScan() throws InvalidOperationException {
        final int tableId = createTable("testSchema", "customer", "id int key, name varchar(32)");

        expectRowCount(tableId, 0);
        dml().writeRow( session, createNewRow(tableId, 0, "hello world") );
        expectRowCount(tableId, 1);
        dml().writeRow( session, createNewRow(tableId, 1, "foo bear") );
        expectRowCount(tableId, 2);

        Session session = new SessionImpl();
        ScanRequest request = new ScanAllRequest(tableId, ColumnSet.ofPositions(0, 1));
        ListRowOutput output = new ListRowOutput();

        assertEquals("cursors", cursorSet(), dml().getCursors(session));
        CursorId cursorId = dml().openCursor(session, request);
        assertEquals("cursors", cursorSet(cursorId), dml().getCursors(session));
        assertEquals("state", CursorState.FRESH, dml().getCursorState(session, cursorId));

        boolean hasMore1 = dml().scanSome(session, cursorId, output, 1);
        assertTrue("more rows expected", hasMore1);
        assertEquals("state", CursorState.SCANNING, dml().getCursorState(session, cursorId));

        boolean hasMore2 = dml().scanSome(session, cursorId, output, -1);
        assertFalse("more rows found", hasMore2);
        assertEquals("state", CursorState.FINISHED, dml().getCursorState(session, cursorId));

        assertEquals("cursors", cursorSet(cursorId), dml().getCursors(session));
        dml().closeCursor(session, cursorId);
        assertEquals("cursors", cursorSet(), dml().getCursors(session));

        List<NewRow> expectedRows = new ArrayList<NewRow>();
        expectedRows.add( createNewRow(tableId, 0L, "hello world") );
        expectedRows.add( createNewRow(tableId, 1L, "foo bear") );
        assertEquals("rows scanned", expectedRows, output.getRows());
    }

    @Test
    public void partialRowScan() throws InvalidOperationException {
        final int tableId = createTable("testSchema", "customer", "id int key, name varchar(32)");

        expectRowCount(tableId, 0);
        dml().writeRow( session, createNewRow(tableId, 0, "hello world") );
        expectRowCount(tableId, 1);

        ScanRequest request = new ScanAllRequest(tableId, ColumnSet.ofPositions(0));
        expectRows(request, createNewRow(tableId, 0L) );
    }

    /**
     * Note that in legacy mode, even a partial scan request results in a full scan
     * @throws InvalidOperationException if something failed
     */
    @Test
    public void partialRowScanLegacy() throws InvalidOperationException {
        final int tableId = createTable("testSchema", "customer", "id int key, name varchar(32)");

        expectRowCount(tableId, 0);
        dml().writeRow( session, createNewRow(tableId, 0, "hello world") );
        expectRowCount(tableId, 1);

        Session session = new SessionImpl();
        ScanRequest request = new ScanAllRequest(tableId, ColumnSet.ofPositions(0)); // partial scan requested
        LegacyRowOutput output = new WrappingRowOutput(ByteBuffer.allocate(1024 * 1024));
        CursorId cursorId = dml().openCursor(session, request);

        dml().scanSome(session, cursorId, output, 1);
        assertEquals("rows read", 1, output.getRowsCount());
        dml().closeCursor(session, cursorId);

        List<NewRow> expectedRows = new ArrayList<NewRow>();
        expectedRows.add( createNewRow(tableId, 0L, "hello world") ); // full scan expected
        RowData rowData = new RowData(output.getOutputBuffer().array(), 0, output.getOutputBuffer().position());
        rowData.prepareRow(0);
        assertEquals("table ID", tableId, rowData.getRowDefId());
        List<NewRow> converted = dml().convertRowDatas(Arrays.asList(rowData));
        assertEquals("rows scanned", expectedRows, converted);
    }
    
    @Test
    public void testDropTable() throws InvalidOperationException {
        final int tableId1 = createTable("testSchema", "customer", "id int key");
        ddl().dropTable(session, tableName("testSchema", "customer"));

        AkibaInformationSchema ais = ddl().getAIS(session);
        assertNull("expected no table", ais.getUserTable("testSchema", "customer"));
        ddl().dropTable(session, tableName(tableId1)); // should be a no-op, just testing it doesn't fail

        NoSuchTableException caught = null;
        try {
            dml().openCursor(session, new ScanAllRequest(tableId1, ColumnSet.ofPositions(0)));
        } catch (NoSuchTableException e) {
            caught = e;
        }
        assertNotNull("expected NoSuchTableException", caught);
    }

    @Test
    public void scanEmptyTable() throws InvalidOperationException {
        final int tableId = createTable("testSchema", "customer", "id int key, name varchar(32)");

        Session session = new SessionImpl();
        ScanRequest request = new ScanAllRequest(tableId, ColumnSet.ofPositions(0, 1));
        ListRowOutput output = new ListRowOutput();

        assertEquals("cursors", cursorSet(), dml().getCursors(session));
        CursorId cursorId = dml().openCursor(session, request);
        assertEquals("cursors", cursorSet(cursorId), dml().getCursors(session));
        assertEquals("state", CursorState.FRESH, dml().getCursorState(session, cursorId));

        boolean hasMore = dml().scanSome(session, cursorId, output, 1);
        assertFalse("no more rows expected", hasMore);
        assertEquals("state", CursorState.FINISHED, dml().getCursorState(session, cursorId));

        CursorIsFinishedException caught = null;
        try {
            dml().scanSome(session, cursorId, output, 0);
        } catch (CursorIsFinishedException e) {
            caught = e;
        }
        assertNotNull("expected an exception", caught);

        assertEquals("cursors", cursorSet(cursorId), dml().getCursors(session));
        dml().closeCursor(session, cursorId);
        assertEquals("cursors", cursorSet(), dml().getCursors(session));

        assertEquals("rows scanned", Collections.<NewRow>emptyList(), output.getRows());
    }

    @Test
    public void updateNoChangeToHKey() throws InvalidOperationException {
        final int tableId = createTable("testSchema", "customer", "id int key, name varchar(32)");

        expectRowCount(tableId, 0);
        dml().writeRow( session, createNewRow(tableId, 0, "hello world") );
        expectRowCount(tableId, 1);

        ScanRequest request = new ScanAllRequest(tableId, ColumnSet.ofPositions(0, 1));
        expectRows(request, createNewRow(tableId, 0L, "hello world") );

        dml().updateRow( session, createNewRow(tableId, 0, "hello world"), createNewRow(tableId, 0, "goodbye cruel world"), null);
        expectRowCount(tableId, 1);
        expectRows(request, createNewRow(tableId, 0L, "goodbye cruel world") );
    }

    @Test
    public void updateOldOnlyById() throws InvalidOperationException {
        final int tableId = createTable("testSchema", "customer", "id int key, name varchar(32)");

        expectRowCount(tableId, 0);
        dml().writeRow(session, createNewRow(tableId, 0, "hello world") );
        expectRowCount(tableId, 1);

        ScanRequest request = new ScanAllRequest(tableId, ColumnSet.ofPositions(0, 1));
        expectRows(request, createNewRow(tableId, 0L, "hello world") );

        dml().updateRow( session, createNewRow(tableId, 0), createNewRow(tableId, 1, "goodbye cruel world"), null);
        expectRowCount(tableId, 1);
        expectRows(request, createNewRow(tableId, 1L, "goodbye cruel world") );
    }

    @Test(expected=NoSuchRowException.class)
    public void updateOldNotById() throws InvalidOperationException {
        final int tableId;
        try {
            tableId = createTable("testSchema", "customer", "id int key, name varchar(32)");

            expectRowCount(tableId, 0);
            dml().writeRow( session, createNewRow(tableId, 0, "hello world") );
            expectRowCount(tableId, 1);

            ScanRequest request = new ScanAllRequest(tableId, ColumnSet.ofPositions(0, 1));
            expectRows(request, createNewRow(tableId, 0L, "hello world") );
        } catch (InvalidOperationException e) {
            throw unexpectedException(e);
        }

        try {
            NiceRow old = new NiceRow(tableId);
<<<<<<< HEAD
            old.put(ColumnId.of(1), "hello world");
            dml().updateRow( session, old, createNewRow(tableId, 1, "goodbye cruel world"), null);
=======
            old.put(1, "hello world");
            dml().updateRow( session, old, createNewRow(tableId, 1, "goodbye cruel world") );
>>>>>>> b06c29c2
        } catch (NoSuchRowException e) {
            ScanRequest request = new ScanAllRequest(tableId, ColumnSet.ofPositions(0, 1));
            expectRows(request, createNewRow(tableId, 0L, "hello world") );
            throw e;
        }
    }

    /**
     * We currently can't differentiate between null and unspecified, so not specifying a field is the same as
     * setting it null. Thus, by providing a truncated definition for both old and new rows, we're essentially
     * nulling some of the row as well as shortening it.
     * @throws InvalidOperationException if there's a failure
     */
    @Test
    public void updateRowPartially() throws InvalidOperationException {
        final int tableId = createTable("testSchema", "customer", "id int key, name varchar(32)");

        expectRowCount(tableId, 0);
        dml().writeRow( session, createNewRow(tableId, 0, "hello world") );
        expectRowCount(tableId, 1);

        ScanRequest request = new ScanAllRequest(tableId, ColumnSet.ofPositions(0, 1));
        expectRows(request, createNewRow(tableId, 0L, "hello world") );

        dml().updateRow( session, createNewRow(tableId, 0), createNewRow(tableId, 1), null);
        expectRowCount(tableId, 1);
        expectRows(new ScanAllRequest(tableId, ColumnSet.ofPositions(0)), createNewRow(tableId, 1L) );
    }

    @Test(expected=TableDefinitionMismatchException.class)
    public void updateOldNewHasWrongType() throws InvalidOperationException {
        final int tableId;
        try {
            tableId = createTable("testSchema", "customer", "id int key, name varchar(32)");

            expectRowCount(tableId, 0);
            dml().writeRow( session, createNewRow(tableId, 0, "hello world") );
            expectRowCount(tableId, 1);

            ScanRequest request = new ScanAllRequest(tableId, ColumnSet.ofPositions(0, 1));
            expectRows(request, createNewRow(tableId, 0L, "hello world") );
        } catch (InvalidOperationException e) {
            throw unexpectedException(e);
        }

        try {
            dml().updateRow(
                    session, createNewRow(tableId, 0, "hello world"),
                    createNewRow(tableId, "zero", "1234"), null);
        } catch (TableDefinitionMismatchException e) {
            ScanRequest request = new ScanAllRequest(tableId, ColumnSet.ofPositions(0, 1));
            expectRows(request, createNewRow(tableId, 0L, "hello world") );
            throw e;
        }
        fail("expected exception. rows are now: " + scanAll(new ScanAllRequest(tableId, null)));
    }

    @Test(expected=TableDefinitionMismatchException.class)
    public void insertHasWrongType() throws InvalidOperationException {
        final int tableId;
        try {
            tableId = createTable("testSchema", "customer", "id int key, name varchar(32)");
            expectRowCount(tableId, 0);
        } catch (InvalidOperationException e) {
            throw unexpectedException(e);
        }

        try {
            dml().writeRow( session, createNewRow(tableId, "zero", 123) );
        } catch (TableDefinitionMismatchException e) {
            expectRowCount(tableId, 0);
            expectRows(new ScanAllRequest(tableId, null));
            throw e;
        }
        fail("expected exception. rows are now: " + scanAll(new ScanAllRequest(tableId, null)));
    }

    @Test(expected=TableDefinitionMismatchException.class)
    public void insertStringTooLong() throws InvalidOperationException {
        final int tableId;
        try {
            tableId = createTable("testSchema", "customer", "id int key, name varchar(5)");
            expectRowCount(tableId, 0);
        } catch (InvalidOperationException e) {
            throw unexpectedException(e);
        }

        try {
            dml().writeRow( session, createNewRow(tableId, 0, "this string is longer than five characters") );
        } catch (TableDefinitionMismatchException e) {
            expectRowCount(tableId, 0);
            expectRows(new ScanAllRequest(tableId, null));
            throw e;
        }
        fail("expected exception. rows are now: " + scanAll(new ScanAllRequest(tableId, null)));
    }

    @Test
    public void updateChangesHKey() throws InvalidOperationException {
        final int tableId = createTable("testSchema", "customer", "id int key, name varchar(32)");

        expectRowCount(tableId, 0);
        dml().writeRow( session, createNewRow(tableId, 0, "hello world") );
        expectRowCount(tableId, 1);

        ScanRequest request = new ScanAllRequest(tableId, ColumnSet.ofPositions(0, 1));
        expectRows(request, createNewRow(tableId, 0L, "hello world") );

        dml().updateRow( session, createNewRow(tableId, 0), createNewRow(tableId, 1, "goodbye cruel world"), null);
        expectRowCount(tableId, 1);
        expectRows(request, createNewRow(tableId, 1L, "goodbye cruel world") );
    }

    @Test
    public void deleteRows() throws InvalidOperationException {
        final int tableId = createTable("testSchema", "customer", "id int key, name varchar(32)");

        expectRowCount(tableId, 0);
        dml().writeRow( session, createNewRow(tableId, 0, "doomed row") );
        expectRowCount(tableId, 1);
        dml().writeRow( session, createNewRow(tableId, 1, "also doomed") );
        expectRowCount(tableId, 2);

        ScanRequest request = new ScanAllRequest(tableId, ColumnSet.ofPositions(0, 1));
        expectRows(request,
                createNewRow(tableId, 0L, "doomed row"),
                createNewRow(tableId, 1L, "also doomed"));

        dml().deleteRow( session, createNewRow(tableId, 0L, "doomed row") );
        expectRowCount(tableId, 1);
        expectRows(request,
                createNewRow(tableId, 1L, "also doomed"));

        dml().deleteRow( session, createNewRow(tableId, 1L) );
        expectRowCount(tableId, 0);
        expectRows(request);
    }

    @Test(expected=NoSuchRowException.class)
    public void deleteRowNotById() throws InvalidOperationException {
        final int tableId;
        try{
            tableId = createTable("theschema", "c", "id int key, name varchar(32)");

            expectRowCount(tableId, 0);
            dml().writeRow( session, createNewRow(tableId, 0, "the customer's name") );
            expectRowCount(tableId, 1);

            ScanRequest request = new ScanAllRequest(tableId, ColumnSet.ofPositions(0, 1));
            expectRows(request, createNewRow(tableId, 0L, "the customer's name"));
        } catch (InvalidOperationException e) {
            throw unexpectedException(e);
        }

        try {
            NiceRow deleteAttempt = new NiceRow(tableId);
            deleteAttempt.put(1, "the customer's name");
            dml().deleteRow(session, deleteAttempt);
        } catch (NoSuchRowException e) {
            ScanRequest request = new ScanAllRequest(tableId, ColumnSet.ofPositions(0, 1));
            expectRows(request, createNewRow(tableId, 0L, "the customer's name"));
            throw e;
        }
    }

    @Test(expected=NoSuchRowException.class)
    public void deleteMissingRow()  throws InvalidOperationException {
        final int tableId;
        try{
            tableId = createTable("theschema", "c", "id int key, name varchar(32)");
        } catch (InvalidOperationException e) {
            throw unexpectedException(e);
        }

        try {
            NiceRow deleteAttempt = new NiceRow(tableId);
            deleteAttempt.put(1, "the customer's name");
            dml().deleteRow( session, createNewRow(tableId, 0, "this row doesn't exist"));
        } catch (NoSuchRowException e) {
            ScanRequest request = new ScanAllRequest(tableId, ColumnSet.ofPositions(0, 1));
            expectRows(request);
            throw e;
        }
    }

    @Test
    public void schemaIdIncrements() throws Exception {
        int firstGen = ddl().getSchemaID().getGeneration();
        createTable("sch", "c1", "id int key");
        int secondGen = ddl().getSchemaID().getGeneration();
        assertTrue(String.format("failed %d > %d", secondGen, firstGen), secondGen > firstGen);
    }


    @Test
    public void truncate() throws InvalidOperationException {
        final int tableId = createTable("testSchema", "customer", "id int key, name varchar(32)");

        expectRowCount(tableId, 0);
        dml().writeRow( session, createNewRow(tableId, 0, "hello world") );
        expectRowCount(tableId, 1);
        dml().truncateTable(session, tableId);
        expectRowCount(tableId, 0);
    }
}<|MERGE_RESOLUTION|>--- conflicted
+++ resolved
@@ -213,13 +213,8 @@
 
         try {
             NiceRow old = new NiceRow(tableId);
-<<<<<<< HEAD
-            old.put(ColumnId.of(1), "hello world");
-            dml().updateRow( session, old, createNewRow(tableId, 1, "goodbye cruel world"), null);
-=======
             old.put(1, "hello world");
-            dml().updateRow( session, old, createNewRow(tableId, 1, "goodbye cruel world") );
->>>>>>> b06c29c2
+            dml().updateRow( session, old, createNewRow(tableId, 1, "goodbye cruel world"), null );
         } catch (NoSuchRowException e) {
             ScanRequest request = new ScanAllRequest(tableId, ColumnSet.ofPositions(0, 1));
             expectRows(request, createNewRow(tableId, 0L, "hello world") );
