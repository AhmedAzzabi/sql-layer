--- conflicted
+++ resolved
@@ -16,12 +16,9 @@
 package com.akiban.server.mttests.mtatomics;
 
 import com.akiban.ais.model.TableName;
-<<<<<<< HEAD
 import com.akiban.server.InvalidOperationException;
-=======
 import com.akiban.server.api.DMLFunctions;
 import com.akiban.server.api.FixedCountLimit;
->>>>>>> da6e9640
 import com.akiban.server.api.dml.EasyUseColumnSelector;
 import com.akiban.server.api.dml.NoSuchIndexException;
 import com.akiban.server.api.dml.scan.BufferFullException;
@@ -230,15 +227,6 @@
         );
     }
 
-<<<<<<< HEAD
-
-    protected int tableWithThreeRows() throws InvalidOperationException {
-        int tableId = tableWithTwoRows();
-        writeRows(
-                createNewRow(tableId, 99L, "zebras in snow")
-        );
-        return tableId;
-=======
     @Test
     public void multipleScanSomeCalls() throws Exception {
         final int SCAN_WAIT = 5000;
@@ -375,6 +363,13 @@
 
             return output.getRows();
         }
->>>>>>> da6e9640
+    }
+
+    protected int tableWithThreeRows() throws InvalidOperationException {
+        int tableId = tableWithTwoRows();
+        writeRows(
+                createNewRow(tableId, 99L, "zebras in snow")
+        );
+        return tableId;
     }
 }