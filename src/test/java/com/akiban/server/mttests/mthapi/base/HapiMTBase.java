--- conflicted
+++ resolved
@@ -36,12 +36,8 @@
 import java.io.PrintWriter;
 import java.io.StringWriter;
 import java.util.ArrayList;
-<<<<<<< HEAD
-import java.util.HashMap;
-=======
 import java.util.Collections;
 import java.util.Comparator;
->>>>>>> 1a3c6e4f
 import java.util.List;
 import java.util.Map;
 import java.util.concurrent.ArrayBlockingQueue;
@@ -74,11 +70,6 @@
         private final Map<EqualishExceptionWrapper,Integer> errors;
         private final Runnable fatalExceptionCallback;
 
-<<<<<<< HEAD
-        private WriteThreadCallable(WriteThread writeThread) {
-            ArgumentValidation.notNull("write thread", writeThread);
-            this.writeThread = writeThread;
-=======
         private WriteThreadCallable(WriteThread writeThread, Map<EqualishExceptionWrapper,Integer> errors,
                                     Runnable fatalExceptionCallback)
         {
@@ -86,7 +77,6 @@
             this.writeThread = writeThread;
             this.errors = errors;
             this.fatalExceptionCallback = fatalExceptionCallback;
->>>>>>> 1a3c6e4f
         }
 
         @Override
@@ -101,10 +91,6 @@
                 setupDoneLatch.countDown();
             }
 
-<<<<<<< HEAD
-            writeThread.ongoingWrites(ddl(), dml(), new SessionImpl(), keepGoing);
-            return writeThread.getStats();
-=======
             boolean exceptionsNotFatal = true;
             while (exceptionsNotFatal && keepGoing.get()) {
                 try {
@@ -118,7 +104,6 @@
                 }
             }
             return null;
->>>>>>> 1a3c6e4f
         }
 
         public boolean waitForSetup() throws InterruptedException {
@@ -186,11 +171,6 @@
     protected final void runThreads(WriteThread writeThread, HapiReadThread... readThreads) {
         try {
             final ExecutorService executor = Executors.newFixedThreadPool( executorsCount() );
-<<<<<<< HEAD
-
-            WriteThreadCallable writeThreadCallable = new WriteThreadCallable(writeThread);
-            Future<WriteThreadStats> writeThreadFuture = executor.submit(writeThreadCallable);
-=======
             Map<EqualishExceptionWrapper,Integer> errors = new ConcurrentHashMap<EqualishExceptionWrapper, Integer>();
             final AtomicBoolean writeThreadAlive = new AtomicBoolean(true);
 
@@ -201,16 +181,12 @@
                 }
             });
             Future<Void> writeThreadFuture = executor.submit(writeThreadCallable);
->>>>>>> 1a3c6e4f
             boolean setupSuccess = writeThreadCallable.waitForSetup();
             if (!setupSuccess) {
                 writeThreadFuture.get();
                 fail("setupSuccess was false, so we should have gotten an ExecutionException");
             }
 
-<<<<<<< HEAD
-            Map<EqualishExceptionWrapper,Integer> errorsMap = feedReadThreads(readThreads, executor);
-=======
             Map<EqualishExceptionWrapper,Integer> errorsMap
                     = feedReadThreads(readThreads, executor, errors, writeThreadAlive);
 
@@ -236,7 +212,6 @@
         ArrayBlockingQueue<Future<Void>> submitFutures = new ArrayBlockingQueue<Future<Void>>(
                 maxPendingReadsCount()
         );
->>>>>>> 1a3c6e4f
 
         // Set up the processing threads
         List<Future<Void>> processingFutures = new ArrayList<Future<Void>>();
@@ -260,10 +235,6 @@
             submitFutures.put(submitFuture);
         }
 
-<<<<<<< HEAD
-            if (!errorsMap.isEmpty()) {
-                failWithErrors(errorsMap);
-=======
         // Tell the processors that we're done, and wait for them to finish
         for (ReadThreadProcessor processor : processors) {
             processor.stopProcessing();
@@ -279,94 +250,18 @@
                 processingFuture.get();
             } catch (ExecutionException e) {
                 throw new RuntimeException(e);
->>>>>>> 1a3c6e4f
             }
         }
 
         return errors;
     }
 
-<<<<<<< HEAD
-    private Map<EqualishExceptionWrapper,Integer> feedReadThreads(HapiReadThread[] readThreads,
-                                                                  ExecutorService executorService)
-            throws InterruptedException
-    {
-        final ExecutorService processingService = Executors.newFixedThreadPool( processersCount() );
-
-        ArrayBlockingQueue<Future<Void>> submitFutures = new ArrayBlockingQueue<Future<Void>>(
-                maxPendingReadsCount()
-        );
-
-        final HashMap<EqualishExceptionWrapper, Integer> errors = new HashMap<EqualishExceptionWrapper, Integer>();
-
-        // Set up the processing threads
-        List<Future<Void>> processingFutures = new ArrayList<Future<Void>>();
-        List<ReadThreadProcessor> processors = new ArrayList<ReadThreadProcessor>();
-        for (int i = 0, MAX = processersCount(); i < MAX; ++i) {
-            ReadThreadProcessor processor = new ReadThreadProcessor(submitFutures, errors);
-            processors.add(processor);
-            Future<Void> processingFuture = processingService.submit(processor);
-            processingFutures.add(processingFuture);
-        }
-
-        // Feed HapiReadThreads into the executorService as fast as the processing threads can process the results
-        WeightedRandom<HapiReadThread> randomThreads = new WeightedRandom<HapiReadThread>(readThreads);
-        for (HapiReadThread readThread : readThreads) {
-            randomThreads.setWeight(readThread, readThread.spawnCount());
-        }
-        while (randomThreads.hasWeights()) {
-            HapiReadThread hapiReadThread = randomThreads.get(-1);
-            HapiThreadCallable callable = new HapiThreadCallable(hapiReadThread, "yo");
-            Future<Void> submitFuture = executorService.submit(callable);
-            submitFutures.put(submitFuture);
-        }
-
-        // Tell the processors that we're done, and wait for them to finish
-        for (ReadThreadProcessor processor : processors) {
-            processor.stopProcessing();
-        }
-        for (Future<Void> processingFuture : processingFutures) {
-            try {
-                processingFuture.get();
-            } catch (ExecutionException e) {
-                throw new RuntimeException(e);
-            }
-        }
-
-        synchronized (errors) {
-            return errors;
-=======
     private static class DummyFuture implements Future<Void> {
         @Override
         public boolean cancel(boolean mayInterruptIfRunning) {
             return false;
->>>>>>> 1a3c6e4f
-        }
-    }
-
-    protected int processersCount() {
-        return executorsCount() * 2;
-    }
-
-<<<<<<< HEAD
-    protected int executorsCount() {
-        return 16;
-    }
-
-    protected int maxPendingReadsCount() {
-        return 100;
-    }
-
-    private static void failWithErrors(Map<EqualishExceptionWrapper,Integer> errors) {
-        StringBuilder errBuilder = new StringBuilder();
-        int pairsCount = errors.size();
-        errBuilder.append(pairsCount).append(" failure pattern");
-        if (pairsCount != 1) {
-            errBuilder.append('s');
-        }
-        errBuilder.append(':').append(Strings.nl());
-        for (Map.Entry<EqualishExceptionWrapper,Integer> pair : errors.entrySet()) {
-=======
+        }
+
         @Override
         public boolean isCancelled() {
             return false;
@@ -409,7 +304,6 @@
         separator(printer);
 
         for (Map.Entry<EqualishExceptionWrapper,Integer> pair : sorted) {
->>>>>>> 1a3c6e4f
             Throwable error = pair.getKey().get();
             int count = pair.getValue();
 
@@ -500,8 +394,6 @@
         }
     }
 
-<<<<<<< HEAD
-=======
     private static void separator(PrintWriter printer) {
         for (int i=0; i<72; ++i) {
             printer.append('~');
@@ -509,7 +401,6 @@
         printer.println();
     }
 
->>>>>>> 1a3c6e4f
     private static class ReadThreadProcessor implements Callable<Void> {
         private final ArrayBlockingQueue<Future<Void>> futures;
         private final Map<EqualishExceptionWrapper,Integer> errorsMap;
@@ -529,11 +420,7 @@
                 try {
                     future.get();
                 } catch (ExecutionException e) {
-<<<<<<< HEAD
-                    addError(e);
-=======
                     addError(e.getCause(), errorsMap);
->>>>>>> 1a3c6e4f
                 }
             }
             return null;
@@ -542,16 +429,6 @@
         public void stopProcessing() {
             active = false;
         }
-<<<<<<< HEAD
-
-        private void addError(Throwable error) {
-            EqualishExceptionWrapper wrapper = new EqualishExceptionWrapper(error);
-            synchronized (errorsMap) {
-                Integer count = errorsMap.get(wrapper);
-                count = (count == null) ? 1 : count + 1;
-                errorsMap.put(wrapper, count);
-            }
-=======
     }
 
     private static void addError(Throwable error, Map<EqualishExceptionWrapper,Integer> errorsMap)  {
@@ -560,7 +437,6 @@
             Integer count = errorsMap.get(wrapper);
             count = (count == null) ? 1 : count + 1;
             errorsMap.put(wrapper, count);
->>>>>>> 1a3c6e4f
         }
     }
 }