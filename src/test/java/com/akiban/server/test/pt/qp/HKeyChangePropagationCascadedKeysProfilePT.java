/**
 * Copyright (C) 2011 Akiban Technologies Inc.
 * This program is free software: you can redistribute it and/or modify
 * it under the terms of the GNU Affero General Public License, version 3,
 * as published by the Free Software Foundation.
 *
 * This program is distributed in the hope that it will be useful,
 * but WITHOUT ANY WARRANTY; without even the implied warranty of
 * MERCHANTABILITY or FITNESS FOR A PARTICULAR PURPOSE.  See the
 * GNU Affero General Public License for more details.
 *
 * You should have received a copy of the GNU Affero General Public License
 * along with this program.  If not, see http://www.gnu.org/licenses.
 */

package com.akiban.server.test.pt.qp;

import com.akiban.ais.model.GroupTable;
import com.akiban.qp.exec.UpdatePlannable;
import com.akiban.qp.operator.Operator;
import com.akiban.qp.operator.QueryContext;
import com.akiban.qp.operator.UpdateFunction;
import com.akiban.qp.row.OverlayingRow;
import com.akiban.qp.row.Row;
import com.akiban.qp.rowtype.RowType;
import com.akiban.qp.rowtype.Schema;
import com.akiban.server.error.InvalidOperationException;
import com.akiban.server.store.PersistitStore;
import com.akiban.util.tap.Tap;
import com.akiban.util.tap.TapReport;
import com.persistit.Transaction;
import com.persistit.exception.PersistitException;
import org.junit.Before;
import org.junit.Ignore;
import org.junit.Test;

import java.util.concurrent.Callable;

import static com.akiban.qp.operator.API.groupScan_Default;
import static com.akiban.qp.operator.API.update_Default;

public class HKeyChangePropagationCascadedKeysProfilePT extends QPProfilePTBase
{
    @Before
    @Override
    public void setUpProfiling() throws Exception
    {
        // Changes to parent.gid propagate to children hkeys.
        grandparent = createTable(
            "schema", "grandparent",
            "gid int not null",
            "gid_copy int",
            "primary key(gid)",
            "index(gid_copy)");
        parent = createTable(
            "schema", "parent",
            "gid int not null",
            "pid int not null",
            "pid_copy int",
            "index(pid_copy)",
            "primary key(gid, pid)",
            "constraint __akiban_pg foreign key __akiban_pg(gid) references grandparent(gid)");
        child1 = createTable(
            "schema", "child1",
            "gid int not null",
            "pid int not null",
            "cid1 int not null",
            "cid1_copy int",
            "index(cid1_copy)",
            "primary key(gid, pid, cid1)",
            "constraint __akiban_c1p foreign key __akiban_c1p(gid, pid) references parent(gid, pid)");
        child2 = createTable(
            "schema", "child2",
            "gid int not null",
            "pid int not null",
            "cid2 int not null",
            "cid2_copy int",
            "index(cid2_copy)",
            "primary key(gid, pid, cid2)",
            "constraint __akiban_c2p foreign key __akiban_c2p(gid, pid) references parent(gid, pid)");
        schema = new Schema(rowDefCache().ais());
        grandparentRowType = schema.userTableRowType(userTable(grandparent));
        parentRowType = schema.userTableRowType(userTable(parent));
        child1RowType = schema.userTableRowType(userTable(child1));
        child2RowType = schema.userTableRowType(userTable(child2));
        group = groupTable(grandparent);
        adapter = persistitAdapter(schema);
<<<<<<< HEAD
        // The following is adapter from super.setUpProfiling. Leave taps disabled, they'll be enabled after loading
        // and warmup
        beforeProfiling();
        tapsRegexes.clear();
        registerTaps();
=======
        queryContext = queryContext(adapter);
>>>>>>> 70879667
    }

    @Override
    protected void registerTaps()
    {
        tapsRegexes.add(".*propagate.*");
    }

    private int        grandparent;
    private int        parent;
    private int child1;
    private int        child2;
    private RowType    grandparentRowType;
    private RowType    parentRowType;
    private RowType    child1RowType;
    private RowType    child2RowType;
    private GroupTable group;

    protected void populateDB(final int grandparents, 
                              final int parentsPerGrandparent, 
                              final int childrenPerParent) throws Exception
    {
        transactionally(
            new Callable<Void>()
            {
                @Override
                public Void call() throws Exception
                {
                    long gid = 0;
                    long pid = 0;
                    long cid = 0;
                    for (int c = 0; c < grandparents; c++) {
                        dml().writeRow(session(), createNewRow(grandparent, gid, gid));
                        for (int o = 0; o < parentsPerGrandparent; o++) {
                            dml().writeRow(session(), createNewRow(parent, gid, pid, pid));
                            for (int i = 0; i < childrenPerParent; i++) {
                                dml().writeRow(session(), createNewRow(child1, gid, pid, cid, cid));
                                dml().writeRow(session(), createNewRow(child2, gid, pid, cid, cid));
                                cid++;
                            }
                            pid++;
                        }
                        gid++;
                    }
                    return null;
                }
            });
    }

    @Test
    public void profileHKeyChangePropagation() throws Exception
    {
        final int WARMUP_SCANS = 10; // Number of times to update each parent.gid during warmup
        final int SCANS = 100; // Number of times to update each parent.gid
        final int GRANDPARENTS = 1;
        final int PARENTS_PER_GRANDPARENT = 10;
        final int CHILDREN_PER_PARENT = 10;
        populateDB(GRANDPARENTS, PARENTS_PER_GRANDPARENT, CHILDREN_PER_PARENT);
        // Change gid of every row of every type
        Operator scanPlan = groupScan_Default(group);
        final UpdatePlannable updatePlan =
            update_Default(scanPlan,
                           new UpdateFunction()
                           {
                               @Override
                               public Row evaluate(Row original, QueryContext context)
                               {
                                   OverlayingRow updatedRow = new OverlayingRow(original);
                                   updatedRow.overlay(0, original.eval(0).getInt() - 1000000);
                                   return updatedRow;
                               }

                               @Override
                               public boolean rowIsSelected(Row row)
                               {
                                   return true;
                               }
                           });
        long start = Long.MIN_VALUE;
        for (int s = 0; s < WARMUP_SCANS + SCANS; s++) {
            final int sFinal = s;
            long mightBeStartTime = transactionally(
                new Callable<Long>()
                {
                    @Override
                    public Long call() throws Exception
                    {
                        long start = -1L;
                        if (sFinal == WARMUP_SCANS) {
                            Tap.setEnabled(".*propagate.*", true);
                            start = System.nanoTime();
                        }
                        updatePlan.run(queryContext);
                        return start;
                    }
                });
            if (mightBeStartTime != -1L) {
                start = mightBeStartTime;
            }
        }
        long end = System.nanoTime();
        assert start != Long.MIN_VALUE;
        double sec = (end - start) / (1000.0 * 1000 * 1000);
        System.out.println(String.format("PDG optimization: %s", PersistitStore.PDG_OPTIMIZATION));
        System.out.println(String.format("scans: %s, db: %s/%s/%s, time: %s",
                                         SCANS, GRANDPARENTS, PARENTS_PER_GRANDPARENT, CHILDREN_PER_PARENT, sec));
    }
}<|MERGE_RESOLUTION|>--- conflicted
+++ resolved
@@ -85,15 +85,12 @@
         child2RowType = schema.userTableRowType(userTable(child2));
         group = groupTable(grandparent);
         adapter = persistitAdapter(schema);
-<<<<<<< HEAD
+        queryContext = queryContext(adapter);
         // The following is adapter from super.setUpProfiling. Leave taps disabled, they'll be enabled after loading
         // and warmup
         beforeProfiling();
         tapsRegexes.clear();
         registerTaps();
-=======
-        queryContext = queryContext(adapter);
->>>>>>> 70879667
     }
 
     @Override
