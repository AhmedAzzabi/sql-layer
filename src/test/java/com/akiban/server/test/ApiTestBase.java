/**
 * END USER LICENSE AGREEMENT (“EULA”)
 *
 * READ THIS AGREEMENT CAREFULLY (date: 9/13/2011):
 * http://www.akiban.com/licensing/20110913
 *
 * BY INSTALLING OR USING ALL OR ANY PORTION OF THE SOFTWARE, YOU ARE ACCEPTING
 * ALL OF THE TERMS AND CONDITIONS OF THIS AGREEMENT. YOU AGREE THAT THIS
 * AGREEMENT IS ENFORCEABLE LIKE ANY WRITTEN AGREEMENT SIGNED BY YOU.
 *
 * IF YOU HAVE PAID A LICENSE FEE FOR USE OF THE SOFTWARE AND DO NOT AGREE TO
 * THESE TERMS, YOU MAY RETURN THE SOFTWARE FOR A FULL REFUND PROVIDED YOU (A) DO
 * NOT USE THE SOFTWARE AND (B) RETURN THE SOFTWARE WITHIN THIRTY (30) DAYS OF
 * YOUR INITIAL PURCHASE.
 *
 * IF YOU WISH TO USE THE SOFTWARE AS AN EMPLOYEE, CONTRACTOR, OR AGENT OF A
 * CORPORATION, PARTNERSHIP OR SIMILAR ENTITY, THEN YOU MUST BE AUTHORIZED TO SIGN
 * FOR AND BIND THE ENTITY IN ORDER TO ACCEPT THE TERMS OF THIS AGREEMENT. THE
 * LICENSES GRANTED UNDER THIS AGREEMENT ARE EXPRESSLY CONDITIONED UPON ACCEPTANCE
 * BY SUCH AUTHORIZED PERSONNEL.
 *
 * IF YOU HAVE ENTERED INTO A SEPARATE WRITTEN LICENSE AGREEMENT WITH AKIBAN FOR
 * USE OF THE SOFTWARE, THE TERMS AND CONDITIONS OF SUCH OTHER AGREEMENT SHALL
 * PREVAIL OVER ANY CONFLICTING TERMS OR CONDITIONS IN THIS AGREEMENT.
 */

package com.akiban.server.test;

import static junit.framework.Assert.assertEquals;
import static junit.framework.Assert.assertNotNull;
import static junit.framework.Assert.assertTrue;
import static org.junit.Assert.assertNull;
import static org.junit.Assert.fail;

import java.io.File;
import java.util.ArrayList;
import java.util.Arrays;
import java.util.Collection;
import java.util.Collections;
import java.util.Comparator;
import java.util.EnumSet;
import java.util.HashMap;
import java.util.HashSet;
import java.util.Iterator;
import java.util.List;
import java.util.Map;
import java.util.Set;
import java.util.TreeSet;
import java.util.concurrent.Callable;

import com.akiban.ais.model.*;
import com.akiban.qp.operator.QueryContext;
import com.akiban.qp.operator.SimpleQueryContext;
import com.akiban.qp.operator.StoreAdapter;
import com.akiban.qp.persistitadapter.PersistitAdapter;
import com.akiban.qp.rowtype.Schema;
import com.akiban.server.AkServerInterface;
import com.akiban.server.AkServerUtil;
import com.akiban.server.api.dml.scan.ScanFlag;
import com.akiban.server.rowdata.SchemaFactory;
import com.akiban.server.service.ServiceManagerImpl;
import com.akiban.server.service.config.ConfigurationService;
import com.akiban.server.rowdata.RowData;
import com.akiban.server.rowdata.RowDefCache;
import com.akiban.server.service.config.TestConfigService;
import com.akiban.server.service.dxl.DXLService;
import com.akiban.server.service.dxl.DXLTestHookRegistry;
import com.akiban.server.service.dxl.DXLTestHooks;
import com.akiban.server.service.servicemanager.GuicedServiceManager;
import com.akiban.server.service.tree.TreeService;
import com.akiban.server.types.extract.ConverterTestUtils;
import com.akiban.server.types3.Types3Switch;
import com.akiban.server.util.GroupIndexCreator;
import com.akiban.util.AssertUtils;
import com.akiban.util.Strings;
import com.akiban.util.tap.TapReport;
import com.akiban.util.Undef;
import com.persistit.Transaction;
import junit.framework.Assert;

import org.junit.After;
import org.junit.Before;

import com.akiban.server.api.dml.scan.RowDataOutput;
import com.akiban.server.service.config.Property;
import com.akiban.server.store.PersistitStore;
import com.akiban.server.store.Store;
import com.akiban.util.ListUtils;

import com.akiban.server.TableStatistics;
import com.akiban.server.api.DDLFunctions;
import com.akiban.server.api.DMLFunctions;
import com.akiban.server.api.dml.scan.CursorId;
import com.akiban.server.api.dml.scan.NewRow;
import com.akiban.server.api.dml.scan.NiceRow;
import com.akiban.server.api.dml.scan.RowOutput;
import com.akiban.server.api.dml.scan.ScanAllRequest;
import com.akiban.server.api.dml.scan.ScanRequest;
import com.akiban.server.error.InvalidOperationException;
import com.akiban.server.error.NoSuchTableException;
import com.akiban.server.service.ServiceManager;
import com.akiban.server.service.session.Session;
import org.junit.Rule;
import org.junit.rules.MethodRule;
import org.junit.rules.TestName;
import org.junit.rules.TestWatchman;
import org.junit.runners.model.FrameworkMethod;

/**
 * <p>Base class for all API tests. Contains a @SetUp that gives you a fresh DDLFunctions and DMLFunctions, plus
 * various convenience testing methods.</p>
 */
public class ApiTestBase {
    private static final int MIN_FREE_SPACE = 256 * 1024 * 1024;
    private static final String TAPS = System.getProperty("it.taps");
    protected final static Object UNDEF = Undef.only();

    private static final Comparator<? super TapReport> TAP_REPORT_COMPARATOR = new Comparator<TapReport>() {
        @Override
        public int compare(TapReport o1, TapReport o2) {
            return o1.getName().compareTo(o2.getName());
        }
    };

    public static class ListRowOutput implements RowOutput {
        private final List<NewRow> rows = new ArrayList<NewRow>();
        private final List<NewRow> rowsUnmodifiable = Collections.unmodifiableList(rows);
        private int mark = 0;

        @Override
        public void output(NewRow row) {
            rows.add(row);
        }

        public List<NewRow> getRows() {
            return rowsUnmodifiable;
        }

        public void clear() {
            rows.clear();
        }

        @Override
        public void mark() {
            mark = rows.size();
        }

        @Override
        public void rewind() {
            ListUtils.truncate(rows, mark);
        }
    }

    protected ApiTestBase(String suffix)
    {
        final String name = this.getClass().getSimpleName();
        if (!name.endsWith(suffix)) {
            throw new RuntimeException(
                    String.format("You must rename %s to something like Foo%s", name, suffix)
            );
        }
    }

    private static ServiceManager sm;
    private Session session;
    private int aisGeneration;
    private int akibanFKCount;
    private final Set<RowUpdater> unfinishedRowUpdaters = new HashSet<RowUpdater>();
    private static Map<String,String> lastStartupConfigProperties = null;
    private static boolean needServicesRestart = false;
    
    @Rule
    public static final TestName testName = new TestName();
    
    protected String testName() {
        return testName.getMethodName();
    }

    @Before
    public final void startTestServices() throws Exception {
        assertTrue("some row updaters were left over: " + unfinishedRowUpdaters, unfinishedRowUpdaters.isEmpty());
        try {
            ConverterTestUtils.setGlobalTimezone("UTC");
            Collection<Property> startupConfigProperties = startupConfigProperties();
            Map<String,String> propertiesForEquality = propertiesForEquality(startupConfigProperties);
            if (needServicesRestart || lastStartupConfigProperties == null ||
                    !lastStartupConfigProperties.equals(propertiesForEquality))
            {
                // we need a shutdown if we needed a restart, or if the lastStartupConfigProperties are not null,
                // which (because of the condition on the "if" above) implies the last startup config properties
                // are different from this one's
                boolean needShutdown = needServicesRestart || lastStartupConfigProperties != null;
                if (needShutdown) {
                    needServicesRestart = false; // clear the flag if it was set
                    stopTestServices();
                }
                int attempt = 1;
                while (!AkServerUtil.cleanUpDirectory(TestConfigService.dataDirectory())) {
                    assertTrue("Too many directory failures", (attempt++ < 10));
                    TestConfigService.newDataDirectory();
                }
                assertNull("lastStartupConfigProperties should be null", lastStartupConfigProperties);
                sm = createServiceManager(startupConfigProperties);
                sm.startServices();
                ServiceManagerImpl.setServiceManager(sm);
                if (TAPS != null) {
                    sm.getStatisticsService().reset(TAPS);
                    sm.getStatisticsService().setEnabled(TAPS, true);
                }
                lastStartupConfigProperties = propertiesForEquality;
            }
            session = sm.getSessionService().createSession();
        } catch (Exception e) {
            handleStartupFailure(e);
        }
    }

    @Rule
    public MethodRule exceptionCatchingRule = new TestWatchman() {
        @Override
        public void failed(Throwable e, FrameworkMethod method)  {
            needServicesRestart = true;
        }
    };

    /**
     * Handle a failure during services startup. The default implementation is to just throw the exception, and
     * most tests should <em>not</em> override this. It's designed solely as a testing hook for FailureOnStartupIT.
     * @param e the startup exception
     * @throws Exception the startup exception
     */
    void handleStartupFailure(Exception e) throws Exception {
        throw e;
    }

    protected ServiceManager createServiceManager(Collection<Property> startupConfigProperties) {
        TestConfigService.setOverrides(startupConfigProperties);
        return new GuicedServiceManager(serviceBindingsProvider());
    }

    /** Specify special service bindings.
     * If you override this, you need to override {@link #startupConfigProperties} 
     * to return something different so that the special services aren't shared 
     * with other tests.
     */
    protected GuicedServiceManager.BindingsConfigurationProvider serviceBindingsProvider() {
        return GuicedServiceManager.testUrls();
    }

    @After
    public final void tearDownAllTables() throws Exception {
        if (lastStartupConfigProperties == null)
            return; // services never started up
        Set<RowUpdater> localUnfinishedUpdaters = new HashSet<RowUpdater>(unfinishedRowUpdaters);
        unfinishedRowUpdaters.clear();
        dropAllTables();
        assertTrue("not all updaters were used: " + localUnfinishedUpdaters, localUnfinishedUpdaters.isEmpty());
        String openCursorsMessage = null;
        if (sm.serviceIsStarted(DXLService.class)) {
            DXLTestHooks dxlTestHooks = DXLTestHookRegistry.get();
            // Check for any residual open cursors
            if (dxlTestHooks.openCursorsExist()) {
                openCursorsMessage = "open cursors remaining:" + dxlTestHooks.describeOpenCursors();
            }
        }
        if (TAPS != null) {
            TapReport[] reports = sm.getStatisticsService().getReport(TAPS);
            Arrays.sort(reports, TAP_REPORT_COMPARATOR);
            for (TapReport report : reports) {
                long totalNanos = report.getCumulativeTime();
                double totalSecs = ((double) totalNanos) / 1000000000.0d;
                double secsPer = totalSecs / report.getOutCount();
                System.err.printf("%s:\t in=%d out=%d time=%.2f sec (%d nanos, %.5f sec per out)%n",
                        report.getName(),
                        report.getInCount(),
                        report.getOutCount(),
                        totalSecs,
                        totalNanos,
                        secsPer
                );
            }
        }
        session.close();

        if (openCursorsMessage != null) {
            fail(openCursorsMessage);
        }
        
        needServicesRestart |= runningOutOfSpace();
    }
    
    private static boolean runningOutOfSpace() {
        return TestConfigService.dataDirectory().getFreeSpace() < MIN_FREE_SPACE;
    }

    private static void beforeStopServices(boolean crash) throws Exception {
        com.akiban.sql.pg.PostgresServerITBase.forgetConnection();
    }

    public final void stopTestServices() throws Exception {
        beforeStopServices(false);
        ServiceManagerImpl.setServiceManager(null);
        if (lastStartupConfigProperties == null) {
            return;
        }
        lastStartupConfigProperties = null;
        sm.stopServices();
    }
    
    public final void crashTestServices() throws Exception {
        beforeStopServices(true);
        sm.crashServices();
        sm = null;
        session = null;
        lastStartupConfigProperties = null;
    }
    
    public final void restartTestServices(Collection<Property> properties) throws Exception {
        ServiceManagerImpl.setServiceManager(null);
        sm = createServiceManager( properties );
        sm.startServices();
        session = sm.getSessionService().createSession();
        lastStartupConfigProperties = propertiesForEquality(properties);
        ddl(); // loads up the schema manager et al
        ServiceManagerImpl.setServiceManager(sm);
    }

    public final Session createNewSession()
    {
        return sm.getSessionService().createSession();
    }

    protected Collection<Property> defaultPropertiesToPreserveOnRestart() {
        List<Property> properties = new ArrayList<Property>();
        properties.add(new Property(TestConfigService.DATA_PATH_KEY, TestConfigService.dataDirectory().getAbsolutePath()));
        return properties;
    }

    protected boolean defaultDoCleanOnUnload() {
        return true;
    }

    public final void safeRestartTestServices() throws Exception {
        safeRestartTestServices(defaultPropertiesToPreserveOnRestart());
    }

    public final void safeRestartTestServices(Collection<Property> propertiesToPreserve) throws Exception {
        /*
         * Need this because deleting Trees currently is not transactional.  Therefore after
         * restart we recover the previous trees and forget about the deleteTree operations.
         * TODO: remove when transaction Tree management is done.
         */
        treeService().getDb().checkpoint();
        final boolean original = TestConfigService.getDoCleanOnUnload();
        try {
            TestConfigService.setDoCleanOnUnload(defaultDoCleanOnUnload());
            crashTestServices(); // TODO: WHY doesn't this work with stop?
        } finally {
            TestConfigService.setDoCleanOnUnload(original);
        }
        restartTestServices(propertiesToPreserve);
    }
    
    protected final DMLFunctions dml() {
        return dxl().dmlFunctions();
    }

    protected final DDLFunctions ddl() {
        return dxl().ddlFunctions();
    }

    protected final Store store() {
        return sm.getStore();
    }

    protected final PersistitStore persistitStore() {
        return store().getPersistitStore();
    }
    
    protected final AkServerInterface akServer() {
        return sm.getAkSserver();
    }

    protected String akibanFK(String childCol, String parentTable, String parentCol) {
        ++akibanFKCount;
        return String.format("GROUPING FOREIGN KEY (%s) REFERENCES \"%s\" (%s)",
                             childCol, parentTable, parentCol
        );
    }

    protected final Session session() {
        return session;
    }

    protected final PersistitAdapter persistitAdapter(Schema schema) {
        return new PersistitAdapter(schema, store(), treeService(), session(), configService());
    }

    protected final QueryContext queryContext(PersistitAdapter adapter) {
        return new SimpleQueryContext(adapter);
    }

    protected final RowDefCache rowDefCache() {
        Store store = sm.getStore();
        return store.getRowDefCache();
    }

    protected final ServiceManager serviceManager() {
        return sm;
    }

    protected final ConfigurationService configService() {
        return sm.getConfigurationService();
    }

    protected final DXLService dxl() {
        return sm.getDXL();
    }

    protected final TreeService treeService() {
        return sm.getTreeService();
    }

    protected final int aisGeneration() {
        return aisGeneration;
    }

    protected final void updateAISGeneration() {
        aisGeneration = ddl().getGeneration();
    }

    protected Collection<Property> startupConfigProperties() {
        return Collections.emptyList();
    }

    // Property.equals() does not include the value.
    protected Map<String,String> propertiesForEquality(Collection<Property> properties) {
        Map<String,String> result = new HashMap<String,String>(properties.size());
        for (Property p : properties) {
            result.put(p.getKey(), p.getValue());
        }
        return result;
    }

    /**
     * A simple unique (per class) property that can be returned for tests
     * overriding the {@link #startupConfigProperties()} and/or
     * {@link #serviceBindingsProvider()} methods.
     */
    protected static Collection<Property> uniqueStartupConfigProperties(Class clazz) {
        final Collection<Property> properties = new ArrayList<Property>();
        properties.add(new Property("test.services", clazz.getName()));
        return properties;
    }

    protected AkibanInformationSchema createFromDDL(String schema, String ddl) {
        SchemaFactory schemaFactory = new SchemaFactory(schema);
        return schemaFactory.ais(ddl().getAIS(session()), ddl);
    }

    protected static final class SimpleColumn {
        public final String columnName;
        public final String typeName;
        public final Long param1;
        public final Long param2;

        public SimpleColumn(String columnName, String typeName) {
            this(columnName, typeName, null, null);
        }

        public SimpleColumn(String columnName, String typeName, Long param1, Long param2) {
            this.columnName = columnName;
            this.typeName = typeName;
            this.param1 = param1;
            this.param2 = param2;
        }
    }

    protected final int createTableFromTypes(String schema, String table, boolean firstIsPk, boolean createIndexes,
                                             SimpleColumn... columns) {
        AISBuilder builder = new AISBuilder();
        builder.userTable(schema, table);

        int colPos = 0;
        SimpleColumn pk = firstIsPk ? columns[0] : new SimpleColumn("id", "int");
        builder.column(schema, table, pk.columnName, colPos++, pk.typeName, null, null, false, false, null, null);
        builder.index(schema, table, Index.PRIMARY_KEY_CONSTRAINT, true, Index.PRIMARY_KEY_CONSTRAINT);
        builder.indexColumn(schema, table, Index.PRIMARY_KEY_CONSTRAINT, pk.columnName, 0, true, null);

        for(int i = firstIsPk ? 1 : 0; i < columns.length; ++i) {
            SimpleColumn sc = columns[i];
            String name = sc.columnName == null ? "c" + (colPos + 1) : sc.columnName;
            builder.column(schema, table, name, colPos++, sc.typeName, sc.param1, sc.param2, true, false, null, null);

            if(createIndexes) {
                builder.index(schema, table, name, false, Index.KEY_CONSTRAINT);
                builder.indexColumn(schema, table, name, name, 0, true, null);
            }
        }

        UserTable tempTable = builder.akibanInformationSchema().getUserTable(schema, table);
        ddl().createTable(session(), tempTable);
        updateAISGeneration();
        return tableId(schema, table);
    }
    
    protected final int createTableFromTypes(String schema, String table, boolean firstIsPk, boolean createIndexes,
                                             String... typeNames) {
        SimpleColumn simpleColumns[] = new SimpleColumn[typeNames.length];
        for(int i = 0; i < typeNames.length; ++i) {
            simpleColumns[i] = new SimpleColumn(null, typeNames[i]);
        }
        return createTableFromTypes(schema, table, firstIsPk, createIndexes, simpleColumns);
    }

    protected final int createTable(String schema, String table, String definition) throws InvalidOperationException {
        String ddl = String.format("CREATE TABLE \"%s\" (%s)", table, definition);
        AkibanInformationSchema tempAIS = createFromDDL(schema, ddl);
        UserTable tempTable = tempAIS.getUserTable(schema, table);
        ddl().createTable(session(), tempTable);
        updateAISGeneration();
        return ddl().getTableId(session(), new TableName(schema, table));
    }

    protected final int createTable(String schema, String table, String... definitions) throws InvalidOperationException {
        assertTrue("must have at least one definition element", definitions.length >= 1);
        StringBuilder unifiedDef = new StringBuilder();
        for (String definition : definitions) {
            unifiedDef.append(definition).append(',');
        }
        unifiedDef.setLength(unifiedDef.length() - 1);
        return createTable(schema, table, unifiedDef.toString());
    }

    protected final int createTable(TableName tableName, String... definitions) throws InvalidOperationException {
        return createTable(tableName.getSchemaName(), tableName.getTableName(), definitions);
    }

    private AkibanInformationSchema createUniqueIndexInternal(String schema,
                                                              String table,
                                                              String indexName,
                                                              String... indexCols) {
        return createIndexInternal(schema, table, indexName, true, indexCols);
    }

    private AkibanInformationSchema createIndexInternal(String schema,
                                                        String table,
                                                        String indexName,
                                                        String... indexCols) {
        return createIndexInternal(schema, table, indexName, false, indexCols);
    }

    private AkibanInformationSchema createIndexInternal(String schema,
                                                        String table,
                                                        String indexName,
                                                        boolean unique,
                                                        String... indexCols) {
        String ddl = String.format("CREATE INDEX \"%s\" ON \"%s\".\"%s\"(%s)", indexName, schema, table,
                                   Strings.join(Arrays.asList(indexCols), ","));
        return createFromDDL(schema, ddl);
    }

    protected final TableIndex createIndex(String schema, String table, String indexName, String... indexCols) {
        AkibanInformationSchema tempAIS = createIndexInternal(schema, table, indexName, indexCols);
        Index tempIndex = tempAIS.getUserTable(schema, table).getIndex(indexName);
        ddl().createIndexes(session(), Collections.singleton(tempIndex));
        updateAISGeneration();
        return ddl().getTable(session(), new TableName(schema, table)).getIndex(indexName);
    }

    protected final TableIndex createUniqueIndex(String schema, String table, String indexName, String... indexCols) {
        AkibanInformationSchema tempAIS = createUniqueIndexInternal(schema, table, indexName, indexCols);
        Index tempIndex = tempAIS.getUserTable(schema, table).getIndex(indexName);
        ddl().createIndexes(session(), Collections.singleton(tempIndex));
        updateAISGeneration();
        return ddl().getTable(session(), new TableName(schema, table)).getIndex(indexName);
    }

    /**
     * Add an Index to the given table that is marked as FOREIGN KEY. Intended
     * to be used by tests that need to simulate a table as created by the
     * adapter.
     */
    protected final TableIndex createGroupingFKIndex(String schema, String table, String indexName, String... indexCols) {
        assertTrue("grouping fk index must start with __akiban", indexName.startsWith("__akiban"));
        AkibanInformationSchema tempAIS = createIndexInternal(schema, table, indexName, indexCols);
        UserTable userTable = tempAIS.getUserTable(schema, table);
        TableIndex tempIndex = userTable.getIndex(indexName);
        userTable.removeIndexes(Collections.singleton(tempIndex));
        TableIndex fkIndex = TableIndex.create(tempAIS, userTable, indexName, 0, false, "FOREIGN KEY");
        for(IndexColumn col : tempIndex.getKeyColumns()) {
            IndexColumn.create(fkIndex, col.getColumn(), col.getPosition(), col.isAscending(), col.getIndexedLength());
        }
        ddl().createIndexes(session(), Collections.singleton(fkIndex));
        updateAISGeneration();
        return ddl().getTable(session(), new TableName(schema, table)).getIndex(indexName);
    }

    protected final TableIndex createTableIndex(int tableId, String indexName, boolean unique, String... columns) {
        return createTableIndex(getUserTable(tableId), indexName, unique, columns);
    }
    
    protected final TableIndex createTableIndex(UserTable table, String indexName, boolean unique, String... columns) {
        TableIndex index = new TableIndex(table, indexName, -1, unique, "KEY");
        int pos = 0;
        for (String columnName : columns) {
            Column column = table.getColumn(columnName);
            IndexColumn.create(index, column, pos++, true, null);
        }
        ddl().createIndexes(session(), Collections.singleton(index));
        return getUserTable(table.getTableId()).getIndex(indexName);
    }

    protected final GroupIndex createGroupIndex(String groupName, String indexName, String tableColumnPairs)
            throws InvalidOperationException {
        return createGroupIndex(groupName, indexName, tableColumnPairs, Index.JoinType.LEFT);
    }

    protected final GroupIndex createGroupIndex(String groupName, String indexName, String tableColumnPairs, Index.JoinType joinType)
            throws InvalidOperationException {
        AkibanInformationSchema ais = ddl().getAIS(session());
        final Index index;
        index = GroupIndexCreator.createIndex(ais, groupName, indexName, tableColumnPairs, joinType);
        ddl().createIndexes(session(), Collections.singleton(index));
        return ddl().getAIS(session()).getGroup(groupName).getIndex(indexName);
    }

    protected int createTablesAndIndexesFromDDL(String schema, String ddl) {
        SchemaFactory schemaFactory = new SchemaFactory(schema);
        AkibanInformationSchema ais = schemaFactory.ais(ddl);
        List<UserTable> tables = new ArrayList<UserTable>(ais.getUserTables().values());
        // Need to define from root the leaf; repeating definition order should work.
        Collections.sort(tables, new Comparator<UserTable>() {
                             @Override
                             public int compare(UserTable t1, UserTable t2) {
                                 return t1.getTableId().compareTo(t2.getTableId());
                             }
                         });
        for (UserTable table : tables) {
            ddl().createTable(session(), table);
        }
        for (Group group : ais.getGroups().values()) {
            Collection<GroupIndex> indexes = group.getIndexes();
            if (!indexes.isEmpty())
                ddl().createIndexes(session(), indexes);
        }
        updateAISGeneration();
        return ddl().getTableId(session(), tables.get(0).getName());
    }

    /**
     * Expects an exact number of rows. This checks both the countRowExactly and countRowsApproximately
     * methods on DMLFunctions.
     * @param tableId the table to count
     * @param rowsExpected how many rows we expect
     * @throws InvalidOperationException for various reasons :)
     */
    protected final void expectRowCount(int tableId, long rowsExpected) throws InvalidOperationException {
        TableStatistics tableStats = dml().getTableStatistics(session(), tableId, true);
        assertEquals("table ID", tableId, tableStats.getRowDefId());
        assertEquals("rows by TableStatistics", rowsExpected, tableStats.getRowCount());
    }

    protected static RuntimeException unexpectedException(Throwable cause) {
        return new RuntimeException("unexpected exception", cause);
    }

    protected final List<RowData> scanFull(ScanRequest request) {
        try {
            return RowDataOutput.scanFull(session(), aisGeneration(), dml(), request);
        } catch (InvalidOperationException e) {
            throw new TestException(e);
        }
    }

    protected final List<NewRow> scanAll(ScanRequest request) throws InvalidOperationException {
        ListRowOutput output = new ListRowOutput();
        CursorId cursorId = dml().openCursor(session(), aisGeneration(), request);

        dml().scanSome(session(), cursorId, output);
        dml().closeCursor(session(), cursorId);

        return output.getRows();
    }

    protected final List<NewRow> scanAllIndex(TableIndex index)  throws InvalidOperationException {
        final Set<Integer> columns = new HashSet<Integer>();
        for(IndexColumn icol : index.getKeyColumns()) {
            columns.add(icol.getColumn().getPosition());
        }
        return scanAll(new ScanAllRequest(index.getTable().getTableId(), columns, index.getIndexId(), null));
    }

    protected final void writeRow(int tableId, Object... values) {
        dml().writeRow(session(), createNewRow(tableId, values));
    }


    protected final RowUpdater update(NewRow oldRow) {
        RowUpdater updater = new RowUpdaterImpl(oldRow);
        unfinishedRowUpdaters.add(updater);
        return updater;
    }
    
    protected final RowUpdater update(int tableId, Object... values) {
        NewRow oldRow = createNewRow(tableId, values);
        return update(oldRow);
    }

    protected final int writeRows(NewRow... rows) throws InvalidOperationException {
        for (NewRow row : rows) {
            dml().writeRow(session(), row);
        }
        return rows.length;
    }

    protected final void deleteRow(int tableId, Object... values) {
        dml().deleteRow(session(), createNewRow(tableId, values));
    }

    protected final void expectRows(ScanRequest request, NewRow... expectedRows) throws InvalidOperationException {
        assertEquals("rows scanned", Arrays.asList(expectedRows), scanAll(request));
    }

    protected final ScanAllRequest scanAllRequest(int tableId) {
        Table uTable = ddl().getTable(session(), tableId);
        Set<Integer> allCols = new HashSet<Integer>();
        for (int i=0, MAX=uTable.getColumns().size(); i < MAX; ++i) {
            allCols.add(i);
        }
        return new ScanAllRequest(tableId, allCols);
    }

    protected final int indexId(String schema, String table, String index) {
        AkibanInformationSchema ais = ddl().getAIS(session());
        UserTable userTable = ais.getUserTable(schema, table);
        Index aisIndex = userTable.getIndex(index);
        if (aisIndex == null) {
            throw new RuntimeException("no such index: " + index);
        }
        return aisIndex.getIndexId();
    }

    protected final CursorId openFullScan(String schema, String table, String index) throws InvalidOperationException {
        AkibanInformationSchema ais = ddl().getAIS(session());
        UserTable userTable = ais.getUserTable(schema, table);
        Index aisIndex = userTable.getIndex(index);
        if (aisIndex == null) {
            throw new RuntimeException("no such index: " + index);
        }
        return openFullScan(
            userTable.getTableId(),
            aisIndex.getIndexId()
                           );
    }

    protected final CursorId openFullScan(int tableId, int indexId) throws InvalidOperationException {
        Table uTable = ddl().getTable(session(), tableId);
        Set<Integer> allCols = new HashSet<Integer>();
        for (int i=0, MAX=uTable.getColumns().size(); i < MAX; ++i) {
            allCols.add(i);
        }
        ScanRequest request = new ScanAllRequest(tableId, allCols, indexId,
                EnumSet.of(ScanFlag.START_AT_BEGINNING, ScanFlag.END_AT_END)
        );
        return dml().openCursor(session(), aisGeneration(), request);
    }

    protected static <T> Set<T> set(T... items) {
        return new HashSet<T>(Arrays.asList(items));
    }

    protected static <T> T[] array(Class<T> ofClass, T... items) {
        if (ofClass == null) {
            throw new IllegalArgumentException(
                    "T[] of null class; you probably meant the array(Object...) overload "
                            +"with a null for the first element. Use array(Object.class, null, ...) instead"
            );
        }
        return items;
    }

    protected static Object[] array(Object... items) {
        return array(Object.class, items);
    }

    protected static <T> T get(NewRow row, int field, Class<T> castAs) {
        Object obj = row.get(field);
        return castAs.cast(obj);
    }

    protected final void expectFullRows(int tableId, NewRow... expectedRows) throws InvalidOperationException {
        ScanRequest all = scanAllRequest(tableId);
        expectRows(all, expectedRows);
        expectRowCount(tableId, expectedRows.length);
    }

    protected final List<NewRow> convertRowDatas(List<RowData> rowDatas) {
        List<NewRow> ret = new ArrayList<NewRow>(rowDatas.size());
        for(RowData rowData : rowDatas) {
            NewRow newRow = NiceRow.fromRowData(rowData, ddl().getRowDef(rowData.getRowDefId()));
            ret.add(newRow);
        }
        return ret;
    }

    protected static Set<CursorId> cursorSet(CursorId... cursorIds) {
        Set<CursorId> set = new HashSet<CursorId>();
        for (CursorId id : cursorIds) {
            if(!set.add(id)) {
                fail(String.format("while adding %s to %s", id, set));
            }
        }
        return set;
    }

    public NewRow createNewRow(int tableId, Object... columns) {
        return createNewRow(store(), tableId, columns);
    }

    public static NewRow createNewRow(Store store, int tableId, Object... columns) {
        NewRow row = new NiceRow(tableId, store);
        for (int i=0; i < columns.length; ++i) {
            if (columns[i] != UNDEF) {
                row.put(i, columns[i] );
            }
        }
        return row;
    }

    protected final void dropAllTables() throws InvalidOperationException {
        ensureAdapter();
        for(View view : ddl().getAIS(session()).getViews().values()) {
            // In case one view references another, avoid having to delete in proper order.
            view.getTableColumnReferences().clear();
        }
        for(View view : ddl().getAIS(session()).getViews().values()) {
            ddl().dropView(session(), view.getName());
        }

        // Note: Group names, being derived, can change across DDL. Save root names instead.
        Set<TableName> groupRoots = new HashSet<TableName>();
        for(UserTable table : ddl().getAIS(session()).getUserTables().values()) {
            if(table.getParentJoin() == null && !TableName.INFORMATION_SCHEMA.equals(table.getName().getSchemaName())) {
                groupRoots.add(table.getName());
            }
        }
        for(TableName rootName : groupRoots) {
            ddl().dropGroup(session(), getUserTable(rootName).getGroup().getName());
        }

        // Now sanity check
        Set<TableName> uTables = new HashSet<TableName>(ddl().getAIS(session()).getUserTables().keySet());
        for (Iterator<TableName> iter = uTables.iterator(); iter.hasNext();) {
            if (TableName.INFORMATION_SCHEMA.equals(iter.next().getSchemaName())) {
                iter.remove();
            }
        }
        Assert.assertEquals("user table count", Collections.<TableName>emptySet(), uTables);

        Set<TableName> views = new HashSet<TableName>(ddl().getAIS(session()).getViews().keySet());
        Assert.assertEquals("user table count", Collections.<TableName>emptySet(), views);
    }

    protected static <T> void assertEqualLists(String message, List<? extends T> expected, List<? extends T> actual) {
        AssertUtils.assertCollectionEquals(message, expected, actual);
    }

    protected static class TestException extends RuntimeException {
        private final InvalidOperationException cause;

        public TestException(String message, InvalidOperationException cause) {
            super(message, cause);
            this.cause = cause;
        }

        public TestException(InvalidOperationException cause) {
            super(cause);
            this.cause = cause;
        }

        @Override
        public InvalidOperationException getCause() {
            assert super.getCause() == cause;
            return cause;
        }
    }

    protected final int tableId(String schema, String table) {
        return tableId(new TableName(schema, table));
    }

    protected final int tableId(TableName tableName) {
        try {
            return ddl().getTableId(session(), tableName);
        } catch (NoSuchTableException e) {
            throw new TestException(e);
        }
    }

    protected final TableName tableName(int tableId) {
        try {
            return ddl().getTableName(session(), tableId);
        } catch (NoSuchTableException e) {
            throw new TestException(e);
        }
    }

    protected final TableName tableName(String schema, String table) {
        return new TableName(schema, table);
    }

    protected final UserTable getUserTable(String schema, String name) {
        return getUserTable(tableName(schema, name));
    }

    protected final UserTable getUserTable(TableName name) {
        return ddl().getUserTable(session(), name);
    }

    protected final UserTable getUserTable(int tableId) {
        final Table table;
        try {
            table = ddl().getTable(session(), tableId);
        } catch (NoSuchTableException e) {
            throw new TestException(e);
        }
        if (table.isUserTable()) {
            return (UserTable) table;
        }
        throw new RuntimeException("not a user table: " + table);
    }

    protected final Map<TableName,UserTable> getUserTables() {
        return stripAISTables(ddl().getAIS(session()).getUserTables());
    }

    protected final Map<TableName,GroupTable> getGroupTables() {
        return stripAISTables(ddl().getAIS(session()).getGroupTables());
    }

    private static <T extends Table> Map<TableName,T> stripAISTables(Map<TableName,T> map) {
        final Map<TableName,T> ret = new HashMap<TableName, T>(map);
        for(Iterator<TableName> iter=ret.keySet().iterator(); iter.hasNext(); ) {
            if(TableName.INFORMATION_SCHEMA.equals(iter.next().getSchemaName())) {
                iter.remove();
            }
        }
        return ret;
    }

    protected void expectIndexes(int tableId, String... expectedIndexNames) {
        UserTable table = getUserTable(tableId);
        Set<String> expectedIndexesSet = new TreeSet<String>(Arrays.asList(expectedIndexNames));
        Set<String> actualIndexes = new TreeSet<String>();
        for (Index index : table.getIndexes()) {
            String indexName = index.getIndexName().getName();
            boolean added = actualIndexes.add(indexName);
            assertTrue("duplicate index name: " + indexName, added);
        }
        assertEquals("indexes in " + table.getName(), expectedIndexesSet, actualIndexes);
    }

    protected void expectIndexColumns(int tableId, String indexName, String... expectedColumns) {
        UserTable table = getUserTable(tableId);
        List<String> expectedColumnsList = Arrays.asList(expectedColumns);
        Index index = table.getIndex(indexName);
        assertNotNull(indexName + " was null", index);
        List<String> actualColumns = new ArrayList<String>();
        for (IndexColumn indexColumn : index.getKeyColumns()) {
            actualColumns.add(indexColumn.getColumn().getName());
        }
        assertEquals(indexName + " columns", actualColumns, expectedColumnsList);
    }

    public interface RowUpdater {
        void to(Object... values);
        void to(NewRow newRow);
    }

    private class RowUpdaterImpl implements RowUpdater {
        @Override
        public void to(Object... values) {
            NewRow newRow = createNewRow(oldRow.getTableId(), values);
            to(newRow);
        }

        @Override
        public void to(NewRow newRow) {
            boolean removed = unfinishedRowUpdaters.remove(this);
            dml().updateRow(session(), oldRow, newRow, null);
            assertTrue("couldn't remove row updater " + toString(), removed);
        }

        @Override
        public String toString() {
            return "RowUpdater for " + oldRow;
        }

        private RowUpdaterImpl(NewRow oldRow) {
            this.oldRow = oldRow;
        }

        private final NewRow oldRow;
    }

    protected <T> T transactionally(Callable<T> callable) throws Exception {
        Transaction txn = treeService().getTransaction(session());
        txn.begin();
        try {
            T value = callable.call();
            txn.commit();
            return value;
        }
        finally {
            if(txn.isActive() && !txn.isCommitted())
                txn.rollback(); // Prevent log message
            txn.end();
        }
    }
    
    protected <T> T transactionallyUnchecked(Callable<T> callable) {
        try {
            return transactionally(callable);
        } catch (Exception e) {
            throw new RuntimeException(e);
        }
    }
    
    protected void transactionallyUnchecked(final Runnable runnable) {
        transactionallyUnchecked(new Callable<Void>() {
            @Override
            public Void call() throws Exception {
                runnable.run();
                return null;
            }
        });
    }
<<<<<<< HEAD

    private void ensureAdapter()
    {
        Session session = session();
        if (session.get(StoreAdapter.STORE_ADAPTER_KEY) == null) {
            Schema schema = new Schema(sm.getSchemaManager().getAis(session));
            PersistitAdapter adapter = persistitAdapter(schema);
            session.put(StoreAdapter.STORE_ADAPTER_KEY, adapter);
        }
=======
    
    protected boolean usingPValues() {
        return Types3Switch.ON && testSupportsPValues();
    }
    
    protected boolean testSupportsPValues() {
        return false;
>>>>>>> 1f8fe7cd
    }
}<|MERGE_RESOLUTION|>--- conflicted
+++ resolved
@@ -1036,7 +1036,6 @@
             }
         });
     }
-<<<<<<< HEAD
 
     private void ensureAdapter()
     {
@@ -1046,14 +1045,13 @@
             PersistitAdapter adapter = persistitAdapter(schema);
             session.put(StoreAdapter.STORE_ADAPTER_KEY, adapter);
         }
-=======
-    
+    }
+
     protected boolean usingPValues() {
         return Types3Switch.ON && testSupportsPValues();
     }
     
     protected boolean testSupportsPValues() {
         return false;
->>>>>>> 1f8fe7cd
     }
 }