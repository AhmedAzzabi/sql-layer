/**
 * END USER LICENSE AGREEMENT (“EULA”)
 *
 * READ THIS AGREEMENT CAREFULLY (date: 9/13/2011):
 * http://www.akiban.com/licensing/20110913
 *
 * BY INSTALLING OR USING ALL OR ANY PORTION OF THE SOFTWARE, YOU ARE ACCEPTING
 * ALL OF THE TERMS AND CONDITIONS OF THIS AGREEMENT. YOU AGREE THAT THIS
 * AGREEMENT IS ENFORCEABLE LIKE ANY WRITTEN AGREEMENT SIGNED BY YOU.
 *
 * IF YOU HAVE PAID A LICENSE FEE FOR USE OF THE SOFTWARE AND DO NOT AGREE TO
 * THESE TERMS, YOU MAY RETURN THE SOFTWARE FOR A FULL REFUND PROVIDED YOU (A) DO
 * NOT USE THE SOFTWARE AND (B) RETURN THE SOFTWARE WITHIN THIRTY (30) DAYS OF
 * YOUR INITIAL PURCHASE.
 *
 * IF YOU WISH TO USE THE SOFTWARE AS AN EMPLOYEE, CONTRACTOR, OR AGENT OF A
 * CORPORATION, PARTNERSHIP OR SIMILAR ENTITY, THEN YOU MUST BE AUTHORIZED TO SIGN
 * FOR AND BIND THE ENTITY IN ORDER TO ACCEPT THE TERMS OF THIS AGREEMENT. THE
 * LICENSES GRANTED UNDER THIS AGREEMENT ARE EXPRESSLY CONDITIONED UPON ACCEPTANCE
 * BY SUCH AUTHORIZED PERSONNEL.
 *
 * IF YOU HAVE ENTERED INTO A SEPARATE WRITTEN LICENSE AGREEMENT WITH AKIBAN FOR
 * USE OF THE SOFTWARE, THE TERMS AND CONDITIONS OF SUCH OTHER AGREEMENT SHALL
 * PREVAIL OVER ANY CONFLICTING TERMS OR CONDITIONS IN THIS AGREEMENT.
 */

package com.akiban.server.test;

import static junit.framework.Assert.assertEquals;
import static junit.framework.Assert.assertNotNull;
import static junit.framework.Assert.assertTrue;
import static org.junit.Assert.assertNull;
import static org.junit.Assert.fail;

import java.io.File;
import java.util.ArrayList;
import java.util.Arrays;
import java.util.Collection;
import java.util.Collections;
import java.util.Comparator;
import java.util.EnumSet;
import java.util.HashMap;
import java.util.HashSet;
import java.util.Iterator;
import java.util.List;
import java.util.Map;
import java.util.Set;
import java.util.TreeSet;
import java.util.concurrent.Callable;

import com.akiban.ais.model.AISBuilder;
import com.akiban.ais.model.AkibanInformationSchema;
import com.akiban.ais.model.Column;
import com.akiban.ais.model.Group;
import com.akiban.ais.model.GroupIndex;
import com.akiban.ais.model.TableIndex;
import com.akiban.ais.model.View;
import com.akiban.qp.operator.QueryContext;
import com.akiban.qp.operator.SimpleQueryContext;
import com.akiban.qp.persistitadapter.PersistitAdapter;
import com.akiban.qp.rowtype.Schema;
import com.akiban.server.AkServerInterface;
import com.akiban.server.AkServerUtil;
import com.akiban.server.api.dml.scan.ScanFlag;
import com.akiban.server.rowdata.SchemaFactory;
import com.akiban.server.service.ServiceManagerImpl;
import com.akiban.server.service.config.ConfigurationService;
import com.akiban.server.rowdata.RowData;
import com.akiban.server.rowdata.RowDefCache;
import com.akiban.server.service.config.TestConfigService;
import com.akiban.server.service.dxl.DXLService;
import com.akiban.server.service.dxl.DXLTestHookRegistry;
import com.akiban.server.service.dxl.DXLTestHooks;
import com.akiban.server.service.servicemanager.GuicedServiceManager;
import com.akiban.server.service.tree.TreeService;
import com.akiban.server.types.extract.ConverterTestUtils;
import com.akiban.server.util.GroupIndexCreator;
import com.akiban.util.AssertUtils;
import com.akiban.util.Strings;
import com.akiban.util.tap.TapReport;
import com.akiban.util.Undef;
import com.persistit.Transaction;
import junit.framework.Assert;

import org.junit.After;
import org.junit.Before;

import com.akiban.ais.model.GroupTable;
import com.akiban.ais.model.Index;
import com.akiban.ais.model.IndexColumn;
import com.akiban.server.api.dml.scan.RowDataOutput;
import com.akiban.server.service.config.Property;
import com.akiban.server.store.PersistitStore;
import com.akiban.server.store.Store;
import com.akiban.util.ListUtils;

import com.akiban.ais.model.Table;
import com.akiban.ais.model.TableName;
import com.akiban.ais.model.UserTable;
import com.akiban.server.TableStatistics;
import com.akiban.server.api.DDLFunctions;
import com.akiban.server.api.DMLFunctions;
import com.akiban.server.api.dml.scan.CursorId;
import com.akiban.server.api.dml.scan.NewRow;
import com.akiban.server.api.dml.scan.NiceRow;
import com.akiban.server.api.dml.scan.RowOutput;
import com.akiban.server.api.dml.scan.ScanAllRequest;
import com.akiban.server.api.dml.scan.ScanRequest;
import com.akiban.server.error.InvalidOperationException;
import com.akiban.server.error.NoSuchTableException;
import com.akiban.server.service.ServiceManager;
import com.akiban.server.service.session.Session;
import org.junit.Rule;
import org.junit.rules.MethodRule;
import org.junit.rules.TestName;
import org.junit.rules.TestWatchman;
import org.junit.runners.model.FrameworkMethod;

/**
 * <p>Base class for all API tests. Contains a @SetUp that gives you a fresh DDLFunctions and DMLFunctions, plus
 * various convenience testing methods.</p>
 */
public class ApiTestBase {
    private static final int MIN_FREE_SPACE = 256 * 1024 * 1024;
    private static final String TAPS = System.getProperty("it.taps");
    protected final static Object UNDEF = Undef.only();

    private static final Comparator<? super TapReport> TAP_REPORT_COMPARATOR = new Comparator<TapReport>() {
        @Override
        public int compare(TapReport o1, TapReport o2) {
            return o1.getName().compareTo(o2.getName());
        }
    };

    public static class ListRowOutput implements RowOutput {
        private final List<NewRow> rows = new ArrayList<NewRow>();
        private final List<NewRow> rowsUnmodifiable = Collections.unmodifiableList(rows);
        private int mark = 0;

        @Override
        public void output(NewRow row) {
            rows.add(row);
        }

        public List<NewRow> getRows() {
            return rowsUnmodifiable;
        }

        public void clear() {
            rows.clear();
        }

        @Override
        public void mark() {
            mark = rows.size();
        }

        @Override
        public void rewind() {
            ListUtils.truncate(rows, mark);
        }
    }

    protected ApiTestBase(String suffix)
    {
        final String name = this.getClass().getSimpleName();
        if (!name.endsWith(suffix)) {
            throw new RuntimeException(
                    String.format("You must rename %s to something like Foo%s", name, suffix)
            );
        }
    }

    private static ServiceManager sm;
    private Session session;
    private int aisGeneration;
    private int akibanFKCount;
    private final Set<RowUpdater> unfinishedRowUpdaters = new HashSet<RowUpdater>();
    private static Map<String,String> lastStartupConfigProperties = null;
    private static boolean needServicesRestart = false;
    
    @Rule
    public static final TestName testName = new TestName();
    
    protected String testName() {
        return testName.getMethodName();
    }

    @Before
    public final void startTestServices() throws Exception {
        assertTrue("some row updaters were left over: " + unfinishedRowUpdaters, unfinishedRowUpdaters.isEmpty());
        try {
            ConverterTestUtils.setGlobalTimezone("UTC");
            Collection<Property> startupConfigProperties = startupConfigProperties();
            Map<String,String> propertiesForEquality = propertiesForEquality(startupConfigProperties);
            if (needServicesRestart || lastStartupConfigProperties == null ||
                    !lastStartupConfigProperties.equals(propertiesForEquality))
            {
                // we need a shutdown if we needed a restart, or if the lastStartupConfigProperties are not null,
                // which (because of the condition on the "if" above) implies the last startup config properties
                // are different from this one's
                boolean needShutdown = needServicesRestart || lastStartupConfigProperties != null;
                if (needShutdown) {
                    needServicesRestart = false; // clear the flag if it was set
                    stopTestServices();
                }
                int attempt = 1;
                while (!AkServerUtil.cleanUpDirectory(TestConfigService.dataDirectory())) {
                    assertTrue("Too many directory failures", (attempt++ < 10));
                    TestConfigService.newDataDirectory();
                }
                assertNull("lastStartupConfigProperties should be null", lastStartupConfigProperties);
                sm = createServiceManager(startupConfigProperties);
                sm.startServices();
                ServiceManagerImpl.setServiceManager(sm);
                if (TAPS != null) {
                    sm.getStatisticsService().reset(TAPS);
                    sm.getStatisticsService().setEnabled(TAPS, true);
                }
                lastStartupConfigProperties = propertiesForEquality;
            }
            session = sm.getSessionService().createSession();
        } catch (Exception e) {
            handleStartupFailure(e);
        }
    }

    @Rule
    public MethodRule exceptionCatchingRule = new TestWatchman() {
        @Override
        public void failed(Throwable e, FrameworkMethod method)  {
            needServicesRestart = true;
        }
    };

    /**
     * Handle a failure during services startup. The default implementation is to just throw the exception, and
     * most tests should <em>not</em> override this. It's designed solely as a testing hook for FailureOnStartupIT.
     * @param e the startup exception
     * @throws Exception the startup exception
     */
    void handleStartupFailure(Exception e) throws Exception {
        throw e;
    }

    protected ServiceManager createServiceManager(Collection<Property> startupConfigProperties) {
        TestConfigService.setOverrides(startupConfigProperties);
        return new GuicedServiceManager(serviceBindingsProvider());
    }

    /** Specify special service bindings.
     * If you override this, you need to override {@link #startupConfigProperties} 
     * to return something different so that the special services aren't shared 
     * with other tests.
     */
    protected GuicedServiceManager.BindingsConfigurationProvider serviceBindingsProvider() {
        return GuicedServiceManager.testUrls();
    }

    @After
    public final void tearDownAllTables() throws Exception {
        if (lastStartupConfigProperties == null)
            return; // services never started up
        Set<RowUpdater> localUnfinishedUpdaters = new HashSet<RowUpdater>(unfinishedRowUpdaters);
        unfinishedRowUpdaters.clear();
        dropAllTables();
        assertTrue("not all updaters were used: " + localUnfinishedUpdaters, localUnfinishedUpdaters.isEmpty());
        String openCursorsMessage = null;
        if (sm.serviceIsStarted(DXLService.class)) {
            DXLTestHooks dxlTestHooks = DXLTestHookRegistry.get();
            // Check for any residual open cursors
            if (dxlTestHooks.openCursorsExist()) {
                openCursorsMessage = "open cursors remaining:" + dxlTestHooks.describeOpenCursors();
            }
        }
        if (TAPS != null) {
            TapReport[] reports = sm.getStatisticsService().getReport(TAPS);
            Arrays.sort(reports, TAP_REPORT_COMPARATOR);
            for (TapReport report : reports) {
                long totalNanos = report.getCumulativeTime();
                double totalSecs = ((double) totalNanos) / 1000000000.0d;
                double secsPer = totalSecs / report.getOutCount();
                System.err.printf("%s:\t in=%d out=%d time=%.2f sec (%d nanos, %.5f sec per out)%n",
                        report.getName(),
                        report.getInCount(),
                        report.getOutCount(),
                        totalSecs,
                        totalNanos,
                        secsPer
                );
            }
        }
        session.close();

        if (openCursorsMessage != null) {
            fail(openCursorsMessage);
        }
        
        needServicesRestart |= runningOutOfSpace();
    }
    
    private static boolean runningOutOfSpace() {
        return TestConfigService.dataDirectory().getFreeSpace() < MIN_FREE_SPACE;
    }

    private static void beforeStopServices(boolean crash) throws Exception {
        com.akiban.sql.pg.PostgresServerITBase.forgetConnection();
    }

    public final void stopTestServices() throws Exception {
        beforeStopServices(false);
        ServiceManagerImpl.setServiceManager(null);
        if (lastStartupConfigProperties == null) {
            return;
        }
        lastStartupConfigProperties = null;
        sm.stopServices();
    }
    
    public final void crashTestServices() throws Exception {
        beforeStopServices(true);
        sm.crashServices();
        sm = null;
        session = null;
        lastStartupConfigProperties = null;
    }
    
    public final void restartTestServices(Collection<Property> properties) throws Exception {
        ServiceManagerImpl.setServiceManager(null);
        sm = createServiceManager( properties );
        sm.startServices();
        session = sm.getSessionService().createSession();
        lastStartupConfigProperties = propertiesForEquality(properties);
        ddl(); // loads up the schema manager et al
        ServiceManagerImpl.setServiceManager(sm);
    }

    public final Session createNewSession()
    {
        return sm.getSessionService().createSession();
    }

    protected Collection<Property> defaultPropertiesToPreserveOnRestart() {
        List<Property> properties = new ArrayList<Property>();
        properties.add(new Property(TestConfigService.DATA_PATH_KEY, TestConfigService.dataDirectory().getAbsolutePath()));
        return properties;
    }

    protected boolean defaultDoCleanOnUnload() {
        return true;
    }

    public final void safeRestartTestServices() throws Exception {
        safeRestartTestServices(defaultPropertiesToPreserveOnRestart());
    }

    public final void safeRestartTestServices(Collection<Property> propertiesToPreserve) throws Exception {
        /*
         * Need this because deleting Trees currently is not transactional.  Therefore after
         * restart we recover the previous trees and forget about the deleteTree operations.
         * TODO: remove when transaction Tree management is done.
         */
        treeService().getDb().checkpoint();
        final boolean original = TestConfigService.getDoCleanOnUnload();
        try {
            TestConfigService.setDoCleanOnUnload(defaultDoCleanOnUnload());
            crashTestServices(); // TODO: WHY doesn't this work with stop?
        } finally {
            TestConfigService.setDoCleanOnUnload(original);
        }
        restartTestServices(propertiesToPreserve);
    }
    
    protected final DMLFunctions dml() {
        return dxl().dmlFunctions();
    }

    protected final DDLFunctions ddl() {
        return dxl().ddlFunctions();
    }

    protected final Store store() {
        return sm.getStore();
    }

    protected final PersistitStore persistitStore() {
        return store().getPersistitStore();
    }
    
    protected final AkServerInterface akServer() {
        return sm.getAkSserver();
    }

    protected String akibanFK(String childCol, String parentTable, String parentCol) {
        ++akibanFKCount;
        return String.format("GROUPING FOREIGN KEY (%s) REFERENCES \"%s\" (%s)",
                             childCol, parentTable, parentCol
        );
    }

    protected final Session session() {
        return session;
    }

    protected final PersistitAdapter persistitAdapter(Schema schema) {
        return new PersistitAdapter(schema, store(), treeService(), session(), configService());
    }

    protected final QueryContext queryContext(PersistitAdapter adapter) {
        return new SimpleQueryContext(adapter);
    }

    protected final RowDefCache rowDefCache() {
        Store store = sm.getStore();
        return store.getRowDefCache();
    }

    protected final ServiceManager serviceManager() {
        return sm;
    }

    protected final ConfigurationService configService() {
        return sm.getConfigurationService();
    }

    protected final DXLService dxl() {
        return sm.getDXL();
    }

    protected final TreeService treeService() {
        return sm.getTreeService();
    }

    protected final int aisGeneration() {
        return aisGeneration;
    }

    protected final void updateAISGeneration() {
        aisGeneration = ddl().getGeneration();
    }

    protected Collection<Property> startupConfigProperties() {
        return Collections.emptyList();
    }

    // Property.equals() does not include the value.
    protected Map<String,String> propertiesForEquality(Collection<Property> properties) {
        Map<String,String> result = new HashMap<String,String>(properties.size());
        for (Property p : properties) {
            result.put(p.getKey(), p.getValue());
        }
        return result;
    }

    /**
     * A simple unique (per class) property that can be returned for tests
     * overriding the {@link #startupConfigProperties()} and/or
     * {@link #serviceBindingsProvider()} methods.
     */
    protected static Collection<Property> uniqueStartupConfigProperties(Class clazz) {
        final Collection<Property> properties = new ArrayList<Property>();
        properties.add(new Property("test.services", clazz.getName()));
        return properties;
    }

    protected AkibanInformationSchema createFromDDL(String schema, String ddl) {
        SchemaFactory schemaFactory = new SchemaFactory(schema);
        return schemaFactory.ais(ddl().getAIS(session()), ddl);
    }

    protected static final class SimpleColumn {
        public final String columnName;
        public final String typeName;
        public final Long param1;
        public final Long param2;

        public SimpleColumn(String columnName, String typeName) {
            this(columnName, typeName, null, null);
        }

        public SimpleColumn(String columnName, String typeName, Long param1, Long param2) {
            this.columnName = columnName;
            this.typeName = typeName;
            this.param1 = param1;
            this.param2 = param2;
        }
    }

    protected final int createTableFromTypes(String schema, String table, boolean firstIsPk, boolean createIndexes,
                                             SimpleColumn... columns) {
        AISBuilder builder = new AISBuilder();
        builder.userTable(schema, table);

        int colPos = 0;
        SimpleColumn pk = firstIsPk ? columns[0] : new SimpleColumn("id", "int");
        builder.column(schema, table, pk.columnName, colPos++, pk.typeName, null, null, false, false, null, null);
        builder.index(schema, table, Index.PRIMARY_KEY_CONSTRAINT, true, Index.PRIMARY_KEY_CONSTRAINT);
        builder.indexColumn(schema, table, Index.PRIMARY_KEY_CONSTRAINT, pk.columnName, 0, true, null);

        for(int i = firstIsPk ? 1 : 0; i < columns.length; ++i) {
            SimpleColumn sc = columns[i];
            String name = sc.columnName == null ? "c" + (colPos + 1) : sc.columnName;
            builder.column(schema, table, name, colPos++, sc.typeName, sc.param1, sc.param2, true, false, null, null);

            if(createIndexes) {
                builder.index(schema, table, name, false, Index.KEY_CONSTRAINT);
                builder.indexColumn(schema, table, name, name, 0, true, null);
            }
        }

        UserTable tempTable = builder.akibanInformationSchema().getUserTable(schema, table);
        ddl().createTable(session(), tempTable);
        updateAISGeneration();
        return tableId(schema, table);
    }
    
    protected final int createTableFromTypes(String schema, String table, boolean firstIsPk, boolean createIndexes,
                                             String... typeNames) {
        SimpleColumn simpleColumns[] = new SimpleColumn[typeNames.length];
        for(int i = 0; i < typeNames.length; ++i) {
            simpleColumns[i] = new SimpleColumn(null, typeNames[i]);
        }
        return createTableFromTypes(schema, table, firstIsPk, createIndexes, simpleColumns);
    }

    protected final int createTable(String schema, String table, String definition) throws InvalidOperationException {
        String ddl = String.format("CREATE TABLE \"%s\" (%s)", table, definition);
        AkibanInformationSchema tempAIS = createFromDDL(schema, ddl);
        UserTable tempTable = tempAIS.getUserTable(schema, table);
        ddl().createTable(session(), tempTable);
        updateAISGeneration();
        return ddl().getTableId(session(), new TableName(schema, table));
    }

    protected final int createTable(String schema, String table, String... definitions) throws InvalidOperationException {
        assertTrue("must have at least one definition element", definitions.length >= 1);
        StringBuilder unifiedDef = new StringBuilder();
        for (String definition : definitions) {
            unifiedDef.append(definition).append(',');
        }
        unifiedDef.setLength(unifiedDef.length() - 1);
        return createTable(schema, table, unifiedDef.toString());
    }

    protected final int createTable(TableName tableName, String... definitions) throws InvalidOperationException {
        return createTable(tableName.getSchemaName(), tableName.getTableName(), definitions);
    }

    private AkibanInformationSchema createIndexInternal(String schema, String table, String indexName, String... indexCols) {
        String ddl = String.format("CREATE INDEX \"%s\" ON \"%s\".\"%s\"(%s)", indexName, schema, table,
                                   Strings.join(Arrays.asList(indexCols), ","));
        return createFromDDL(schema, ddl);
    }

    protected final TableIndex createIndex(String schema, String table, String indexName, String... indexCols) {
        AkibanInformationSchema tempAIS = createIndexInternal(schema, table, indexName, indexCols);
        Index tempIndex = tempAIS.getUserTable(schema, table).getIndex(indexName);
        ddl().createIndexes(session(), Collections.singleton(tempIndex));
        updateAISGeneration();
        return ddl().getTable(session(), new TableName(schema, table)).getIndex(indexName);
    }

    /**
     * Add an Index to the given table that is marked as FOREIGN KEY. Intended
     * to be used by tests that need to simulate a table as created by the
     * adapter.
     */
    protected final TableIndex createGroupingFKIndex(String schema, String table, String indexName, String... indexCols) {
        assertTrue("grouping fk index must start with __akiban", indexName.startsWith("__akiban"));
        AkibanInformationSchema tempAIS = createIndexInternal(schema, table, indexName, indexCols);
        UserTable userTable = tempAIS.getUserTable(schema, table);
        TableIndex tempIndex = userTable.getIndex(indexName);
        userTable.removeIndexes(Collections.singleton(tempIndex));
        TableIndex fkIndex = TableIndex.create(tempAIS, userTable, indexName, 0, false, "FOREIGN KEY");
        for(IndexColumn col : tempIndex.getKeyColumns()) {
            fkIndex.addColumn(col);
        }
        ddl().createIndexes(session(), Collections.singleton(fkIndex));
        updateAISGeneration();
        return ddl().getTable(session(), new TableName(schema, table)).getIndex(indexName);
    }

    protected final TableIndex createTableIndex(int tableId, String indexName, boolean unique, String... columns) {
        return createTableIndex(getUserTable(tableId), indexName, unique, columns);
    }
    
    protected final TableIndex createTableIndex(UserTable table, String indexName, boolean unique, String... columns) {
        TableIndex index = new TableIndex(table, indexName, -1, unique, "KEY");
        int pos = 0;
        for (String columnName : columns) {
            Column column = table.getColumn(columnName);
            IndexColumn indexColumn = new IndexColumn(index, column, pos++, true, null);
            index.addColumn(indexColumn);
        }
        ddl().createIndexes(session(), Collections.singleton(index));
        return getUserTable(table.getTableId()).getIndex(indexName);
    }

    protected final GroupIndex createGroupIndex(String groupName, String indexName, String tableColumnPairs)
            throws InvalidOperationException {
        return createGroupIndex(groupName, indexName, tableColumnPairs, Index.JoinType.LEFT);
    }

    protected final GroupIndex createGroupIndex(String groupName, String indexName, String tableColumnPairs, Index.JoinType joinType)
            throws InvalidOperationException {
        AkibanInformationSchema ais = ddl().getAIS(session());
        final Index index;
        index = GroupIndexCreator.createIndex(ais, groupName, indexName, tableColumnPairs, joinType);
        ddl().createIndexes(session(), Collections.singleton(index));
        return ddl().getAIS(session()).getGroup(groupName).getIndex(indexName);
    }

    protected int createTablesAndIndexesFromDDL(String schema, String ddl) {
        SchemaFactory schemaFactory = new SchemaFactory(schema);
        AkibanInformationSchema ais = schemaFactory.ais(ddl);
        List<UserTable> tables = new ArrayList<UserTable>(ais.getUserTables().values());
        // Need to define from root the leaf; repeating definition order should work.
        Collections.sort(tables, new Comparator<UserTable>() {
                             @Override
                             public int compare(UserTable t1, UserTable t2) {
                                 return t1.getTableId().compareTo(t2.getTableId());
                             }
                         });
        for (UserTable table : tables) {
            ddl().createTable(session(), table);
        }
        for (Group group : ais.getGroups().values()) {
            Collection<GroupIndex> indexes = group.getIndexes();
            if (!indexes.isEmpty())
                ddl().createIndexes(session(), indexes);
        }
        updateAISGeneration();
        return ddl().getTableId(session(), tables.get(0).getName());
    }

    /**
     * Expects an exact number of rows. This checks both the countRowExactly and countRowsApproximately
     * methods on DMLFunctions.
     * @param tableId the table to count
     * @param rowsExpected how many rows we expect
     * @throws InvalidOperationException for various reasons :)
     */
    protected final void expectRowCount(int tableId, long rowsExpected) throws InvalidOperationException {
        TableStatistics tableStats = dml().getTableStatistics(session(), tableId, true);
        assertEquals("table ID", tableId, tableStats.getRowDefId());
        assertEquals("rows by TableStatistics", rowsExpected, tableStats.getRowCount());
    }

    protected static RuntimeException unexpectedException(Throwable cause) {
        return new RuntimeException("unexpected exception", cause);
    }

    protected final List<RowData> scanFull(ScanRequest request) {
        try {
            return RowDataOutput.scanFull(session(), aisGeneration(), dml(), request);
        } catch (InvalidOperationException e) {
            throw new TestException(e);
        }
    }

    protected final List<NewRow> scanAll(ScanRequest request) throws InvalidOperationException {
        ListRowOutput output = new ListRowOutput();
        CursorId cursorId = dml().openCursor(session(), aisGeneration(), request);

        dml().scanSome(session(), cursorId, output);
        dml().closeCursor(session(), cursorId);

        return output.getRows();
    }

    protected final List<NewRow> scanAllIndex(TableIndex index)  throws InvalidOperationException {
        final Set<Integer> columns = new HashSet<Integer>();
        for(IndexColumn icol : index.getKeyColumns()) {
            columns.add(icol.getColumn().getPosition());
        }
        return scanAll(new ScanAllRequest(index.getTable().getTableId(), columns, index.getIndexId(), null));
    }

    protected final void writeRow(int tableId, Object... values) {
        dml().writeRow(session(), createNewRow(tableId, values));
    }


    protected final RowUpdater update(NewRow oldRow) {
        RowUpdater updater = new RowUpdaterImpl(oldRow);
        unfinishedRowUpdaters.add(updater);
        return updater;
    }
    
    protected final RowUpdater update(int tableId, Object... values) {
        NewRow oldRow = createNewRow(tableId, values);
        return update(oldRow);
    }

    protected final int writeRows(NewRow... rows) throws InvalidOperationException {
        for (NewRow row : rows) {
            dml().writeRow(session(), row);
        }
        return rows.length;
    }

    protected final void deleteRow(int tableId, Object... values) {
        dml().deleteRow(session(), createNewRow(tableId, values));
    }

    protected final void expectRows(ScanRequest request, NewRow... expectedRows) throws InvalidOperationException {
        assertEquals("rows scanned", Arrays.asList(expectedRows), scanAll(request));
    }

    protected final ScanAllRequest scanAllRequest(int tableId) {
        Table uTable = ddl().getTable(session(), tableId);
        Set<Integer> allCols = new HashSet<Integer>();
        for (int i=0, MAX=uTable.getColumns().size(); i < MAX; ++i) {
            allCols.add(i);
        }
        return new ScanAllRequest(tableId, allCols);
    }

    protected final int indexId(String schema, String table, String index) {
        AkibanInformationSchema ais = ddl().getAIS(session());
        UserTable userTable = ais.getUserTable(schema, table);
        Index aisIndex = userTable.getIndex(index);
        if (aisIndex == null) {
            throw new RuntimeException("no such index: " + index);
        }
        return aisIndex.getIndexId();
    }

    protected final CursorId openFullScan(String schema, String table, String index) throws InvalidOperationException {
        AkibanInformationSchema ais = ddl().getAIS(session());
        UserTable userTable = ais.getUserTable(schema, table);
        Index aisIndex = userTable.getIndex(index);
        if (aisIndex == null) {
            throw new RuntimeException("no such index: " + index);
        }
        return openFullScan(
                userTable.getTableId(),
                aisIndex.getIndexId()
        );
    }

    protected final CursorId openFullScan(int tableId, int indexId) throws InvalidOperationException {
        Table uTable = ddl().getTable(session(), tableId);
        Set<Integer> allCols = new HashSet<Integer>();
        for (int i=0, MAX=uTable.getColumns().size(); i < MAX; ++i) {
            allCols.add(i);
        }
        ScanRequest request = new ScanAllRequest(tableId, allCols, indexId,
                EnumSet.of(ScanFlag.START_AT_BEGINNING, ScanFlag.END_AT_END)
        );
        return dml().openCursor(session(), aisGeneration(), request);
    }

    protected static <T> Set<T> set(T... items) {
        return new HashSet<T>(Arrays.asList(items));
    }

    protected static <T> T[] array(Class<T> ofClass, T... items) {
        if (ofClass == null) {
            throw new IllegalArgumentException(
                    "T[] of null class; you probably meant the array(Object...) overload "
                            +"with a null for the first element. Use array(Object.class, null, ...) instead"
            );
        }
        return items;
    }

    protected static Object[] array(Object... items) {
        return array(Object.class, items);
    }

    protected static <T> T get(NewRow row, int field, Class<T> castAs) {
        Object obj = row.get(field);
        return castAs.cast(obj);
    }

    protected final void expectFullRows(int tableId, NewRow... expectedRows) throws InvalidOperationException {
        ScanRequest all = scanAllRequest(tableId);
        expectRows(all, expectedRows);
        expectRowCount(tableId, expectedRows.length);
    }

    protected final List<NewRow> convertRowDatas(List<RowData> rowDatas) {
        List<NewRow> ret = new ArrayList<NewRow>(rowDatas.size());
        for(RowData rowData : rowDatas) {
            NewRow newRow = NiceRow.fromRowData(rowData, ddl().getRowDef(rowData.getRowDefId()));
            ret.add(newRow);
        }
        return ret;
    }

    protected static Set<CursorId> cursorSet(CursorId... cursorIds) {
        Set<CursorId> set = new HashSet<CursorId>();
        for (CursorId id : cursorIds) {
            if(!set.add(id)) {
                fail(String.format("while adding %s to %s", id, set));
            }
        }
        return set;
    }

    public NewRow createNewRow(int tableId, Object... columns) {
        return createNewRow(store(), tableId, columns);
    }

    public static NewRow createNewRow(Store store, int tableId, Object... columns) {
        NewRow row = new NiceRow(tableId, store);
        for (int i=0; i < columns.length; ++i) {
            if (columns[i] != UNDEF) {
                row.put(i, columns[i] );
            }
        }
        return row;
    }

    protected final void dropAllTables() throws InvalidOperationException {
<<<<<<< HEAD
        // Note: Group names, being derived, can change across DDL. Save root names instead.
        Set<TableName> groupRoots = new HashSet<TableName>();
=======
        for(View view : ddl().getAIS(session()).getViews().values()) {
            // In case one view references another, avoid having to delete in proper order.
            view.getTableColumnReferences().clear();
        }
        for(View view : ddl().getAIS(session()).getViews().values()) {
            ddl().dropView(session(), view.getName());
        }
        Set<String> groupNames = new HashSet<String>();
>>>>>>> 1f0f3a70
        for(UserTable table : ddl().getAIS(session()).getUserTables().values()) {
            if(table.getParentJoin() == null && !TableName.INFORMATION_SCHEMA.equals(table.getName().getSchemaName())) {
                groupRoots.add(table.getName());
            }
        }
        for(TableName rootName : groupRoots) {
            ddl().dropGroup(session(), getUserTable(rootName).getGroup().getName());
        }
        Set<TableName> uTables = new HashSet<TableName>(ddl().getAIS(session()).getUserTables().keySet());
        for (Iterator<TableName> iter = uTables.iterator(); iter.hasNext();) {
            if (TableName.INFORMATION_SCHEMA.equals(iter.next().getSchemaName())) {
                iter.remove();
            }
        }
        Assert.assertEquals("user tables", Collections.<TableName>emptySet(), uTables);
    }

    protected static <T> void assertEqualLists(String message, List<? extends T> expected, List<? extends T> actual) {
        AssertUtils.assertCollectionEquals(message, expected, actual);
    }

    protected static class TestException extends RuntimeException {
        private final InvalidOperationException cause;

        public TestException(String message, InvalidOperationException cause) {
            super(message, cause);
            this.cause = cause;
        }

        public TestException(InvalidOperationException cause) {
            super(cause);
            this.cause = cause;
        }

        @Override
        public InvalidOperationException getCause() {
            assert super.getCause() == cause;
            return cause;
        }
    }

    protected final int tableId(String schema, String table) {
        return tableId(new TableName(schema, table));
    }

    protected final int tableId(TableName tableName) {
        try {
            return ddl().getTableId(session(), tableName);
        } catch (NoSuchTableException e) {
            throw new TestException(e);
        }
    }

    protected final TableName tableName(int tableId) {
        try {
            return ddl().getTableName(session(), tableId);
        } catch (NoSuchTableException e) {
            throw new TestException(e);
        }
    }

    protected final TableName tableName(String schema, String table) {
        return new TableName(schema, table);
    }

    protected final UserTable getUserTable(String schema, String name) {
        return getUserTable(tableName(schema, name));
    }

    protected final UserTable getUserTable(TableName name) {
        return ddl().getUserTable(session(), name);
    }

    protected final UserTable getUserTable(int tableId) {
        final Table table;
        try {
            table = ddl().getTable(session(), tableId);
        } catch (NoSuchTableException e) {
            throw new TestException(e);
        }
        if (table.isUserTable()) {
            return (UserTable) table;
        }
        throw new RuntimeException("not a user table: " + table);
    }

    protected final Map<TableName,UserTable> getUserTables() {
        return stripAISTables(ddl().getAIS(session()).getUserTables());
    }

    protected final Map<TableName,GroupTable> getGroupTables() {
        return stripAISTables(ddl().getAIS(session()).getGroupTables());
    }

    private static <T extends Table> Map<TableName,T> stripAISTables(Map<TableName,T> map) {
        final Map<TableName,T> ret = new HashMap<TableName, T>(map);
        for(Iterator<TableName> iter=ret.keySet().iterator(); iter.hasNext(); ) {
            if(TableName.INFORMATION_SCHEMA.equals(iter.next().getSchemaName())) {
                iter.remove();
            }
        }
        return ret;
    }

    protected void expectIndexes(int tableId, String... expectedIndexNames) {
        UserTable table = getUserTable(tableId);
        Set<String> expectedIndexesSet = new TreeSet<String>(Arrays.asList(expectedIndexNames));
        Set<String> actualIndexes = new TreeSet<String>();
        for (Index index : table.getIndexes()) {
            String indexName = index.getIndexName().getName();
            boolean added = actualIndexes.add(indexName);
            assertTrue("duplicate index name: " + indexName, added);
        }
        assertEquals("indexes in " + table.getName(), expectedIndexesSet, actualIndexes);
    }

    protected void expectIndexColumns(int tableId, String indexName, String... expectedColumns) {
        UserTable table = getUserTable(tableId);
        List<String> expectedColumnsList = Arrays.asList(expectedColumns);
        Index index = table.getIndex(indexName);
        assertNotNull(indexName + " was null", index);
        List<String> actualColumns = new ArrayList<String>();
        for (IndexColumn indexColumn : index.getKeyColumns()) {
            actualColumns.add(indexColumn.getColumn().getName());
        }
        assertEquals(indexName + " columns", actualColumns, expectedColumnsList);
    }

    public interface RowUpdater {
        void to(Object... values);
        void to(NewRow newRow);
    }

    private class RowUpdaterImpl implements RowUpdater {
        @Override
        public void to(Object... values) {
            NewRow newRow = createNewRow(oldRow.getTableId(), values);
            to(newRow);
        }

        @Override
        public void to(NewRow newRow) {
            boolean removed = unfinishedRowUpdaters.remove(this);
            dml().updateRow(session(), oldRow, newRow, null);
            assertTrue("couldn't remove row updater " + toString(), removed);
        }

        @Override
        public String toString() {
            return "RowUpdater for " + oldRow;
        }

        private RowUpdaterImpl(NewRow oldRow) {
            this.oldRow = oldRow;
        }

        private final NewRow oldRow;
    }

    protected <T> T transactionally(Callable<T> callable) throws Exception {
        Transaction txn = treeService().getTransaction(session());
        txn.begin();
        try {
            T value = callable.call();
            txn.commit();
            return value;
        }
        finally {
            txn.end();
        }
    }
    
    protected <T> T transactionallyUnchecked(Callable<T> callable) {
        try {
            return transactionally(callable);
        } catch (Exception e) {
            throw new RuntimeException(e);
        }
    }
    
    protected void transactionallyUnchecked(final Runnable runnable) {
        transactionallyUnchecked(new Callable<Void>() {
            @Override
            public Void call() throws Exception {
                runnable.run();
                return null;
            }
        });
    }
}<|MERGE_RESOLUTION|>--- conflicted
+++ resolved
@@ -814,19 +814,17 @@
     }
 
     protected final void dropAllTables() throws InvalidOperationException {
-<<<<<<< HEAD
-        // Note: Group names, being derived, can change across DDL. Save root names instead.
-        Set<TableName> groupRoots = new HashSet<TableName>();
-=======
         for(View view : ddl().getAIS(session()).getViews().values()) {
             // In case one view references another, avoid having to delete in proper order.
             view.getTableColumnReferences().clear();
         }
         for(View view : ddl().getAIS(session()).getViews().values()) {
+            System.err.println("Dropping view: " + view.getName());
             ddl().dropView(session(), view.getName());
         }
-        Set<String> groupNames = new HashSet<String>();
->>>>>>> 1f0f3a70
+
+        // Note: Group names, being derived, can change across DDL. Save root names instead.
+        Set<TableName> groupRoots = new HashSet<TableName>();
         for(UserTable table : ddl().getAIS(session()).getUserTables().values()) {
             if(table.getParentJoin() == null && !TableName.INFORMATION_SCHEMA.equals(table.getName().getSchemaName())) {
                 groupRoots.add(table.getName());
@@ -835,13 +833,18 @@
         for(TableName rootName : groupRoots) {
             ddl().dropGroup(session(), getUserTable(rootName).getGroup().getName());
         }
+
+        // Now sanity check
         Set<TableName> uTables = new HashSet<TableName>(ddl().getAIS(session()).getUserTables().keySet());
         for (Iterator<TableName> iter = uTables.iterator(); iter.hasNext();) {
             if (TableName.INFORMATION_SCHEMA.equals(iter.next().getSchemaName())) {
                 iter.remove();
             }
         }
-        Assert.assertEquals("user tables", Collections.<TableName>emptySet(), uTables);
+        Assert.assertEquals("user table count", Collections.<TableName>emptySet(), uTables);
+
+        Set<TableName> views = new HashSet<TableName>(ddl().getAIS(session()).getViews().keySet());
+        Assert.assertEquals("user table count", Collections.<TableName>emptySet(), views);
     }
 
     protected static <T> void assertEqualLists(String message, List<? extends T> expected, List<? extends T> actual) {
