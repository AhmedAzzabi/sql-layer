--- conflicted
+++ resolved
@@ -42,13 +42,8 @@
     private final String TABLE = "t";
 
     private void testObjectToKey(FieldDef field, Object... testValues) throws PersistitException {
-<<<<<<< HEAD
-        Key key = persistitStore().getKey(session());
+        Key key = persistitStore().getKey();
         PersistitKeyAppender appender = PersistitKeyAppender.create(key);
-=======
-        Key key = persistitStore().getKey();
-        PersistitKeyAppender appender = new PersistitKeyAppender(key);
->>>>>>> 9dd6b07a
         for(Object inObj : testValues) {
             key.clear();
             appender.append(inObj, field);
