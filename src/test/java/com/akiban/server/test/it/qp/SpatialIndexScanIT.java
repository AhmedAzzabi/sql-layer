/**
 * END USER LICENSE AGREEMENT (“EULA”)
 *
 * READ THIS AGREEMENT CAREFULLY (date: 9/13/2011):
 * http://www.akiban.com/licensing/20110913
 *
 * BY INSTALLING OR USING ALL OR ANY PORTION OF THE SOFTWARE, YOU ARE ACCEPTING
 * ALL OF THE TERMS AND CONDITIONS OF THIS AGREEMENT. YOU AGREE THAT THIS
 * AGREEMENT IS ENFORCEABLE LIKE ANY WRITTEN AGREEMENT SIGNED BY YOU.
 *
 * IF YOU HAVE PAID A LICENSE FEE FOR USE OF THE SOFTWARE AND DO NOT AGREE TO
 * THESE TERMS, YOU MAY RETURN THE SOFTWARE FOR A FULL REFUND PROVIDED YOU (A) DO
 * NOT USE THE SOFTWARE AND (B) RETURN THE SOFTWARE WITHIN THIRTY (30) DAYS OF
 * YOUR INITIAL PURCHASE.
 *
 * IF YOU WISH TO USE THE SOFTWARE AS AN EMPLOYEE, CONTRACTOR, OR AGENT OF A
 * CORPORATION, PARTNERSHIP OR SIMILAR ENTITY, THEN YOU MUST BE AUTHORIZED TO SIGN
 * FOR AND BIND THE ENTITY IN ORDER TO ACCEPT THE TERMS OF THIS AGREEMENT. THE
 * LICENSES GRANTED UNDER THIS AGREEMENT ARE EXPRESSLY CONDITIONED UPON ACCEPTANCE
 * BY SUCH AUTHORIZED PERSONNEL.
 *
 * IF YOU HAVE ENTERED INTO A SEPARATE WRITTEN LICENSE AGREEMENT WITH AKIBAN FOR
 * USE OF THE SOFTWARE, THE TERMS AND CONDITIONS OF SUCH OTHER AGREEMENT SHALL
 * PREVAIL OVER ANY CONFLICTING TERMS OR CONDITIONS IN THIS AGREEMENT.
 */

package com.akiban.server.test.it.qp;

import com.akiban.ais.model.GroupTable;
import com.akiban.ais.model.Index;
import com.akiban.ais.model.TableIndex;
import com.akiban.qp.expression.IndexBound;
import com.akiban.qp.expression.IndexKeyRange;
import com.akiban.qp.operator.Operator;
import com.akiban.qp.row.RowBase;
import com.akiban.qp.rowtype.IndexRowType;
import com.akiban.qp.rowtype.Schema;
import com.akiban.qp.rowtype.UserTableRowType;
import com.akiban.server.api.dml.SetColumnSelector;
import com.akiban.server.api.dml.scan.NewRow;
import com.akiban.server.geophile.Space;
import com.akiban.util.StringsTest;
import org.junit.Before;
import org.junit.Test;

import java.util.ArrayList;
import java.util.List;
import java.util.Map;
import java.util.TreeMap;

import static com.akiban.qp.operator.API.cursor;
import static com.akiban.qp.operator.API.indexScan_Default;

public class SpatialIndexScanIT extends OperatorITBase
{
    @Before
    public void before()
    {
        point = createTable(
            "schema", "point",
            "id int not null",
            "x int",
            "y int",
            "primary key(id)");
        TableIndex xyIndex = createIndex("schema", "point", "xy", "x", "y");
        // TODO: Need to convert to DECIMAL lat, lon or add an
        // alternative Space for testing.
        xyIndex.setIndexMethod(Index.IndexMethod.Z_ORDER_LAT_LON);
        schema = new Schema(rowDefCache().ais());
        pointRowType = schema.userTableRowType(userTable(point));
        xyIndexRowType = indexType(point, "x", "y");
        group = groupTable(point);
        space = new Space(LO, HI);
        db = new NewRow[]{
        };
        adapter = persistitAdapter(schema);
        queryContext = queryContext(adapter);
        use(db);
    }

    @Test
    public void testLoad()
    {
        loadDB();
        {
            // Check index
            Operator plan = indexScan_Default(xyIndexRowType);
            RowBase[] expected = new RowBase[zToId.size()];
            int r = 0;
            for (Map.Entry<Long, Integer> entry : zToId.entrySet()) {
                long z = entry.getKey();
                int id = entry.getValue();
                expected[r++] = row(xyIndexRowType, z, (long) id);
            }
            compareRows(expected, cursor(plan, queryContext));
        }
    }

    @Test
    public void testLoadAndRemove()
    {
        loadDB();
        {
            // Delete rows with odd ids
            for (Integer id : zToId.values()) {
                if ((id % 2) == 1) {
                    dml().deleteRow(session(), createNewRow(point, id, xs.get(id), ys.get(id)));
                }
            }
        }
        {
            // Check index
            Operator plan = indexScan_Default(xyIndexRowType);
            int rowsRemaining = zToId.size() / 2;
            if ((zToId.size() % 2) == 1) {
                rowsRemaining += 1;
            }
            RowBase[] expected = new RowBase[rowsRemaining];
            int r = 0;
            for (Map.Entry<Long, Integer> entry : zToId.entrySet()) {
                long z = entry.getKey();
                int id = entry.getValue();
                // Only even ids should remain
                if ((id % 2) == 0) {
                    expected[r++] = row(xyIndexRowType, z, (long) id);
                }
            }
            compareRows(expected, cursor(plan, queryContext));
        }
    }

    @Test
    public void testLoadAndUpdate()
    {
        loadDB();
        int n = xs.size();
        zToId.clear();
        {
            // Increment y values
            for (int id = 0; id < n; id++) {
                Long x = xs.get(id);
                Long y = ys.get(id);
                NewRow before = createNewRow(point, id, x, y);
                NewRow after = createNewRow(point, id, x, y + 1);
                long z = space.shuffle(new long[]{x, y + 1});
                zToId.put(z, id);
                dml().updateRow(session(), before, after, null);
            }
        }
        {
            // Check index
            Operator plan = indexScan_Default(xyIndexRowType);
            RowBase[] expected = new RowBase[zToId.size()];
            int r = 0;
            for (Map.Entry<Long, Integer> entry : zToId.entrySet()) {
                long z = entry.getKey();
                int id = entry.getValue();
                expected[r++] = row(xyIndexRowType, z, (long) id);
            }
            compareRows(expected, cursor(plan, queryContext));
        }
    }

/*
    @Test
    public void testSpatialQuery()
    {
<<<<<<< HEAD
        IndexBound lowerLeft = new IndexBound(row(xyIndexRowType, 50, 150), new SetColumnSelector(0, 1));
        IndexBound upperRight = new IndexBound(row(xyIndexRowType, 150, 250), new SetColumnSelector(0, 1));
        IndexKeyRange box = IndexKeyRange.spatial(xyIndexRowType,
                                                  lowerLeft, true,
                                                  upperRight, true);
        loadDB();
        Operator plan = indexScan_Default(xyIndexRowType, false, box);
        dump(plan);
=======
        IndexBound lowerLeft = new IndexBound(row(xyIndexRowType, 50L, 150L), new SetColumnSelector(0, 1));
        IndexBound upperRight = new IndexBound(row(xyIndexRowType, 150L, 250L), new SetColumnSelector(0, 1));
        IndexKeyRange box = IndexKeyRange.spatial(xyIndexRowType, lowerLeft, upperRight);
        loadDB();
        Operator plan = indexScan_Default(xyIndexRowType, false, box);
        // dump(plan);
>>>>>>> 0154467a
    }
*/

    private void loadDB()
    {
        int id = 0;
        for (long x = DX; x < END_X; x += DX) {
            for (long y = DY; y < END_Y; y += DY) {
                dml().writeRow(session(), createNewRow(point, id, x, y));
                long z = space.shuffle(new long[]{x, y});
                zToId.put(z, id);
                xs.add(x);
                ys.add(y);
                id++;
            }
        }
    }

    private static final long END_X = 1000L;
    private static final long END_Y = 1000L;
    private static final long[] LO = {0L, 0L};
    private static final long[] HI = {END_X - 1, END_Y - 1};
    private static final int DX = 100;
    private static final int DY = 100;

    private int point;
    private UserTableRowType pointRowType;
    private IndexRowType xyIndexRowType;
    private GroupTable group;
    private Space space;
    private Map<Long, Integer> zToId = new TreeMap<Long, Integer>();
    List<Long> xs = new ArrayList<Long>(); // indexed by id
    List<Long> ys = new ArrayList<Long>(); // indexed by id
}<|MERGE_RESOLUTION|>--- conflicted
+++ resolved
@@ -161,29 +161,16 @@
         }
     }
 
-/*
     @Test
     public void testSpatialQuery()
     {
-<<<<<<< HEAD
-        IndexBound lowerLeft = new IndexBound(row(xyIndexRowType, 50, 150), new SetColumnSelector(0, 1));
-        IndexBound upperRight = new IndexBound(row(xyIndexRowType, 150, 250), new SetColumnSelector(0, 1));
-        IndexKeyRange box = IndexKeyRange.spatial(xyIndexRowType,
-                                                  lowerLeft, true,
-                                                  upperRight, true);
-        loadDB();
-        Operator plan = indexScan_Default(xyIndexRowType, false, box);
-        dump(plan);
-=======
         IndexBound lowerLeft = new IndexBound(row(xyIndexRowType, 50L, 150L), new SetColumnSelector(0, 1));
         IndexBound upperRight = new IndexBound(row(xyIndexRowType, 150L, 250L), new SetColumnSelector(0, 1));
         IndexKeyRange box = IndexKeyRange.spatial(xyIndexRowType, lowerLeft, upperRight);
         loadDB();
         Operator plan = indexScan_Default(xyIndexRowType, false, box);
         // dump(plan);
->>>>>>> 0154467a
-    }
-*/
+    }
 
     private void loadDB()
     {
