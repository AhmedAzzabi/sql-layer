/**
 * END USER LICENSE AGREEMENT (“EULA”)
 *
 * READ THIS AGREEMENT CAREFULLY (date: 9/13/2011):
 * http://www.akiban.com/licensing/20110913
 *
 * BY INSTALLING OR USING ALL OR ANY PORTION OF THE SOFTWARE, YOU ARE ACCEPTING
 * ALL OF THE TERMS AND CONDITIONS OF THIS AGREEMENT. YOU AGREE THAT THIS
 * AGREEMENT IS ENFORCEABLE LIKE ANY WRITTEN AGREEMENT SIGNED BY YOU.
 *
 * IF YOU HAVE PAID A LICENSE FEE FOR USE OF THE SOFTWARE AND DO NOT AGREE TO
 * THESE TERMS, YOU MAY RETURN THE SOFTWARE FOR A FULL REFUND PROVIDED YOU (A) DO
 * NOT USE THE SOFTWARE AND (B) RETURN THE SOFTWARE WITHIN THIRTY (30) DAYS OF
 * YOUR INITIAL PURCHASE.
 *
 * IF YOU WISH TO USE THE SOFTWARE AS AN EMPLOYEE, CONTRACTOR, OR AGENT OF A
 * CORPORATION, PARTNERSHIP OR SIMILAR ENTITY, THEN YOU MUST BE AUTHORIZED TO SIGN
 * FOR AND BIND THE ENTITY IN ORDER TO ACCEPT THE TERMS OF THIS AGREEMENT. THE
 * LICENSES GRANTED UNDER THIS AGREEMENT ARE EXPRESSLY CONDITIONED UPON ACCEPTANCE
 * BY SUCH AUTHORIZED PERSONNEL.
 *
 * IF YOU HAVE ENTERED INTO A SEPARATE WRITTEN LICENSE AGREEMENT WITH AKIBAN FOR
 * USE OF THE SOFTWARE, THE TERMS AND CONDITIONS OF SUCH OTHER AGREEMENT SHALL
 * PREVAIL OVER ANY CONFLICTING TERMS OR CONDITIONS IN THIS AGREEMENT.
 */

package com.akiban.server.test.it;

import com.akiban.qp.operator.Cursor;
import com.akiban.qp.row.Row;
import com.akiban.qp.row.RowBase;
import com.akiban.server.collation.AkCollator;
import com.akiban.server.test.ApiTestBase;
import com.akiban.server.test.it.qp.TestRow;
import com.akiban.server.types.ToObjectValueTarget;
import com.akiban.server.types3.pvalue.PValueSource;
import com.akiban.server.types3.pvalue.PValueSources;
import com.akiban.util.ShareHolder;

import java.util.ArrayList;
import java.util.List;

import static org.junit.Assert.assertEquals;
import static org.junit.Assert.assertTrue;

public abstract class ITBase extends ApiTestBase {
    public ITBase() {
        super("IT");
    }

    protected ITBase(String suffix) {
        super(suffix);
    }

    protected void compareRows(RowBase[] expected, Cursor cursor)
    {
        compareRows(expected, cursor, null);
    }

    protected void compareRows(RowBase[] expected, Cursor cursor, AkCollator ... collators)
    {
        List<ShareHolder<Row>> actualRows = new ArrayList<ShareHolder<Row>>(); // So that result is viewable in debugger
        try {
            cursor.open();
            RowBase actualRow;
            while ((actualRow = cursor.next()) != null) {
                int count = actualRows.size();
                assertTrue(String.format("failed test %d < %d (more rows than expected)", count, expected.length), count < expected.length);
                if(!equal(expected[count], actualRow, collators)) {
                    String expectedString = expected[count] == null ? "null" : expected[count].toString();
                    String actualString = actualRow == null ? "null" : actualRow.toString();
                    assertEquals("row " + count, expectedString, actualString);
                }
                if (expected[count] instanceof TestRow) {
                    TestRow expectedTestRow = (TestRow) expected[count];
                    if (expectedTestRow.persistityString() != null) {
                        String actualHKeyString = actualRow == null ? "null" : actualRow.hKey().toString();
                        assertEquals(count + ": hkey", expectedTestRow.persistityString(), actualHKeyString);
                    }
                }
                actualRows.add(new ShareHolder<Row>((Row) actualRow));
            }
        } finally {
            cursor.close();
        }
        assertEquals(expected.length, actualRows.size());
    }

    protected boolean equal(RowBase expected, RowBase actual, AkCollator[] collators)
    {
        boolean equal = expected.rowType().nFields() == actual.rowType().nFields();
<<<<<<< HEAD
        for (int i = 0; equal && i < actual.rowType().nFields(); i++) {
            Object expectedField = target.convertFromSource(expected.eval(i));
            Object actualField = target.convertFromSource(actual.eval(i));
            if (expectedField == null && actualField == null) {
                equal = true;
            } else if (expectedField == null || actualField == null) {
                equal = false;
            } else if (collator(collators, i) != null &&
                       expectedField instanceof String &&
                       actualField instanceof String) {
                collator(collators, i).compare((String) expectedField, (String) actualField);
            } else {
                equal = expectedField.equals(actualField);
            }
=======
        if (!equal)
            return false;
        if (usingPValues()) {
            for (int i = 0; i < actual.rowType().nFields(); i++) {
                PValueSource expectedField = expected.pvalue(i);
                PValueSource actualField = expected.pvalue(i);
                if (PValueSources.areEqual(expectedField, actualField))
                    return false;
            }
            return true;
        }
        else {
            ToObjectValueTarget target = new ToObjectValueTarget();
            for (int i = 0; equal && i < actual.rowType().nFields(); i++) {
                Object expectedField = target.convertFromSource(expected.eval(i));
                Object actualField = target.convertFromSource(actual.eval(i));
                equal =
                    expectedField == actualField || // handles case in which both are null
                    expectedField != null && actualField != null && expectedField.equals(actualField);
            }
            return equal;
>>>>>>> c407e1ac
        }
    }

    private AkCollator collator(AkCollator[] collators, int i)
    {
        return
            collators == null ? null :
            collators.length == 0 ? null : collators[i];
    }
}<|MERGE_RESOLUTION|>--- conflicted
+++ resolved
@@ -89,22 +89,6 @@
     protected boolean equal(RowBase expected, RowBase actual, AkCollator[] collators)
     {
         boolean equal = expected.rowType().nFields() == actual.rowType().nFields();
-<<<<<<< HEAD
-        for (int i = 0; equal && i < actual.rowType().nFields(); i++) {
-            Object expectedField = target.convertFromSource(expected.eval(i));
-            Object actualField = target.convertFromSource(actual.eval(i));
-            if (expectedField == null && actualField == null) {
-                equal = true;
-            } else if (expectedField == null || actualField == null) {
-                equal = false;
-            } else if (collator(collators, i) != null &&
-                       expectedField instanceof String &&
-                       actualField instanceof String) {
-                collator(collators, i).compare((String) expectedField, (String) actualField);
-            } else {
-                equal = expectedField.equals(actualField);
-            }
-=======
         if (!equal)
             return false;
         if (usingPValues()) {
@@ -121,12 +105,19 @@
             for (int i = 0; equal && i < actual.rowType().nFields(); i++) {
                 Object expectedField = target.convertFromSource(expected.eval(i));
                 Object actualField = target.convertFromSource(actual.eval(i));
-                equal =
-                    expectedField == actualField || // handles case in which both are null
-                    expectedField != null && actualField != null && expectedField.equals(actualField);
+                if (expectedField == null && actualField == null) {
+                    equal = true;
+                } else if (expectedField == null || actualField == null) {
+                    equal = false;
+                } else if (collator(collators, i) != null &&
+                           expectedField instanceof String &&
+                           actualField instanceof String) {
+                    collator(collators, i).compare((String) expectedField, (String) actualField);
+                } else {
+                    equal = expectedField.equals(actualField);
+                }
             }
             return equal;
->>>>>>> c407e1ac
         }
     }
 
