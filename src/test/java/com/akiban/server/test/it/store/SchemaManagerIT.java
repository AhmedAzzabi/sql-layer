--- conflicted
+++ resolved
@@ -102,19 +102,11 @@
     }
 
     private void registerISTable(final UserTable table, final MemoryTableFactory factory) throws Exception {
-<<<<<<< HEAD
-        schemaManager.registerMemoryInformationSchemaTable(session(), table, factory);
-    }
-
-    private void registerISTable(final UserTable table, final int version) throws Exception {
-        schemaManager.registerStoredInformationSchemaTable(session(), table, version);
-=======
         schemaManager.registerMemoryInformationSchemaTable(table, factory);
     }
 
     private void registerISTable(final UserTable table, final int version) throws Exception {
         schemaManager.registerStoredInformationSchemaTable(table, version);
->>>>>>> 9005d355
     }
 
     private void deleteTableDef(final String schema, final String table) throws Exception {
