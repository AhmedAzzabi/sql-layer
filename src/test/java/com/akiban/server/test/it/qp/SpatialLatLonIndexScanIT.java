/**
 * END USER LICENSE AGREEMENT (“EULA”)
 *
 * READ THIS AGREEMENT CAREFULLY (date: 9/13/2011):
 * http://www.akiban.com/licensing/20110913
 *
 * BY INSTALLING OR USING ALL OR ANY PORTION OF THE SOFTWARE, YOU ARE ACCEPTING
 * ALL OF THE TERMS AND CONDITIONS OF THIS AGREEMENT. YOU AGREE THAT THIS
 * AGREEMENT IS ENFORCEABLE LIKE ANY WRITTEN AGREEMENT SIGNED BY YOU.
 *
 * IF YOU HAVE PAID A LICENSE FEE FOR USE OF THE SOFTWARE AND DO NOT AGREE TO
 * THESE TERMS, YOU MAY RETURN THE SOFTWARE FOR A FULL REFUND PROVIDED YOU (A) DO
 * NOT USE THE SOFTWARE AND (B) RETURN THE SOFTWARE WITHIN THIRTY (30) DAYS OF
 * YOUR INITIAL PURCHASE.
 *
 * IF YOU WISH TO USE THE SOFTWARE AS AN EMPLOYEE, CONTRACTOR, OR AGENT OF A
 * CORPORATION, PARTNERSHIP OR SIMILAR ENTITY, THEN YOU MUST BE AUTHORIZED TO SIGN
 * FOR AND BIND THE ENTITY IN ORDER TO ACCEPT THE TERMS OF THIS AGREEMENT. THE
 * LICENSES GRANTED UNDER THIS AGREEMENT ARE EXPRESSLY CONDITIONED UPON ACCEPTANCE
 * BY SUCH AUTHORIZED PERSONNEL.
 *
 * IF YOU HAVE ENTERED INTO A SEPARATE WRITTEN LICENSE AGREEMENT WITH AKIBAN FOR
 * USE OF THE SOFTWARE, THE TERMS AND CONDITIONS OF SUCH OTHER AGREEMENT SHALL
 * PREVAIL OVER ANY CONFLICTING TERMS OR CONDITIONS IN THIS AGREEMENT.
 */

package com.akiban.server.test.it.qp;

import com.akiban.ais.model.TableIndex;
import com.akiban.qp.expression.IndexBound;
import com.akiban.qp.expression.IndexKeyRange;
import com.akiban.qp.operator.API;
import com.akiban.qp.operator.Cursor;
import com.akiban.qp.operator.Operator;
import com.akiban.qp.row.Row;
import com.akiban.qp.row.RowBase;
import com.akiban.qp.rowtype.IndexRowType;
import com.akiban.qp.rowtype.RowType;
import com.akiban.qp.rowtype.Schema;
import com.akiban.qp.rowtype.UserTableRowType;
import com.akiban.server.api.dml.SetColumnSelector;
import com.akiban.server.api.dml.scan.NewRow;
import com.akiban.server.geophile.Space;
import com.akiban.server.geophile.SpaceLatLon;
import org.junit.Before;
import org.junit.Test;

import java.math.BigDecimal;
import java.util.*;

import static com.akiban.qp.operator.API.cursor;
import static com.akiban.qp.operator.API.indexScan_Default;
import static java.lang.Math.abs;
import static org.junit.Assert.*;

public class SpatialLatLonIndexScanIT extends OperatorITBase
{
    @Before
    public void before()
    {
        point = createTable(
            "schema", "point",
            "id int not null",
            "before int not null", // id mod 3
            "after int not null", // id mod 5
            "lat decimal(11, 7)",
            "lon decimal(11, 7)",
            "primary key(id)");
        TableIndex latLonIndex = createIndex("schema", "point", "lat_lon", "lat", "lon");
        latLonIndex.markSpatial(0, Space.LAT_LON_DIMENSIONS);
        TableIndex beforeLatLonIndex = createIndex("schema", "point", "before_lat_lon", "before", "lat", "lon");
        beforeLatLonIndex.markSpatial(1, Space.LAT_LON_DIMENSIONS);
        TableIndex latLonAfterIndex = createIndex("schema", "point", "lat_lon_after", "lat", "lon", "after");
        latLonAfterIndex.markSpatial(0, Space.LAT_LON_DIMENSIONS);
        TableIndex beforeLatLonAfterIndex = createIndex("schema", "point", "before_lat_lon_after", "before", "lat", "lon", "after");
        beforeLatLonAfterIndex.markSpatial(1, Space.LAT_LON_DIMENSIONS);
        schema = new Schema(ais());
        pointRowType = schema.userTableRowType(userTable(point));
        latLonIndexRowType = indexType(point, "lat", "lon");
        beforeLatLonIndexRowType = indexType(point, "before", "lat", "lon");
        latLonAfterIndexRowType = indexType(point, "lat", "lon", "after");
        beforeLatLonAfterIndexRowType = indexType(point, "before", "lat", "lon", "after");
        space = SpaceLatLon.create();
        adapter = persistitAdapter(schema);
        queryContext = queryContext(adapter);
    }

    @Test
    public void testLoad()
    {
        loadDB();
        {
            // Check (lat, lon) index
            Operator plan = indexScan_Default(latLonIndexRowType);
            long[][] expected = new long[zToId.size()][];
            int r = 0;
            for (Map.Entry<Long, Integer> entry : zToId.entrySet()) {
                long z = entry.getKey();
                int id = entry.getValue();
                expected[r++] = new long[]{z, id};
            }
            compareRows(rows(latLonIndexRowType.physicalRowType(), sort(expected)), cursor(plan, queryContext));
        }
        {
            // Check (before, lat, lon) index
            Operator plan = indexScan_Default(beforeLatLonIndexRowType);
            long[][] expected = new long[zToId.size()][];
            int r = 0;
            for (Map.Entry<Long, Integer> entry : zToId.entrySet()) {
                long z = entry.getKey();
                int id = entry.getValue();
                expected[r++] = new long[]{before(id), z, id};
            }
            compareRows(rows(beforeLatLonIndexRowType.physicalRowType(), sort(expected)), cursor(plan, queryContext));
        }
        {
            // Check (lat, lon, after) index
            Operator plan = indexScan_Default(latLonAfterIndexRowType);
            long[][] expected = new long[zToId.size()][];
            int r = 0;
            for (Map.Entry<Long, Integer> entry : zToId.entrySet()) {
                long z = entry.getKey();
                int id = entry.getValue();
                expected[r++] = new long[]{z, after(id), id};
            }
            compareRows(rows(latLonAfterIndexRowType.physicalRowType(), sort(expected)), cursor(plan, queryContext));
        }
        {
            // Check (before, lat, lon, after) index
            Operator plan = indexScan_Default(beforeLatLonAfterIndexRowType);
            long[][] expected = new long[zToId.size()][];
            int r = 0;
            for (Map.Entry<Long, Integer> entry : zToId.entrySet()) {
                long z = entry.getKey();
                int id = entry.getValue();
                expected[r++] = new long[]{before(id), z, after(id), id};
            }
            compareRows(rows(beforeLatLonAfterIndexRowType.physicalRowType(), sort(expected)), cursor(plan, queryContext));
        }
    }

    @Test
    public void testLoadAndRemove()
    {
        loadDB();
        {
            // Delete rows with odd ids
            for (Integer id : zToId.values()) {
                if ((id % 2) == 1) {
                    dml().deleteRow(session(), createNewRow(point,
                                                            id,
                                                            before(id),
                                                            after(id),
                                                            lats.get(id),
                                                            lons.get(id)));
                }
            }
        }
        {
            // Check (lat, lon) index
            Operator plan = indexScan_Default(latLonIndexRowType);
            int rowsRemaining = zToId.size() / 2;
            if ((zToId.size() % 2) == 1) {
                rowsRemaining += 1;
            }
            long[][] expected = new long[rowsRemaining][];
            int r = 0;
            for (Map.Entry<Long, Integer> entry : zToId.entrySet()) {
                long z = entry.getKey();
                int id = entry.getValue();
                // Only even ids should remain
                if ((id % 2) == 0) {
                    expected[r++] = new long[]{z, id};
                }
            }
            compareRows(rows(latLonIndexRowType.physicalRowType(), sort(expected)), cursor(plan, queryContext));
        }
        {
            // Check (before, lat, lon) index
            Operator plan = indexScan_Default(beforeLatLonIndexRowType);
            int rowsRemaining = zToId.size() / 2;
            if ((zToId.size() % 2) == 1) {
                rowsRemaining += 1;
            }
            long[][] expected = new long[rowsRemaining][];
            int r = 0;
            for (Map.Entry<Long, Integer> entry : zToId.entrySet()) {
                long z = entry.getKey();
                int id = entry.getValue();
                // Only even ids should remain
                if ((id % 2) == 0) {
                    expected[r++] = new long[]{before(id), z, id};
                }
            }
            compareRows(rows(beforeLatLonIndexRowType.physicalRowType(), sort(expected)), cursor(plan, queryContext));
        }
        {
            // Check (lat, lon, after) index
            Operator plan = indexScan_Default(latLonAfterIndexRowType);
            int rowsRemaining = zToId.size() / 2;
            if ((zToId.size() % 2) == 1) {
                rowsRemaining += 1;
            }
            long[][] expected = new long[rowsRemaining][];
            int r = 0;
            for (Map.Entry<Long, Integer> entry : zToId.entrySet()) {
                long z = entry.getKey();
                int id = entry.getValue();
                // Only even ids should remain
                if ((id % 2) == 0) {
                    expected[r++] = new long[]{z, after(id), id};
                }
            }
            compareRows(rows(latLonAfterIndexRowType.physicalRowType(), sort(expected)), cursor(plan, queryContext));
        }
        {
            // Check (before, lat, lon, after) index
            Operator plan = indexScan_Default(beforeLatLonAfterIndexRowType);
            int rowsRemaining = zToId.size() / 2;
            if ((zToId.size() % 2) == 1) {
                rowsRemaining += 1;
            }
            long[][] expected = new long[rowsRemaining][];
            int r = 0;
            for (Map.Entry<Long, Integer> entry : zToId.entrySet()) {
                long z = entry.getKey();
                int id = entry.getValue();
                // Only even ids should remain
                if ((id % 2) == 0) {
                    expected[r++] = new long[]{before(id), z, after(id), id};
                }
            }
            compareRows(rows(beforeLatLonAfterIndexRowType.physicalRowType(), sort(expected)), cursor(plan, queryContext));
        }
    }

    @Test
    public void testLoadAndUpdate()
    {
        loadDB();
        int n = lats.size();
        zToId.clear();
        {
            // Increment y values
            for (int id = 0; id < n; id++) {
                BigDecimal lat = lats.get(id);
                BigDecimal lon = lons.get(id);
                NewRow before = createNewRow(point, id, before(id), after(id), lat, lon);
                NewRow after = createNewRow(point, id, before(id), after(id), lat, lon.add(BigDecimal.ONE));
                long z = space.shuffle(lat, lon.add(BigDecimal.ONE));
                zToId.put(z, id);
                dml().updateRow(session(), before, after, null);
            }
        }
        {
            // Check (lat, lon) index
            Operator plan = indexScan_Default(latLonIndexRowType);
            long[][] expected = new long[zToId.size()][];
            int r = 0;
            for (Map.Entry<Long, Integer> entry : zToId.entrySet()) {
                long z = entry.getKey();
                int id = entry.getValue();
                expected[r++] = new long[]{z, id};
            }
            compareRows(rows(latLonIndexRowType.physicalRowType(), sort(expected)), cursor(plan, queryContext));
        }
        {
            // Check (before, lat, lon) index
            Operator plan = indexScan_Default(beforeLatLonIndexRowType);
            long[][] expected = new long[zToId.size()][];
            int r = 0;
            for (Map.Entry<Long, Integer> entry : zToId.entrySet()) {
                long z = entry.getKey();
                int id = entry.getValue();
                expected[r++] = new long[]{before(id), z, id};
            }
            compareRows(rows(beforeLatLonIndexRowType.physicalRowType(), sort(expected)), cursor(plan, queryContext));
        }
        {
            // Check (lat, lon, after) index
            Operator plan = indexScan_Default(latLonAfterIndexRowType);
            long[][] expected = new long[zToId.size()][];
            int r = 0;
            for (Map.Entry<Long, Integer> entry : zToId.entrySet()) {
                long z = entry.getKey();
                int id = entry.getValue();
                expected[r++] = new long[]{z, after(id), id};
            }
            compareRows(rows(latLonAfterIndexRowType.physicalRowType(), sort(expected)), cursor(plan, queryContext));
        }
        {
            // Check (before, lat, lon, after) index
            Operator plan = indexScan_Default(beforeLatLonAfterIndexRowType);
            long[][] expected = new long[zToId.size()][];
            int r = 0;
            for (Map.Entry<Long, Integer> entry : zToId.entrySet()) {
                long z = entry.getKey();
                int id = entry.getValue();
                expected[r++] = new long[]{before(id), z, after(id), id};
            }
            compareRows(rows(beforeLatLonAfterIndexRowType.physicalRowType(), sort(expected)), cursor(plan, queryContext));
        }
    }

    @Test
    public void testSpatialQueryLatLon()
    {
        loadDB();
        final int N = 100;
        BigDecimal latLo;
        BigDecimal latHi;
        BigDecimal lonLo;
        BigDecimal lonHi;
        for (int i = 0; i < N; i++) {
            latLo = randomLat();
            latHi = randomLat();
            if (latLo.compareTo(latHi) > 0) {
                BigDecimal swap = latLo;
                latLo = latHi;
                latHi = swap;
            }
            lonLo = randomLon();
            lonHi = randomLon();
            if (lonLo.compareTo(lonHi) > 0) {
                BigDecimal swap = lonLo;
                lonLo = lonHi;
                lonHi = swap;
            }
            // Get the right answer
            Set<Integer> expected = new HashSet<Integer>();
            for (int id = 0; id < lats.size(); id++) {
                BigDecimal lat = lats.get(id);
                BigDecimal lon = lons.get(id);
                if (latLo.compareTo(lat) <= 0 &&
                    lat.compareTo(latHi) <= 0 &&
                    lonLo.compareTo(lon) <= 0 &&
                    lon.compareTo(lonHi) <= 0) {
                    expected.add(id);
                }
            }
            // Get the query result using the (lat, lon) index
            Set<Integer> actual = new HashSet<Integer>();
            IndexBound lowerLeft = new IndexBound(row(latLonIndexRowType, latLo, lonLo),
                                                  new SetColumnSelector(0, 1));
            IndexBound upperRight = new IndexBound(row(latLonIndexRowType, latHi, lonHi),
                                                   new SetColumnSelector(0, 1));
            IndexKeyRange box = IndexKeyRange.spatial(latLonIndexRowType, lowerLeft, upperRight);
            Operator plan = indexScan_Default(latLonIndexRowType, false, box);
            Cursor cursor = API.cursor(plan, queryContext);
            cursor.open();
            Row row;
            while ((row = cursor.next()) != null) {
                assertSame(latLonIndexRowType.physicalRowType(), row.rowType());
                int id = getLong(row, 1).intValue();
                actual.add(id);
            }
            // There should be no false negatives
            assertTrue(actual.containsAll(expected));
        }
    }

    @Test
    public void testSpatialQueryWithWraparound()
    {
        loadDB();
        final int N = 100;
        BigDecimal latLo;
        BigDecimal latHi;
        BigDecimal lonLo;
        BigDecimal lonHi;
        for (int i = 0; i < N; i++) {
            latLo = randomLat();
            latHi = randomLat();
            if (latLo.compareTo(latHi) > 0) {
                BigDecimal swap = latLo;
                latLo = latHi;
                latHi = swap;
            }
            lonLo = randomLon();
            lonHi = randomLon();
            if (lonLo.compareTo(lonHi) < 0) {
                // Guarantee wraparound
                BigDecimal swap = lonLo;
                lonLo = lonHi;
                lonHi = swap;
            }
            // Get the right answer
            Set<Integer> expected = new HashSet<Integer>();
            for (int id = 0; id < lats.size(); id++) {
                BigDecimal lat = lats.get(id);
                BigDecimal lon = lons.get(id);
                if (latLo.compareTo(lat) <= 0 &&
                    lat.compareTo(latHi) <= 0 &&
                    lonLo.compareTo(lon) <= 0 &&
                    lon.compareTo(lonHi) <= 0) {
                    expected.add(id);
                }
            }
            // Get the query result
            Set<Integer> actual = new HashSet<Integer>();
            IndexBound lowerLeft = new IndexBound(row(latLonIndexRowType, latLo, lonLo),
                                                  new SetColumnSelector(0, 1));
            IndexBound upperRight = new IndexBound(row(latLonIndexRowType, latHi, lonHi),
                                                   new SetColumnSelector(0, 1));
            IndexKeyRange box = IndexKeyRange.spatial(latLonIndexRowType, lowerLeft, upperRight);
            Operator plan = indexScan_Default(latLonIndexRowType, false, box);
            Cursor cursor = API.cursor(plan, queryContext);
            cursor.open();
            Row row;
            while ((row = cursor.next()) != null) {
                assertSame(latLonIndexRowType.physicalRowType(), row.rowType());
                int id = getLong(row, 1).intValue();
                actual.add(id);
            }
            // There should be no false negatives
            assertTrue(actual.containsAll(expected));
        }
    }

    @Test
    public void testHybridQueryLatLon()
    {
        loadDB();
        final int N = 100;
        BigDecimal latLo;
        BigDecimal latHi;
        BigDecimal lonLo;
        BigDecimal lonHi;
        for (int i = 0; i < N; i++) {
            latLo = randomLat();
            latHi = randomLat();
            if (latLo.compareTo(latHi) > 0) {
                BigDecimal swap = latLo;
                latLo = latHi;
                latHi = swap;
            }
            lonLo = randomLon();
            lonHi = randomLon();
            if (lonLo.compareTo(lonHi) > 0) {
                BigDecimal swap = lonLo;
                lonLo = lonHi;
                lonHi = swap;
            }
            // before = id mod 3, so try before = 0, 1, 2
            for (int before = 0; before <= 2; before++) {
                // Get the right answer
                Set<Integer> expected = new HashSet<Integer>();
                for (int id = 0; id < lats.size(); id++) {
                    BigDecimal lat = lats.get(id);
                    BigDecimal lon = lons.get(id);
                    if (before(id) == before &&
                        latLo.compareTo(lat) <= 0 &&
                        lat.compareTo(latHi) <= 0 &&
                        lonLo.compareTo(lon) <= 0 &&
                        lon.compareTo(lonHi) <= 0) {
                        expected.add(id);
                    }
                }
                // Get the query result using the (before, lat, lon) index
                Set<Integer> actual = new HashSet<Integer>();
                IndexBound lowerLeft = new IndexBound(row(beforeLatLonIndexRowType, before, latLo, lonLo),
                                                      new SetColumnSelector(0, 1, 2));
                IndexBound upperRight = new IndexBound(row(beforeLatLonIndexRowType, before, latHi, lonHi),
                                                       new SetColumnSelector(0, 1, 2));
                IndexKeyRange box = IndexKeyRange.spatial(beforeLatLonIndexRowType, lowerLeft, upperRight);
                Operator plan = indexScan_Default(beforeLatLonIndexRowType, false, box);
                Cursor cursor = API.cursor(plan, queryContext);
                cursor.open();
                Row row;
                while ((row = cursor.next()) != null) {
                    assertSame(beforeLatLonIndexRowType.physicalRowType(), row.rowType());
                    int rowBefore = (int) row.eval(0).getInt();
                    int rowId = (int) row.eval(2).getInt();
                    assertEquals(before, rowBefore);
                    actual.add(rowId);
                }
                // There should be no false negatives
                assertTrue(actual.containsAll(expected));
            }
        }
    }

    @Test
    public void testNearPoint()
    {
        loadDB();
        final int N = 100;
        for (int i = 0; i < N; i++) {
            BigDecimal queryLat = randomLat();
            BigDecimal queryLon = randomLon();
            long zStart = space.shuffle(queryLat, queryLon);
            IndexBound zStartBound = new IndexBound(row(latLonIndexRowType, queryLat, queryLon),
                                                    new SetColumnSelector(0, 1));
            IndexKeyRange zStartRange = IndexKeyRange.around(latLonIndexRowType, zStartBound);
            Operator plan = indexScan_Default(latLonIndexRowType, false, zStartRange);
            Cursor cursor = API.cursor(plan, queryContext);
            cursor.open();
            Row row;
            long previousDistance = Long.MIN_VALUE;
            int count = 0;
            while ((row = cursor.next()) != null) {
<<<<<<< HEAD
                assertSame(latLonIndexRowType.physicalRowType(), row.rowType());
                long zActual = row.eval(0).getLong();
=======
                long zActual = getLong(row, 0);
>>>>>>> bac2361a
                int id = getLong(row, 1).intValue();
                BigDecimal lat = lats.get(id);
                BigDecimal lon = lons.get(id);
                long zExpected = space.shuffle(lat, lon);
                assertEquals(zExpected, zActual);
                long distance = abs(zExpected - zStart);
                assertTrue(distance >= previousDistance);
                previousDistance = distance;
                count++;
            }
            assertEquals(zToId.size(), count);
        }
    }

    @Test
    public void testHybridNearPoint()
    {
        loadDB();
        final int N = 100;
        for (int i = 0; i < N; i++) {
            BigDecimal queryLat = randomLat();
            BigDecimal queryLon = randomLon();
            long zStart = space.shuffle(queryLat, queryLon);
            for (int before = 0; before <= 2; before++) {
                // Expected
                SortedMap<Long, Integer> distanceToId = new TreeMap<Long, Integer>();
                for (Map.Entry<Long, Integer> entry : zToId.entrySet()) {
                    long z = entry.getKey();
                    int id = entry.getValue();
                    if (before(id) == before) {
                        long distance = abs(z - zStart);
                        Integer replaced = distanceToId.put(distance, id);
                        // TODO: Duplicate distances are possible
                        assertNull(replaced);
                    }
                }
                Collection<Integer> expectedIdByDistance = distanceToId.values();
                // Actual
                IndexBound zStartBound =
                    new IndexBound(row(beforeLatLonIndexRowType, before,  queryLat, queryLon),
                                   new SetColumnSelector(0, 1, 2));
                IndexKeyRange zStartRange = IndexKeyRange.around(beforeLatLonIndexRowType, zStartBound);
                Operator plan = indexScan_Default(beforeLatLonIndexRowType, false, zStartRange);
                Cursor cursor = API.cursor(plan, queryContext);
                cursor.open();
                Row row;
                long previousDistance = Long.MIN_VALUE;
                Collection<Integer> actualIdByDistance = new ArrayList<Integer>();
                while ((row = cursor.next()) != null) {
                    assertSame(beforeLatLonIndexRowType.physicalRowType(), row.rowType());
                    int beforeActual = (int) row.eval(0).getInt();
                    assertEquals(before, beforeActual);
                    long zActual = row.eval(1).getLong();
                    int id = (int) row.eval(2).getInt();
                    BigDecimal lat = lats.get(id);
                    BigDecimal lon = lons.get(id);
                    long zExpected = space.shuffle(lat, lon);
                    assertEquals(zExpected, zActual);
                    long distance = abs(zExpected - zStart);
                    assertTrue(distance >= previousDistance);
                    previousDistance = distance;
                    actualIdByDistance.add(id);
                }
                assertEquals(new ArrayList<Integer>(expectedIdByDistance),
                             new ArrayList<Integer>(actualIdByDistance));
            }
        }
    }

    private void loadDB()
    {
        int id = 0;
        for (long y = LAT_LO; y <= LAT_HI; y += DLAT) {
            for (long x = LON_LO; x < LON_HI; x += DLON) {
                BigDecimal lat = new BigDecimal(y);
                BigDecimal lon = new BigDecimal(x);
                dml().writeRow(session(), createNewRow(point, id, before(id),  after(id), lat, lon));
                long z = space.shuffle(SpaceLatLon.scaleLat(lat), SpaceLatLon.scaleLon(lon));
                zToId.put(z, id);
                lats.add(lat);
                lons.add(lon);
                zs.add(z);
                id++;
            }
        }
    }

    private BigDecimal randomLat()
    {
        return new BigDecimal(random.nextDouble() * LAT_RANGE + LAT_LO);
    }

    private BigDecimal randomLon()
    {
        return new BigDecimal(random.nextDouble() * LON_RANGE + LON_LO);
    }

    private long before(long id)
    {
        return id % 3;
    }

    private long after(long id)
    {
        return id % 5;
    }

    private RowBase[] rows(RowType rowType, long[][] x)
    {
        RowBase[] rows = new RowBase[x.length];
        for (int i = 0; i < x.length; i++) {
            long[] a = x[i];
            Object[] oa = new Object[a.length];
            for (int j = 0; j < a.length; j++) {
                oa[j] = a[j];
            }
            rows[i] = row(rowType, oa);
        }
        return rows;
    }

    private long[][] sort(long[][] a)
    {
        Arrays.sort(a,
                    new Comparator<long[]>()
                    {
                        @Override
                        public int compare(long[] x, long[] y)
                        {
                            for (int i = 0; i < x.length; i++) {
                                if (x[i] < y[i]) {
                                    return -1;
                                }
                                if (x[i] > y[i]) {
                                    return 1;
                                }
                            }
                            return 0;
                        }
                    });
        return a;
    }

    private static final int LAT_LO = -90;
    private static final int LAT_HI = 90;
    private static final int LON_LO = -180;
    private static final int LON_HI = 180;
    private static final int LAT_RANGE = LAT_HI - LAT_LO;
    private static final int LON_RANGE = LON_HI - LON_LO;
    private static final int DLAT = 10;
    private static final int DLON = 10;

    private int point;
    private UserTableRowType pointRowType;
    private IndexRowType latLonIndexRowType;
    private IndexRowType beforeLatLonIndexRowType;
    private IndexRowType latLonAfterIndexRowType;
    private IndexRowType beforeLatLonAfterIndexRowType;
    private SpaceLatLon space;
    private Map<Long, Integer> zToId = new TreeMap<Long, Integer>();
    List<BigDecimal> lats = new ArrayList<BigDecimal>(); // indexed by id
    List<BigDecimal> lons = new ArrayList<BigDecimal>(); // indexed by id
    List<Long> zs = new ArrayList<Long>(); // indexed by id
    Random random = new Random(123456);
}<|MERGE_RESOLUTION|>--- conflicted
+++ resolved
@@ -499,12 +499,8 @@
             long previousDistance = Long.MIN_VALUE;
             int count = 0;
             while ((row = cursor.next()) != null) {
-<<<<<<< HEAD
                 assertSame(latLonIndexRowType.physicalRowType(), row.rowType());
-                long zActual = row.eval(0).getLong();
-=======
                 long zActual = getLong(row, 0);
->>>>>>> bac2361a
                 int id = getLong(row, 1).intValue();
                 BigDecimal lat = lats.get(id);
                 BigDecimal lon = lons.get(id);
