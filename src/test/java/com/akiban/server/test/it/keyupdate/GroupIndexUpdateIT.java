/**
 * Copyright (C) 2011 Akiban Technologies Inc.
 * This program is free software: you can redistribute it and/or modify
 * it under the terms of the GNU Affero General Public License, version 3,
 * as published by the Free Software Foundation.
 *
 * This program is distributed in the hope that it will be useful,
 * but WITHOUT ANY WARRANTY; without even the implied warranty of
 * MERCHANTABILITY or FITNESS FOR A PARTICULAR PURPOSE.  See the
 * GNU Affero General Public License for more details.
 *
 * You should have received a copy of the GNU Affero General Public License
 * along with this program.  If not, see http://www.gnu.org/licenses.
 */

package com.akiban.server.test.it.keyupdate;

import com.akiban.ais.model.*;
import com.akiban.ais.model.HKey;
import com.akiban.qp.persistitadapter.OperatorStore;
import com.akiban.server.store.IndexRecordVisitor;
import com.akiban.server.test.it.ITBase;
import com.akiban.util.Strings;
import com.persistit.exception.PersistitException;
import org.junit.After;
import org.junit.Before;
import org.junit.Test;

import java.util.ArrayList;
import java.util.Arrays;
import java.util.Collection;
import java.util.List;

import static org.junit.Assert.assertEquals;
import static org.junit.Assert.fail;

public final class GroupIndexUpdateIT extends ITBase {

    @Test
<<<<<<< HEAD
    public void coiGIsNoOrphan() {
        createGroupIndex(groupName, "name_when_sku", "c.name, o.when, i.sku");
        writeRows(
                createNewRow(c, 1L, "Horton"),
                createNewRow(o, 11L, 1L, "01-01-2001"),
                createNewRow(i, 101L, 11L, 1111),
                createNewRow(i, 102L, 11L, 2222),
                createNewRow(i, 103L, 11L, 3333),
                createNewRow(o, 12L, 1L, "02-02-2002"),
                createNewRow(a, 10001L, 1L, "Causeway")
=======
    public void leftGIPlaceholderNoOrphan() {
        createGroupIndex(groupName, "name_when", "c.name, o.when");
        writeRows(
                createNewRow(c, 1L, "Bergy")
        );
        checkIndex(
                "name_when"
        );
        writeRows(
                createNewRow(o, 10L, 1L, "01-01-2001")
        );
        checkIndex(
                "name_when",
                "Bergy, 01-01-2001, 1, 10 => " + depthOf(o)
        );
    }

    @Test
    public void leftGIPlaceholderWithOrphan() {
        createGroupIndex(groupName, "name_when", "c.name, o.when");
        writeRows(
                createNewRow(o, 10L, 1L, "01-01-2001")
        );
        checkIndex("name_when");
        writeRows(
                createNewRow(c, 1L, "Bergy")
        );
        checkIndex(
                "name_when",
                "Bergy, 01-01-2001, 1, 10 => " + depthOf(o)
        );
    }

    @Test
    public void coiGIsNoOrphan() {
        createGroupIndex(groupName, "name_when_sku", "c.name, o.when, i.sku");
        // write write write
        writeRows(createNewRow(c, 1L, "Horton"));
        checkIndex(
                "name_when_sku"
        );
        writeRows(createNewRow(o, 11L, 1L, "01-01-2001"));
        checkIndex(
                "name_when_sku"
        );
        writeRows(createNewRow(i, 101L, 11L, 1111));
        checkIndex(
                "name_when_sku",
                "Horton, 01-01-2001, 1111, 1, 11, 101 => " + depthOf(i)
        );
        writeRows(createNewRow(i, 102L, 11L, 2222));
        // write
        checkIndex("name_when_sku",
                "Horton, 01-01-2001, 1111, 1, 11, 101 => " + depthOf(i),
                "Horton, 01-01-2001, 2222, 1, 11, 102 => " + depthOf(i)
        );
        writeRows(createNewRow(i, 103L, 11L, 3333));
        // write
        checkIndex("name_when_sku",
                "Horton, 01-01-2001, 1111, 1, 11, 101 => " + depthOf(i),
                "Horton, 01-01-2001, 2222, 1, 11, 102 => " + depthOf(i),
                "Horton, 01-01-2001, 3333, 1, 11, 103 => " + depthOf(i)
>>>>>>> 6ed5b8f1
        );
        // write
        checkIndex("name_when_sku",
                "Horton, 01-01-2001, 1111, 1, 11, 101",
                "Horton, 01-01-2001, 2222, 1, 11, 102",
                "Horton, 01-01-2001, 3333, 1, 11, 103"
        );
        // update parent
        dml().updateRow(
                session(),
                createNewRow(o, 11L, 1L, "01-01-2001"),
                createNewRow(o, 11L, 1L, "01-01-1999"), // party!
                null
        );
        checkIndex("name_when_sku",
                "Horton, 01-01-1999, 1111, 1, 11, 101",
                "Horton, 01-01-1999, 2222, 1, 11, 102",
                "Horton, 01-01-1999, 3333, 1, 11, 103"
        );
        // update child
        dml().updateRow(
                session(),
                createNewRow(i, 102L, 11L, 2222),
                createNewRow(i, 102L, 11L, 2442),
                null
        );
        checkIndex("name_when_sku",
                "Horton, 01-01-1999, 1111, 1, 11, 101",
                "Horton, 01-01-1999, 2442, 1, 11, 102",
                "Horton, 01-01-1999, 3333, 1, 11, 103"
        );

        // delete child
        dml().deleteRow(session(), createNewRow(i, 102L, 11L, 222211));
        checkIndex("name_when_sku",
                "Horton, 01-01-1999, 1111, 1, 11, 101",
                "Horton, 01-01-1999, 3333, 1, 11, 103"
        );
        // delete parent
        dml().deleteRow(session(), createNewRow(o, 11L, 1L, "01-01-2001"));
        checkIndex("name_when_sku");
    }

    @Test
    public void createGIOnPopulatedTables() {
        writeRows(
                createNewRow(c, 1L, "Horton"),
                createNewRow(o, 11L, 1L, "01-01-2001"),
                createNewRow(i, 101L, 11L, 1111)
        );
        createGroupIndex(groupName, "name_when_sku", "c.name, o.when, i.sku");
        checkIndex("name_when_sku",
                "Horton, 01-01-2001, 1111, 1, 11, 101"
        );
    }

    @Test(expected = OperatorStore.UniqueIndexUnsupportedException.class)
    public void uniqueGI() {
        try {
            createGroupIndex(groupName, "name_when_sku", true, "c.name, o.when, i.sku");
        } catch (UnsupportedOperationException e) {
            // irrelevant
        }
        try {
            writeRows(
                    createNewRow(c, 1L, "Horton")
            );
        } catch (final Exception e) {
            for (Throwable cause = e; cause != null; cause = cause.getCause()) {
                if (cause instanceof OperatorStore.UniqueIndexUnsupportedException) {
                    throw (OperatorStore.UniqueIndexUnsupportedException)cause;
                }
            }
            throw new RuntimeException(e);
        }
        fail("expected an exception of some sort");
    }

    @Test
    public void ihIndexNoOrphans() {
        String indexName = "sku_handling-instructions";
        createGroupIndex(groupName, indexName, "i.sku, h.handling_instructions");
        writeRows(
                createNewRow(c, 1L, "Horton"),
                createNewRow(o, 11L, 1L, "01-01-2001"),
                createNewRow(i, 101L, 11L, 1111),
                createNewRow(h, 1001L, 101L, "handle with care")
        );
        checkIndex(indexName, "1111, handle with care, 1, 11, 101, 1001");

        // delete from root on up
        dml().deleteRow(session(), createNewRow(c, 1L, "Horton"));
        checkIndex(indexName, "1111, handle with care, 1, 11, 101, 1001");

        dml().deleteRow(session(), createNewRow(o, 11L, 1L, "01-01-2001"));
        checkIndex(indexName, "1111, handle with care, null, 11, 101, 1001");

        dml().deleteRow(session(), createNewRow(i, 101L, 11L, 1111));
        checkIndex(indexName);

        dml().deleteRow(session(), createNewRow(h, 1001L, 101L, "handle with care"));
        checkIndex(indexName);
    }

    @Test
    public void ihIndexOIsOrphaned() {
        String indexName = "sku_handling-instructions";
        createGroupIndex(groupName, indexName, "i.sku, h.handling_instructions");
        writeRows(
                createNewRow(o, 11L, 1L, "01-01-2001"),
                createNewRow(i, 101L, 11L, 1111),
                createNewRow(h, 1001L, 101L, "handle with care")
        );
        checkIndex(indexName, "1111, handle with care, 1, 11, 101, 1001");

        // delete from root on up

        dml().deleteRow(session(), createNewRow(o, 11L, 1L, "01-01-2001"));
        checkIndex(indexName, "1111, handle with care, null, 11, 101, 1001");

        dml().deleteRow(session(), createNewRow(i, 101L, 11L, 1111));
        checkIndex(indexName);

        dml().deleteRow(session(), createNewRow(h, 1001L, 101L, "handle with care"));
        checkIndex(indexName);
    }

    @Test
    public void ihIndexIIsOrphaned() {
        String indexName = "sku_handling-instructions";
        createGroupIndex(groupName, indexName, "i.sku, h.handling_instructions");
        writeRows(
                createNewRow(c, 1L, "Horton"),
                createNewRow(c, -1L, "Notroh"),
                createNewRow(i, 101L, 11L, 1111),
                createNewRow(h, 1001L, 101L, "handle with care")
        );
        checkIndex(indexName, "1111, handle with care, null, 11, 101, 1001");

        // delete from root on up

        dml().deleteRow(session(), createNewRow(i, 101L, 11L, 1111));
        checkIndex(indexName);

        dml().deleteRow(session(), createNewRow(h, 1001L, 101L, "handle with care"));
        checkIndex(indexName);
    }

    @Test
    public void ihIndexIIsOrphanedButCExists() {
        String indexName = "sku_handling-instructions";
        createGroupIndex(groupName, indexName, "i.sku, h.handling_instructions");
        writeRows(
                createNewRow(c, 1L, "Horton"),
                createNewRow(i, 101L, 11L, 1111),
                createNewRow(h, 1001L, 101L, "handle with care")
        );
        checkIndex(indexName, "1111, handle with care, null, 11, 101, 1001");

        // delete from root on up

        dml().deleteRow(session(), createNewRow(i, 101L, 11L, 1111));
        checkIndex(indexName);

        dml().deleteRow(session(), createNewRow(h, 1001L, 101L, "handle with care"));
        checkIndex(indexName);
    }

    @Test
    public void ihIndexHIsOrphaned() {
        String indexName = "sku_handling-instructions";
        createGroupIndex(groupName, indexName, "i.sku, h.handling_instructions");
        writeRows(
                createNewRow(h, 1001L, 101L, "handle with care")
        );
        checkIndex(indexName);

        // delete from root on up

        dml().deleteRow(session(), createNewRow(h, 1001L, 101L, "handle with care"));
        checkIndex(indexName);
    }

    @Test
    public void adoptionChangesHKeyNoCustomer() {
        String indexName = "sku_handling-instructions";
        createGroupIndex(groupName, indexName, "i.sku, h.handling_instructions");
        writeRows(
                createNewRow(i, 101L, 11L, 1111),
                createNewRow(h, 1001L, 101L, "handle with care")
        );
        checkIndex(indexName,
                "1111, handle with care, null, 11, 101, 1001"
        );

        // bring an o that adopts the i
        dml().writeRow(session(), createNewRow(o, 11L, 1L, "01-01-2001"));
        checkIndex(indexName,
                "1111, handle with care, 1, 11, 101, 1001"
        );
    }

    @Test
    public void adoptionChangesHKeyWithC() {
        String indexName = "sku_handling-instructions";
        createGroupIndex(groupName, indexName, "i.sku, h.handling_instructions");
        writeRows(
                createNewRow(c, 1L, "Horton"),
                createNewRow(i, 101L, 11L, 1111),
                createNewRow(h, 1001L, 101L, "handle with care")
        );
        checkIndex(indexName,
                "1111, handle with care, null, 11, 101, 1001"
        );

        // bring an o that adopts the i
        dml().writeRow(session(), createNewRow(o, 11L, 1L, "01-01-2001"));
        checkIndex(indexName,
                "1111, handle with care, 1, 11, 101, 1001"
        );
    }

    @Test
    public void testTwoBranches() {
        createGroupIndex(groupName, "when_name", "o.when, c.name");
        createGroupIndex(groupName, "name_street", "c.name, a.street");
        writeRows(
                createNewRow(c, 1L, "Horton"),
                createNewRow(o, 11L, 1L, "01-01-2001"),
                createNewRow(o, 12L, 1L, "03-03-2003"),
                createNewRow(a, 21L, 1L, "Harrington"),
                createNewRow(a, 22L, 1L, "Causeway"),
                createNewRow(c, 2L, "David"),
                createNewRow(o, 13L, 2L, "02-02-2002"),
                createNewRow(a, 23L, 2L, "Highland")
        );

        checkIndex(
                "when_name",
                "01-01-2001, Horton, 1, 11",
                "02-02-2002, David, 2, 13",
                "03-03-2003, Horton, 1, 12"
        );
        checkIndex(
                "name_street",
                "David, Highland, 2, 23",
                "Horton, Causeway, 1, 22",
                "Horton, Harrington, 1, 21"
        );
    }

    @Test
    public void updateModifiesHKeyWithinBranch() {
        // branch is I-H, we're modifying the hkey of an H
        createGroupIndex(groupName, "sku_handling", "i.sku, h.handling_instructions");
        writeRows(
                createNewRow(c, 1L, "Horton"),
                createNewRow(o, 11L, 1L, "01-01-2001"),
                createNewRow(i, 101L, 11L, "1111"),
                createNewRow(h, 1001L, 101L, "don't break"),
                createNewRow(c, 2L, "David"),
                createNewRow(o, 12L, 2L, "02-02-2002"),
                createNewRow(i, 102L, 12L, "2222")
        );
        checkIndex(
                "sku_handling",
                "1111, don't break, 1, 11, 101, 1001"
        );

        dml().updateRow(
                session(),
                createNewRow(h, 1001L, 101L, "don't break"),
                createNewRow(h, 1001L, 102L, "don't break"),
                null
        );

        checkIndex(
                "sku_handling",
                "2222, don't break, 2, 12, 102, 1001"
        );
    }

    @Test
    public void updateModifiesHKeyDirectlyAboveBranch() {
        // branch is I-H, we're modifying the hkey of an I
        createGroupIndex(groupName, "sku_handling", "i.sku, h.handling_instructions");
        writeRows(
                createNewRow(c, 1L, "Horton"),
                createNewRow(o, 11L, 1L, "01-01-2001"),
                createNewRow(i, 101L, 11L, "1111"),
                createNewRow(h, 1001L, 101L, "don't break"),
                createNewRow(c, 2L, "David"),
                createNewRow(o, 12L, 2L, "02-02-2002"),
                createNewRow(i, 102L, 12L, "2222")
        );
        checkIndex(
                "sku_handling",
                "1111, don't break, 1, 11, 101, 1001"
        );

        dml().updateRow(
                session(),
                createNewRow(i, 101L, 11L, "1111"),
                createNewRow(i, 101L, 12L, "1111"),
                null
        );

        checkIndex(
                "sku_handling",
                "1111, don't break, 2, 12, 101, 1001"
        );
    }

    @Test
    public void updateModifiesHKeyHigherAboveBranch() {
        // branch is I-H, we're modifying the hkey of an O referenced by an I
        createGroupIndex(groupName, "sku_handling", "i.sku, h.handling_instructions");
        writeRows(
                createNewRow(c, 1L, "Horton"),
                createNewRow(o, 11L, 1L, "01-01-2001"),
                createNewRow(i, 101L, 11L, "1111"),
                createNewRow(h, 1001L, 101L, "don't break"),
                createNewRow(c, 2L, "David"),
                createNewRow(o, 12L, 2L, "02-02-2002"),
                createNewRow(i, 102L, 12L, "2222")
        );
        checkIndex(
                "sku_handling",
                "1111, don't break, 1, 11, 101, 1001"
        );

        dml().updateRow(
                session(),
                createNewRow(o, 11L, 1L, "01-01-2001"),
                createNewRow(o, 11L, 2L, "01-01-2001"),
                null
        );

        checkIndex(
                "sku_handling",
                "1111, don't break, 2, 11, 101, 1001"
        );
    }

    @Test
    public void updateOrphansHKeyWithinBranch() {
        // branch is I-H, we're modifying the hkey of an H
        createGroupIndex(groupName, "sku_handling", "i.sku, h.handling_instructions");
        writeRows(
                createNewRow(c, 1L, "Horton"),
                createNewRow(o, 11L, 1L, "01-01-2001"),
                createNewRow(i, 101L, 11L, "1111"),
                createNewRow(h, 1001L, 101L, "don't break"),
                createNewRow(c, 2L, "David"),
                createNewRow(o, 12L, 2L, "02-02-2002"),
                createNewRow(i, 102L, 12L, "2222")
        );
        checkIndex(
                "sku_handling",
                "1111, don't break, 1, 11, 101, 1001"
        );

        dml().updateRow(
                session(),
                createNewRow(h, 1001L, 101L, "don't break"),
                createNewRow(h, 1001L, 666L, "don't break"),
                null
        );

        checkIndex("sku_handling");
    }

    @Test
    public void updateMovesHKeyWithinBranch() {
        // branch is I-H, we're modifying the hkey of an H
        createGroupIndex(groupName, "sku_handling", "i.sku, h.handling_instructions");
        writeRows(
                createNewRow(c, 1L, "Horton"),
                createNewRow(o, 11L, 1L, "01-01-2001"),
                createNewRow(i, 101L, 11L, "1111"),
                createNewRow(h, 1001L, 101L, "don't break"),
                createNewRow(c, 2L, "David"),
                createNewRow(o, 12L, 2L, "02-02-2002"),
                createNewRow(i, 102L, 12L, "2222"),

                createNewRow(o, 66L, 6L, "03-03-2003"),
                createNewRow(i, 666L, 66L, "6666")
        );
        checkIndex(
                "sku_handling",
                "1111, don't break, 1, 11, 101, 1001"
        );

        dml().updateRow(
                session(),
                createNewRow(h, 1001L, 101L, "don't break"),
                createNewRow(h, 1001L, 666L, "don't break"),
                null
        );

        checkIndex(
                "sku_handling",
                "6666, don't break, 6, 66, 666, 1001"
        );
    }

    @Test
    public void updateOrphansHKeyDirectlyAboveBranch() {
        // branch is I-H, we're modifying the hkey of an I
        createGroupIndex(groupName, "sku_handling", "i.sku, h.handling_instructions");
        writeRows(
                createNewRow(c, 1L, "Horton"),
                createNewRow(o, 11L, 1L, "01-01-2001"),
                createNewRow(i, 101L, 11L, "1111"),
                createNewRow(h, 1001L, 101L, "don't break"),
                createNewRow(c, 2L, "David"),
                createNewRow(o, 12L, 2L, "02-02-2002"),
                createNewRow(i, 102L, 12L, "2222")
        );
        checkIndex(
                "sku_handling",
                "1111, don't break, 1, 11, 101, 1001"
        );

        dml().updateRow(
                session(),
                createNewRow(i, 101L, 11L, "1111"),
                createNewRow(i, 101L, 66L, "1111"),
                null
        );

        checkIndex(
                "sku_handling",
                "1111, don't break, null, 66, 101, 1001"
        );
    }

    @Test
    public void updateOrphansHKeyHigherAboveBranch() {
        // branch is I-H, we're modifying the hkey of an O referenced by an I
        createGroupIndex(groupName, "sku_handling", "i.sku, h.handling_instructions");
        writeRows(
                createNewRow(c, 1L, "Horton"),
                createNewRow(o, 11L, 1L, "01-01-2001"),
                createNewRow(i, 101L, 11L, "1111"),
                createNewRow(h, 1001L, 101L, "don't break"),
                createNewRow(c, 2L, "David"),
                createNewRow(o, 12L, 2L, "02-02-2002"),
                createNewRow(i, 102L, 12L, "2222")
        );
        checkIndex(
                "sku_handling",
                "1111, don't break, 1, 11, 101, 1001"
        );

        dml().updateRow(
                session(),
                createNewRow(o, 11L, 1L, "01-01-2001"),
                createNewRow(o, 11L, 6L, "01-01-2001"),
                null
        );

        checkIndex(
                "sku_handling",
                "1111, don't break, 6, 11, 101, 1001"
        );
    }

    /**
     * Create the endgame of {@linkplain #updateOrphansHKeyHigherAboveBranch} initially, as a santy check
     */
    @Test
    public void originallyOrphansHKeyHigherAboveBranch() {
        createGroupIndex(groupName, "sku_handling", "i.sku, h.handling_instructions");
        writeRows(
                createNewRow(c, 1L, "Horton"),
                createNewRow(o, 11L, 6L, "01-01-2001"),
                createNewRow(i, 101L, 11L, "1111"),
                createNewRow(h, 1001L, 101L, "don't break"),
                createNewRow(c, 2L, "David"),
                createNewRow(o, 12L, 2L, "02-02-2002"),
                createNewRow(i, 102L, 12L, "2222")
        );
        checkIndex(
                "sku_handling",
                "1111, don't break, 6, 11, 101, 1001"
        );
    }

    @Before
    public void createTables() {
        c = createTable(SCHEMA, "c", "cid int key, name varchar(32)");
        o = createTable(SCHEMA, "o", "oid int key, c_id int, when varchar(32)", akibanFK("c_id", "c", "cid") );
        i = createTable(SCHEMA, "i", "iid int key, o_id int, sku int", akibanFK("o_id", "o", "oid") );
        h = createTable(SCHEMA, "h", "sid int key, i_id int, handling_instructions varchar(32)", akibanFK("i_id", "i", "iid") );
        a = createTable(SCHEMA, "a", "oid int key, c_id int, street varchar(56)", akibanFK("c_id", "c", "cid") );
        groupName = getUserTable(c).getGroup().getName();
    }

    @After
    public void forgetTables() throws PersistitException {
        dml().truncateTable(session(), a);
        dml().truncateTable(session(), i);
        dml().truncateTable(session(), o);
        dml().truncateTable(session(), c);

        Group group = getUserTable(c).getGroup();
        for (GroupIndex groupIndex : group.getIndexes()) {
            checkIndex(groupIndex);
        }

        c = null;
        o = null;
        i = null;
        a = null;
        groupName = null;
    }

    private void checkIndex(String groupIndexName, String... expected) {
        GroupIndex groupIndex = ddl().getAIS(session()).getGroup(groupName).getIndex(groupIndexName);
        checkIndex(groupIndex, expected);
    }

    private void checkIndex(GroupIndex groupIndex, String... expected) {
        final StringsIndexScanner scanner;
        try {
            scanner= persistitStore().traverse(session(), groupIndex, new StringsIndexScanner());
        } catch (PersistitException e) {
            throw new RuntimeException(e);
        }
        // Add the [] to each expected entry
        for (int i = 0; i < expected.length; ++i) {
            expected[i] = '[' + expected[i] + ']';
        }

        List<String> expectedList = Arrays.asList(expected);
        if (!expectedList.equals(scanner.strings())) {
            assertEquals("scan of " + groupIndex, Strings.join(expectedList), Strings.join(scanner.strings()));
            // just in case
            assertEquals("scan of " + groupIndex, expectedList, scanner.strings());
        }
    }

    private String groupName;
    private Integer c;
    private Integer o;
    private Integer i;
    private Integer h;
    private Integer a;

    // consts

    private static final String SCHEMA = "coia";

    // nested class

    private static class StringsIndexScanner extends IndexRecordVisitor {

        // IndexRecordVisitor interface

        @Override
        public void visit(List<?> key, Object value) {
            _strings.add(String.valueOf(key));
        }

        // StringsIndexScanner interface

        public List<String> strings() {
            return _strings;
        }

        // object state

        private final List<String> _strings = new ArrayList<String>();
    }
}<|MERGE_RESOLUTION|>--- conflicted
+++ resolved
@@ -15,8 +15,9 @@
 
 package com.akiban.server.test.it.keyupdate;
 
-import com.akiban.ais.model.*;
-import com.akiban.ais.model.HKey;
+import com.akiban.ais.model.Group;
+import com.akiban.ais.model.GroupIndex;
+import com.akiban.ais.model.UserTable;
 import com.akiban.qp.persistitadapter.OperatorStore;
 import com.akiban.server.store.IndexRecordVisitor;
 import com.akiban.server.test.it.ITBase;
@@ -28,7 +29,6 @@
 
 import java.util.ArrayList;
 import java.util.Arrays;
-import java.util.Collection;
 import java.util.List;
 
 import static org.junit.Assert.assertEquals;
@@ -37,18 +37,6 @@
 public final class GroupIndexUpdateIT extends ITBase {
 
     @Test
-<<<<<<< HEAD
-    public void coiGIsNoOrphan() {
-        createGroupIndex(groupName, "name_when_sku", "c.name, o.when, i.sku");
-        writeRows(
-                createNewRow(c, 1L, "Horton"),
-                createNewRow(o, 11L, 1L, "01-01-2001"),
-                createNewRow(i, 101L, 11L, 1111),
-                createNewRow(i, 102L, 11L, 2222),
-                createNewRow(i, 103L, 11L, 3333),
-                createNewRow(o, 12L, 1L, "02-02-2002"),
-                createNewRow(a, 10001L, 1L, "Causeway")
-=======
     public void leftGIPlaceholderNoOrphan() {
         createGroupIndex(groupName, "name_when", "c.name, o.when");
         writeRows(
@@ -111,14 +99,16 @@
                 "Horton, 01-01-2001, 1111, 1, 11, 101 => " + depthOf(i),
                 "Horton, 01-01-2001, 2222, 1, 11, 102 => " + depthOf(i),
                 "Horton, 01-01-2001, 3333, 1, 11, 103 => " + depthOf(i)
->>>>>>> 6ed5b8f1
-        );
+        );
+        writeRows(createNewRow(o, 12L, 1L, "02-02-2002"));
+        writeRows(createNewRow(a, 10001L, 1L, "Causeway"));
         // write
         checkIndex("name_when_sku",
-                "Horton, 01-01-2001, 1111, 1, 11, 101",
-                "Horton, 01-01-2001, 2222, 1, 11, 102",
-                "Horton, 01-01-2001, 3333, 1, 11, 103"
-        );
+                "Horton, 01-01-2001, 1111, 1, 11, 101 => " + depthOf(i),
+                "Horton, 01-01-2001, 2222, 1, 11, 102 => " + depthOf(i),
+                "Horton, 01-01-2001, 3333, 1, 11, 103 => " + depthOf(i)
+        );
+
         // update parent
         dml().updateRow(
                 session(),
@@ -127,9 +117,9 @@
                 null
         );
         checkIndex("name_when_sku",
-                "Horton, 01-01-1999, 1111, 1, 11, 101",
-                "Horton, 01-01-1999, 2222, 1, 11, 102",
-                "Horton, 01-01-1999, 3333, 1, 11, 103"
+                "Horton, 01-01-1999, 1111, 1, 11, 101 => " + depthOf(i),
+                "Horton, 01-01-1999, 2222, 1, 11, 102 => " + depthOf(i),
+                "Horton, 01-01-1999, 3333, 1, 11, 103 => " + depthOf(i)
         );
         // update child
         dml().updateRow(
@@ -139,16 +129,16 @@
                 null
         );
         checkIndex("name_when_sku",
-                "Horton, 01-01-1999, 1111, 1, 11, 101",
-                "Horton, 01-01-1999, 2442, 1, 11, 102",
-                "Horton, 01-01-1999, 3333, 1, 11, 103"
+                "Horton, 01-01-1999, 1111, 1, 11, 101 => " + depthOf(i),
+                "Horton, 01-01-1999, 2442, 1, 11, 102 => " + depthOf(i),
+                "Horton, 01-01-1999, 3333, 1, 11, 103 => " + depthOf(i)
         );
 
         // delete child
         dml().deleteRow(session(), createNewRow(i, 102L, 11L, 222211));
         checkIndex("name_when_sku",
-                "Horton, 01-01-1999, 1111, 1, 11, 101",
-                "Horton, 01-01-1999, 3333, 1, 11, 103"
+                "Horton, 01-01-1999, 1111, 1, 11, 101 => " + depthOf(i),
+                "Horton, 01-01-1999, 3333, 1, 11, 103 => " + depthOf(i)
         );
         // delete parent
         dml().deleteRow(session(), createNewRow(o, 11L, 1L, "01-01-2001"));
@@ -164,7 +154,7 @@
         );
         createGroupIndex(groupName, "name_when_sku", "c.name, o.when, i.sku");
         checkIndex("name_when_sku",
-                "Horton, 01-01-2001, 1111, 1, 11, 101"
+                "Horton, 01-01-2001, 1111, 1, 11, 101 => " + depthOf(i)
         );
     }
 
@@ -200,14 +190,14 @@
                 createNewRow(i, 101L, 11L, 1111),
                 createNewRow(h, 1001L, 101L, "handle with care")
         );
-        checkIndex(indexName, "1111, handle with care, 1, 11, 101, 1001");
+        checkIndex(indexName, "1111, handle with care, 1, 11, 101, 1001 => " + depthOf(h));
 
         // delete from root on up
         dml().deleteRow(session(), createNewRow(c, 1L, "Horton"));
-        checkIndex(indexName, "1111, handle with care, 1, 11, 101, 1001");
-
-        dml().deleteRow(session(), createNewRow(o, 11L, 1L, "01-01-2001"));
-        checkIndex(indexName, "1111, handle with care, null, 11, 101, 1001");
+        checkIndex(indexName, "1111, handle with care, 1, 11, 101, 1001 => " + depthOf(h));
+
+        dml().deleteRow(session(), createNewRow(o, 11L, 1L, "01-01-2001 => " + depthOf(h)));
+        checkIndex(indexName, "1111, handle with care, null, 11, 101, 1001 => " + depthOf(h));
 
         dml().deleteRow(session(), createNewRow(i, 101L, 11L, 1111));
         checkIndex(indexName);
@@ -225,12 +215,12 @@
                 createNewRow(i, 101L, 11L, 1111),
                 createNewRow(h, 1001L, 101L, "handle with care")
         );
-        checkIndex(indexName, "1111, handle with care, 1, 11, 101, 1001");
+        checkIndex(indexName, "1111, handle with care, 1, 11, 101, 1001 => " + depthOf(h));
 
         // delete from root on up
 
         dml().deleteRow(session(), createNewRow(o, 11L, 1L, "01-01-2001"));
-        checkIndex(indexName, "1111, handle with care, null, 11, 101, 1001");
+        checkIndex(indexName, "1111, handle with care, null, 11, 101, 1001 => " + depthOf(h));
 
         dml().deleteRow(session(), createNewRow(i, 101L, 11L, 1111));
         checkIndex(indexName);
@@ -249,7 +239,7 @@
                 createNewRow(i, 101L, 11L, 1111),
                 createNewRow(h, 1001L, 101L, "handle with care")
         );
-        checkIndex(indexName, "1111, handle with care, null, 11, 101, 1001");
+        checkIndex(indexName, "1111, handle with care, null, 11, 101, 1001 => " + depthOf(h));
 
         // delete from root on up
 
@@ -269,7 +259,7 @@
                 createNewRow(i, 101L, 11L, 1111),
                 createNewRow(h, 1001L, 101L, "handle with care")
         );
-        checkIndex(indexName, "1111, handle with care, null, 11, 101, 1001");
+        checkIndex(indexName, "1111, handle with care, null, 11, 101, 1001 => " + depthOf(h));
 
         // delete from root on up
 
@@ -304,13 +294,13 @@
                 createNewRow(h, 1001L, 101L, "handle with care")
         );
         checkIndex(indexName,
-                "1111, handle with care, null, 11, 101, 1001"
+                "1111, handle with care, null, 11, 101, 1001 => " + depthOf(h)
         );
 
         // bring an o that adopts the i
         dml().writeRow(session(), createNewRow(o, 11L, 1L, "01-01-2001"));
         checkIndex(indexName,
-                "1111, handle with care, 1, 11, 101, 1001"
+                "1111, handle with care, 1, 11, 101, 1001 => " + depthOf(h)
         );
     }
 
@@ -324,13 +314,13 @@
                 createNewRow(h, 1001L, 101L, "handle with care")
         );
         checkIndex(indexName,
-                "1111, handle with care, null, 11, 101, 1001"
+                "1111, handle with care, null, 11, 101, 1001 => " + depthOf(h)
         );
 
         // bring an o that adopts the i
         dml().writeRow(session(), createNewRow(o, 11L, 1L, "01-01-2001"));
         checkIndex(indexName,
-                "1111, handle with care, 1, 11, 101, 1001"
+                "1111, handle with care, 1, 11, 101, 1001 => " + depthOf(h)
         );
     }
 
@@ -351,15 +341,15 @@
 
         checkIndex(
                 "when_name",
-                "01-01-2001, Horton, 1, 11",
-                "02-02-2002, David, 2, 13",
-                "03-03-2003, Horton, 1, 12"
+                "01-01-2001, Horton, 1, 11 => " + depthOf(o),
+                "02-02-2002, David, 2, 13 => " + depthOf(o),
+                "03-03-2003, Horton, 1, 12 => " + depthOf(o)
         );
         checkIndex(
                 "name_street",
-                "David, Highland, 2, 23",
-                "Horton, Causeway, 1, 22",
-                "Horton, Harrington, 1, 21"
+                "David, Highland, 2, 23 => " + depthOf(a),
+                "Horton, Causeway, 1, 22 => " + depthOf(a),
+                "Horton, Harrington, 1, 21 => " + depthOf(a)
         );
     }
 
@@ -378,7 +368,7 @@
         );
         checkIndex(
                 "sku_handling",
-                "1111, don't break, 1, 11, 101, 1001"
+                "1111, don't break, 1, 11, 101, 1001 => " + depthOf(h)
         );
 
         dml().updateRow(
@@ -390,7 +380,7 @@
 
         checkIndex(
                 "sku_handling",
-                "2222, don't break, 2, 12, 102, 1001"
+                "2222, don't break, 2, 12, 102, 1001 => " + depthOf(h)
         );
     }
 
@@ -409,7 +399,7 @@
         );
         checkIndex(
                 "sku_handling",
-                "1111, don't break, 1, 11, 101, 1001"
+                "1111, don't break, 1, 11, 101, 1001 => " + depthOf(h)
         );
 
         dml().updateRow(
@@ -421,7 +411,7 @@
 
         checkIndex(
                 "sku_handling",
-                "1111, don't break, 2, 12, 101, 1001"
+                "1111, don't break, 2, 12, 101, 1001 => " + depthOf(h)
         );
     }
 
@@ -440,7 +430,7 @@
         );
         checkIndex(
                 "sku_handling",
-                "1111, don't break, 1, 11, 101, 1001"
+                "1111, don't break, 1, 11, 101, 1001 => " + depthOf(h)
         );
 
         dml().updateRow(
@@ -452,7 +442,7 @@
 
         checkIndex(
                 "sku_handling",
-                "1111, don't break, 2, 11, 101, 1001"
+                "1111, don't break, 2, 11, 101, 1001 => " + depthOf(h)
         );
     }
 
@@ -471,7 +461,7 @@
         );
         checkIndex(
                 "sku_handling",
-                "1111, don't break, 1, 11, 101, 1001"
+                "1111, don't break, 1, 11, 101, 1001 => " + depthOf(h)
         );
 
         dml().updateRow(
@@ -502,7 +492,7 @@
         );
         checkIndex(
                 "sku_handling",
-                "1111, don't break, 1, 11, 101, 1001"
+                "1111, don't break, 1, 11, 101, 1001 => " + depthOf(h)
         );
 
         dml().updateRow(
@@ -514,7 +504,7 @@
 
         checkIndex(
                 "sku_handling",
-                "6666, don't break, 6, 66, 666, 1001"
+                "6666, don't break, 6, 66, 666, 1001 => " + depthOf(h)
         );
     }
 
@@ -533,7 +523,7 @@
         );
         checkIndex(
                 "sku_handling",
-                "1111, don't break, 1, 11, 101, 1001"
+                "1111, don't break, 1, 11, 101, 1001 => " + depthOf(h)
         );
 
         dml().updateRow(
@@ -545,7 +535,7 @@
 
         checkIndex(
                 "sku_handling",
-                "1111, don't break, null, 66, 101, 1001"
+                "1111, don't break, null, 66, 101, 1001 => " + depthOf(h)
         );
     }
 
@@ -564,7 +554,7 @@
         );
         checkIndex(
                 "sku_handling",
-                "1111, don't break, 1, 11, 101, 1001"
+                "1111, don't break, 1, 11, 101, 1001 => " + depthOf(h)
         );
 
         dml().updateRow(
@@ -576,7 +566,7 @@
 
         checkIndex(
                 "sku_handling",
-                "1111, don't break, 6, 11, 101, 1001"
+                "1111, don't break, 6, 11, 101, 1001 => " + depthOf(h)
         );
     }
 
@@ -597,7 +587,7 @@
         );
         checkIndex(
                 "sku_handling",
-                "1111, don't break, 6, 11, 101, 1001"
+                "1111, don't break, 6, 11, 101, 1001 => " + depthOf(h)
         );
     }
 
@@ -642,9 +632,13 @@
         } catch (PersistitException e) {
             throw new RuntimeException(e);
         }
-        // Add the [] to each expected entry
+        // convert "a, b, c => d" to "[a, b, c] => d"
         for (int i = 0; i < expected.length; ++i) {
-            expected[i] = '[' + expected[i] + ']';
+            String original = expected[i];
+            int arrow = original.indexOf(" => ");
+            String keys = original.substring(0, arrow);
+            String value = original.substring(arrow + " => ".length());
+            expected[i] = String.format("[%s] => %s", keys, value);
         }
 
         List<String> expectedList = Arrays.asList(expected);
@@ -653,6 +647,11 @@
             // just in case
             assertEquals("scan of " + groupIndex, expectedList, scanner.strings());
         }
+    }
+
+    private String depthOf(int tableId) {
+        UserTable userTable = ddl().getAIS(session()).getUserTable(tableId);
+        return String.format("%d (Integer)", userTable.getDepth());
     }
 
     private String groupName;
@@ -674,7 +673,10 @@
 
         @Override
         public void visit(List<?> key, Object value) {
-            _strings.add(String.valueOf(key));
+            String asString = (value == null)
+                    ? String.format("%s => null", key)
+                    : String.format("%s => %s (%s)", key, value, value.getClass().getSimpleName());
+            _strings.add(asString);
         }
 
         // StringsIndexScanner interface
