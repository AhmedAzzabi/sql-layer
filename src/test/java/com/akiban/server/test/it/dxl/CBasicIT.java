--- conflicted
+++ resolved
@@ -612,14 +612,14 @@
         assertEquals(pTable.getGroup(), cTable.getGroup());
     }
 
-<<<<<<< HEAD
     @Test
     public void testAutoIncrement() throws InvalidOperationException {
         ddl().createTable(session(), "sc1", "CREATE TABLE t1(c1 TINYINT AUTO_INCREMENT NULL KEY) AUTO_INCREMENT=10");
         final int tid = tableId("sc1", "t1");
         final TableStatistics tableStats = dml().getTableStatistics(session(), tid, false);
         assertEquals("autoinc value", 9L, tableStats.getAutoIncrementValue());
-=======
+    }
+
     // test for bug 754986
     @Test
     public void selectZeroFencePost() throws InvalidOperationException {
@@ -644,6 +644,5 @@
                                                           ScanLimit.NONE);
 
         expectRows(request, createNewRow(tid, 1L, -5L), createNewRow(tid, 2L, -1L));
->>>>>>> 84d9c11d
     }
 }