/**
 * Copyright (C) 2011 Akiban Technologies Inc.
 * This program is free software: you can redistribute it and/or modify
 * it under the terms of the GNU Affero General Public License, version 3,
 * as published by the Free Software Foundation.
 *
 * This program is distributed in the hope that it will be useful,
 * but WITHOUT ANY WARRANTY; without even the implied warranty of
 * MERCHANTABILITY or FITNESS FOR A PARTICULAR PURPOSE.  See the
 * GNU Affero General Public License for more details.
 *
 * You should have received a copy of the GNU Affero General Public License
 * along with this program.  If not, see http://www.gnu.org/licenses.
 */

package com.akiban.server.test.it.keyupdate;

import com.akiban.server.error.ErrorCode;
import com.akiban.server.error.InvalidOperationException;
import com.akiban.server.rowdata.RowDef;
import org.junit.Test;

import java.util.List;

import static com.akiban.server.test.it.keyupdate.Schema.*;
import static junit.framework.Assert.*;

// This test uses a 4-level group: the COI schema with a Vendor table that is the parent of Customer.
// hkey maintenance for the leaf of this group is unlike that of a 3-table group because part of the hkey
// comes from a grandparent, not a parent.

public class KeyUpdateIT extends KeyUpdateBase
{
    @Test
    public void testItemFKUpdate() throws Exception
    {
        // Set item.oid = 0 for item 1222
        TestRow originalItem = testStore.find(new HKey(vendorRD, 1L, customerRD, 12L, orderRD, 122L, itemRD, 1222L));
        TestRow updatedItem = copyRow(originalItem);
        updateRow(updatedItem, i_oid, 0L, null);
        startMonitoringHKeyPropagation();
        dbUpdate(originalItem, updatedItem);
        checkHKeyPropagation(2, 0);
        checkDB();
        // Revert change
        startMonitoringHKeyPropagation();
        dbUpdate(updatedItem, originalItem);
        checkHKeyPropagation(2, 0);
        checkDB();
        checkInitialState();
    }

    @Test
    public void testItemPKUpdate() throws Exception
    {
        // Set item.iid = 0 for item 1222
        TestRow order = testStore.find(new HKey(vendorRD, 1L, customerRD, 12L, orderRD, 122L));
        TestRow originalItem = testStore.find(new HKey(vendorRD, 1L, customerRD, 12L, orderRD, 122L, itemRD, 1222L));
        TestRow updatedItem = copyRow(originalItem);
        assertNotNull(order);
        updateRow(updatedItem, i_iid, 0L, order);
        startMonitoringHKeyPropagation();
        dbUpdate(originalItem, updatedItem);
        checkHKeyPropagation(2, 0);
        checkDB();
        // Revert change
        startMonitoringHKeyPropagation();
        dbUpdate(updatedItem, originalItem);
        checkHKeyPropagation(2, 0);
        checkDB();
        checkInitialState();
    }

    @Test
    public void testItemPKUpdateCreatingDuplicate() throws Exception
    {
        // Set item.iid = 1223 for item 1222
        TestRow order = testStore.find(new HKey(vendorRD, 1L, customerRD, 12L, orderRD, 122L));
        TestRow originalItem = testStore.find(new HKey(vendorRD, 1L, customerRD, 12L, orderRD, 122L, itemRD, 1222L));
        TestRow updatedItem = copyRow(originalItem);
        assertNotNull(order);
        updateRow(updatedItem, i_iid, 1223L, order);
        try {
            dbUpdate(originalItem, updatedItem);
            fail();
        } catch (InvalidOperationException e) {
            assertEquals(ErrorCode.DUPLICATE_KEY, e.getCode());
        }
        checkDB();
        checkInitialState();
    }

    @Test
    public void testOrderFKUpdate() throws Exception
    {
        // Set order.cid = 0 for order 222
        TestRow customer = testStore.find(new HKey(vendorRD, 2L, customerRD, 22L));
        TestRow originalOrder = testStore.find(new HKey(vendorRD, 2L, customerRD, 22L, orderRD, 222L));
        TestRow updatedOrder = copyRow(originalOrder);
        updateRow(updatedOrder, o_cid, 0L, null);
        // Propagate change to order 222's items to reflect db state
        for (long iid = 2221; iid <= 2223; iid++) {
            TestRow oldItemRow = testStore.find(new HKey(vendorRD, 2L, customerRD, 22L, orderRD, 222L, itemRD, iid));
            TestRow newItemRow = copyRow(oldItemRow);
            newItemRow.hKey(hKey(newItemRow, updatedOrder));
            testStore.deleteTestRow(oldItemRow);
            testStore.writeTestRow(newItemRow);
        }
        startMonitoringHKeyPropagation();
        dbUpdate(originalOrder, updatedOrder);
        checkHKeyPropagation(2, 6);
        checkDB();
        // Revert change
        for (long iid = 2221; iid <= 2223; iid++) {
            TestRow oldItemRow = testStore.find(new HKey(vendorRD, null, customerRD, 0L, orderRD, 222L, itemRD, iid));
            TestRow newItemRow = copyRow(oldItemRow);
            newItemRow.hKey(hKey(newItemRow, originalOrder, customer));
            testStore.deleteTestRow(oldItemRow);
            testStore.writeTestRow(newItemRow);
        }
        startMonitoringHKeyPropagation();
        dbUpdate(updatedOrder, originalOrder);
        checkHKeyPropagation(2, 6);
        checkDB();
        checkInitialState();
    }

    @Test
    public void testOrderPKUpdate() throws Exception
    {
        // Set order.oid = 0 for order 222
        TestRow customer = testStore.find(new HKey(vendorRD, 2L, customerRD, 22L));
        TestRow originalOrder = testStore.find(new HKey(vendorRD, 2L, customerRD, 22L, orderRD, 222L));
        TestRow udpatedOrder = copyRow(originalOrder);
        updateRow(udpatedOrder, o_oid, 0L, customer);
        // Propagate change to order 222's items to reflect db state
        for (long iid = 2221; iid <= 2223; iid++) {
            TestRow oldItemRow = testStore.find(new HKey(vendorRD, 2L, customerRD, 22L, orderRD, 222L, itemRD, iid));
            TestRow newItemRow = copyRow(oldItemRow);
            newItemRow.hKey(hKey(newItemRow, null));
            testStore.deleteTestRow(oldItemRow);
            testStore.writeTestRow(newItemRow);
        }
        startMonitoringHKeyPropagation();
        dbUpdate(originalOrder, udpatedOrder);
        checkHKeyPropagation(2, 3); // 3: 3 items become orphans, no items are adopted orphans.
        checkDB();
        // Revert change
        for (long iid = 2221; iid <= 2223; iid++) {
            TestRow oldItemRow = testStore.find(new HKey(vendorRD, null, customerRD, null, orderRD, 222L, itemRD, iid));
            TestRow newItemRow = copyRow(oldItemRow);
            newItemRow.hKey(hKey(newItemRow, originalOrder, customer));
            testStore.deleteTestRow(oldItemRow);
            testStore.writeTestRow(newItemRow);
        }
        startMonitoringHKeyPropagation();
        dbUpdate(udpatedOrder, originalOrder);
        checkHKeyPropagation(2, 3);
        checkDB();
        checkInitialState();
    }

    @Test
    public void testOrderPKUpdateCreatingDuplicate() throws Exception
    {
        // Set order.oid = 221 for order 222
        TestRow customer = testStore.find(new HKey(vendorRD, 2L, customerRD, 22L));
        TestRow originalOrder = testStore.find(new HKey(vendorRD, 2L, customerRD, 22L, orderRD, 222L));
        TestRow updatedOrder = copyRow(originalOrder);
        assertNotNull(customer);
        updateRow(updatedOrder, o_oid, 221L, customer);
        try {
            dbUpdate(originalOrder, updatedOrder);
            fail();
        } catch (InvalidOperationException e) {
            assertEquals(ErrorCode.DUPLICATE_KEY, e.getCode());
        }
        checkDB();
    }

    @Test
    public void testCustomerFKUpdate() throws Exception
    {
        // Set customer.vid = 0 for customer 13
        TestRow originalCustomer = testStore.find(new HKey(vendorRD, 1L, customerRD, 13L));
        TestRow udpatedCustomer = copyRow(originalCustomer);
        updateRow(udpatedCustomer, c_vid, 0L, null);
        // Propagate change to customer 13s descendents to reflect db state
        for (long oid = 131; oid <= 133; oid++) {
            TestRow oldOrderRow = testStore.find(new HKey(vendorRD, 1L, customerRD, 13L, orderRD, oid));
            TestRow newOrderRow = copyRow(oldOrderRow);
            newOrderRow.hKey(hKey(newOrderRow, udpatedCustomer));
            testStore.deleteTestRow(oldOrderRow);
            testStore.writeTestRow(newOrderRow);
            for (long iid = oid * 10 + 1; iid <= oid * 10 + 3; iid++) {
                TestRow oldItemRow = testStore.find(new HKey(vendorRD, 1L, customerRD, 13L, orderRD, oid, itemRD, iid));
                TestRow newItemRow = copyRow(oldItemRow);
                newItemRow.hKey(hKey(newItemRow, newOrderRow, udpatedCustomer));
                testStore.deleteTestRow(oldItemRow);
                testStore.writeTestRow(newItemRow);
            }
        }
        startMonitoringHKeyPropagation();
        dbUpdate(originalCustomer, udpatedCustomer);
        checkHKeyPropagation(2, 24); // 3 orders, 3 items per order, delete/reinsert each
        checkDB();
        // Revert change
        for (long oid = 131; oid <= 133; oid++) {
            TestRow oldOrderRow = testStore.find(new HKey(vendorRD, 0L, customerRD, 13L, orderRD, oid));
            TestRow newOrderRow = copyRow(oldOrderRow);
            newOrderRow.hKey(hKey(newOrderRow, originalCustomer));
            testStore.deleteTestRow(oldOrderRow);
            testStore.writeTestRow(newOrderRow);
            for (long iid = oid * 10 + 1; iid <= oid * 10 + 3; iid++) {
                TestRow oldItemRow = testStore.find(new HKey(vendorRD, 0L, customerRD, 13L, orderRD, oid, itemRD, iid));
                TestRow newItemRow = copyRow(oldItemRow);
                newItemRow.hKey(hKey(newItemRow, newOrderRow, originalCustomer));
                testStore.deleteTestRow(oldItemRow);
                testStore.writeTestRow(newItemRow);
            }
        }
        startMonitoringHKeyPropagation();
        dbUpdate(udpatedCustomer, originalCustomer);
        checkHKeyPropagation(2, 24);
        checkDB();
        checkInitialState();
    }

    @Test
    public void testCustomerPKUpdate() throws Exception
    {
        // Set customer.cid = 0 for customer 22
        TestRow originalCustomer = testStore.find(new HKey(vendorRD, 2L, customerRD, 22L));
        TestRow updatedCustomer = copyRow(originalCustomer);
        updateRow(updatedCustomer, c_cid, 0L, null);
        // Propagate change to customer 22's orders and items to reflect db state
        for (long oid = 221; oid <= 223; oid++) {
            TestRow oldOrderRow = testStore.find(new HKey(vendorRD, 2L, customerRD, 22L, orderRD, oid));
            TestRow newOrderRow = copyRow(oldOrderRow);
            newOrderRow.hKey(hKey(newOrderRow, null));
            testStore.deleteTestRow(oldOrderRow);
            testStore.writeTestRow(newOrderRow);
            for (long iid = oid * 10 + 1; iid <= oid * 10 + 3; iid++) {
                TestRow oldItemRow = testStore.find(new HKey(vendorRD, 2L, customerRD, 22L, orderRD, oid, itemRD, iid));
                TestRow newItemRow = copyRow(oldItemRow);
                newItemRow.hKey(hKey(newItemRow, newOrderRow));
                testStore.deleteTestRow(oldItemRow);
                testStore.writeTestRow(newItemRow);
            }
        }
        startMonitoringHKeyPropagation();
        dbUpdate(originalCustomer, updatedCustomer);
        checkHKeyPropagation(2, 12); // 3 orders, 3 items per order, delete, but no reinsert - there is no customer 0
        checkDB();
        // Revert change
        for (long oid = 221; oid <= 223; oid++) {
            TestRow oldOrderRow = testStore.find(new HKey(vendorRD, null, customerRD, 22L, orderRD, oid));
            TestRow newOrderRow = copyRow(oldOrderRow);
            newOrderRow.hKey(hKey(newOrderRow, originalCustomer));
            testStore.deleteTestRow(oldOrderRow);
            testStore.writeTestRow(newOrderRow);
            for (long iid = oid * 10 + 1; iid <= oid * 10 + 3; iid++) {
                TestRow oldItemRow = testStore.find(new HKey(vendorRD, null, customerRD, 22L, orderRD, oid, itemRD, iid));
                TestRow newItemRow = copyRow(oldItemRow);
                newItemRow.hKey(hKey(newItemRow, newOrderRow, originalCustomer));
                testStore.deleteTestRow(oldItemRow);
                testStore.writeTestRow(newItemRow);
            }
        }
        startMonitoringHKeyPropagation();
        dbUpdate(updatedCustomer, originalCustomer);
        checkHKeyPropagation(2, 12);
        checkDB();
        checkInitialState();
    }

    @Test
    public void testCustomerPKUpdateCreatingDuplicate() throws Exception
    {
        // Set customer.cid = 11 for customer 23
        TestRow originalCustomer = testStore.find(new HKey(vendorRD, 2L, customerRD, 23L));
        TestRow updatedCustomer = copyRow(originalCustomer);
        updateRow(updatedCustomer, c_cid, 11L, null);
        try {
            dbUpdate(originalCustomer, updatedCustomer);
            fail();
        } catch (InvalidOperationException e) {
            assertEquals(ErrorCode.DUPLICATE_KEY, e.getCode());
        }
        checkDB();
    }

    @Test
    public void testVendorPKUpdate() throws Exception
    {
        // Set vendor.vid = 0 for vendor 1
        TestRow originalVendor = testStore.find(new HKey(vendorRD, 1L));
        TestRow updatedVendor = copyRow(originalVendor);
        updateRow(updatedVendor, v_vid, 0L, null);
        startMonitoringHKeyPropagation();
        dbUpdate(originalVendor, updatedVendor);
        checkHKeyPropagation(2, 0); // customer has vid, isn't affected by vendor update
        checkDB();
        // Revert change
        startMonitoringHKeyPropagation();
        dbUpdate(updatedVendor, originalVendor);
        checkHKeyPropagation(2, 0);
        checkDB();
        checkInitialState();
    }
    
    @Test
    public void testVendorPKUpdateCreatingDuplicate() throws Exception
    {
        // Set vendor.vid = 2 for vendor 1
        TestRow originalVendorRow = testStore.find(new HKey(vendorRD, 1L));
        TestRow updatedVendorRow = copyRow(originalVendorRow);
        updateRow(updatedVendorRow, v_vid, 2L, null);
        try {
            dbUpdate(originalVendorRow, updatedVendorRow);
            fail();
        } catch (InvalidOperationException e) {
            assertEquals(ErrorCode.DUPLICATE_KEY,  e.getCode());
        }
        checkDB();
    }
    
    @Test
    public void testItemDelete() throws Exception
    {
        TestRow itemRow = testStore.find(new HKey(vendorRD, 2L, customerRD, 22L, orderRD, 222L, itemRD, 2222L));
        startMonitoringHKeyPropagation();
        dbDelete(itemRow);
        checkHKeyPropagation(1, 0);
        checkDB();
        // Revert change
        startMonitoringHKeyPropagation();
        dbInsert(itemRow);
        checkHKeyPropagation(1, 0);
        checkDB();
        checkInitialState();
    }

    @Test
    public void testOrderDelete() throws Exception
    {
        TestRow customerRow = testStore.find(new HKey(vendorRD, 2L, customerRD, 22L));
        TestRow orderRow = testStore.find(new HKey(vendorRD, 2L, customerRD, 22L, orderRD, 222L));
        // Propagate change to order 222's items to reflect db state
        for (long iid = 2221; iid <= 2223; iid++) {
            TestRow oldItemRow = testStore.find(new HKey(vendorRD, 2L, customerRD, 22L, orderRD, 222L, itemRD, iid));
            TestRow newItemRow = copyRow(oldItemRow);
            newItemRow.hKey(hKey(newItemRow, null));
            testStore.deleteTestRow(oldItemRow);
            testStore.writeTestRow(newItemRow);
        }
        startMonitoringHKeyPropagation();
        dbDelete(orderRow);
        checkHKeyPropagation(1, 3);
        checkDB();
        // Revert change
        for (long iid = 2221; iid <= 2223; iid++) {
            TestRow oldItemRow = testStore.find(new HKey(vendorRD, null, customerRD, null, orderRD, 222L, itemRD, iid));
            TestRow newItemRow = copyRow(oldItemRow);
            newItemRow.hKey(hKey(newItemRow, orderRow, customerRow));
            testStore.deleteTestRow(oldItemRow);
            testStore.writeTestRow(newItemRow);
        }
        startMonitoringHKeyPropagation();
        dbInsert(orderRow);
        checkHKeyPropagation(1, 3);
        checkDB();
        checkInitialState();
    }

    @Test
    public void testCustomerDelete() throws Exception
    {
        TestRow customerRow = testStore.find(new HKey(vendorRD, 2L, customerRD, 22L));
        // Propagate change to customer's descendents to reflect db state
        for (long oid = 221; oid <= 223; oid++) {
            TestRow oldOrderRow = testStore.find(new HKey(vendorRD, 2L, customerRD, 22L, orderRD, oid));
            TestRow newOrderRow = copyRow(oldOrderRow);
            newOrderRow.hKey(hKey(newOrderRow, null));
            testStore.deleteTestRow(oldOrderRow);
            testStore.writeTestRow(newOrderRow);
            for (long iid = oid * 10 + 1; iid <= oid * 10 + 3; iid++) {
                TestRow oldItemRow = testStore.find(new HKey(vendorRD, 2L, customerRD, 22L, orderRD, oid, itemRD, iid));
                TestRow newItemRow = copyRow(oldItemRow);
                newItemRow.hKey(hKey(newItemRow, newOrderRow));
                testStore.deleteTestRow(oldItemRow);
                testStore.writeTestRow(newItemRow);
            }
        }
        startMonitoringHKeyPropagation();
        dbDelete(customerRow);
        // 12; 3 orders, with 3 items each
        checkHKeyPropagation(1, 12);
        checkDB();
        // Revert change
        for (long oid = 221; oid <= 223; oid++) {
            TestRow oldOrderRow = testStore.find(new HKey(vendorRD, null, customerRD, 22L, orderRD, oid));
            TestRow newOrderRow = copyRow(oldOrderRow);
            newOrderRow.hKey(hKey(newOrderRow, customerRow));
            testStore.deleteTestRow(oldOrderRow);
            testStore.writeTestRow(newOrderRow);
            for (long iid = oid * 10 + 1; iid <= oid * 10 + 3; iid++) {
                TestRow oldItemRow = testStore.find(new HKey(vendorRD, null, customerRD, 22L, orderRD, oid, itemRD, iid));
                TestRow newItemRow = copyRow(oldItemRow);
                newItemRow.hKey(hKey(newItemRow, newOrderRow, customerRow));
                testStore.deleteTestRow(oldItemRow);
                testStore.writeTestRow(newItemRow);
            }
        }
        startMonitoringHKeyPropagation();
        dbInsert(customerRow);
        checkHKeyPropagation(1, 12);
        checkDB();
        checkInitialState();
    }
    
    @Test
    public void testVendorDelete() throws Exception
    {
        TestRow vendorRow = testStore.find(new HKey(vendorRD, 1L));
        startMonitoringHKeyPropagation();
<<<<<<< HEAD
/*
        Tap.setEnabled(".*propagate$", true);
        Tap.reset(".*propagate$");
*/
        dbUpdate(oldRow, newRow);
        checkHKeyPropagation(2, 9);
/*
        TapReport[] tapReports = Tap.getReports(".*propagate_hkey_change$");
        assertEquals(1, tapReports.length);
        TapReport propagateTap = tapReports[0];
        // There should be two propagations, one for deletion of the old row, and one for insertion of the new row
        assertEquals(2, propagateTap.getInCount());
*/
=======
        dbDelete(vendorRow);
        // TODO: Why not apply the PDG optimization on inserts and deletes?
        checkHKeyPropagation(1, 39);
        checkDB();
        // Revert change
        startMonitoringHKeyPropagation();
        dbInsert(vendorRow);
        checkHKeyPropagation(1, 39);
        checkDB();
        checkInitialState();
>>>>>>> bcc1ce78
    }

    @Override
    protected void createSchema() throws InvalidOperationException
    {
        // vendor
        vendorId = createTable("coi", "vendor",
                               "vid int not null key",
                               "vx int");
        v_vid = 0;
        v_vx = 1;
        // customer
        customerId = createTable("coi", "customer",
                                 "cid int not null key",
                                 "vid int",
                                 "cx int",
                                 "constraint __akiban_cv foreign key __akiban_cv(vid) references vendor(vid)");
        c_cid = 0;
        c_vid = 1;
        c_cx = 2;
        // order
        orderId = createTable("coi", "order",
                              "oid int not null key",
                              "cid int",
                              "ox int",
                              "priority int",
                              "when int",
                              "key(priority)",
                              "unique(when)",
                              "constraint __akiban_oc foreign key __akiban_oc(cid) references customer(cid)");
        o_oid = 0;
        o_cid = 1;
        o_ox = 2;
        o_priority = 3;
        o_when = 4;
        // item
        itemId = createTable("coi", "item",
                             "iid int not null key",
                             "oid int",
                             "ix int",
                             "constraint __akiban_io foreign key __akiban_io(oid) references order(oid)");
        i_iid = 0;
        i_oid = 1;
        i_ix = 2;
        // group
        vendorRD = rowDefCache().getRowDef(vendorId);
        customerRD = rowDefCache().getRowDef(customerId);
        orderRD = rowDefCache().getRowDef(orderId);
        itemRD = rowDefCache().getRowDef(itemId);
        int groupRowDefId = customerRD.getGroupRowDefId();
        groupRD = store().getRowDefCache().getRowDef(groupRowDefId);
    }

    @Override
    protected List<List<Object>> vendorPKIndex(List<TreeRecord> records)
    {
        return indexFromRecords(records, vendorRD, v_vid);
    }

    @Override
    protected List<List<Object>> customerPKIndex(List<TreeRecord> records)
    {
        return indexFromRecords(records, customerRD, c_cid, c_vid);
    }

    @Override
    protected List<List<Object>> orderPKIndex(List<TreeRecord> records)
    {
        return indexFromRecords(records, orderRD, o_oid, HKeyElement.from(1), o_cid);
    }

    @Override
    protected List<List<Object>> itemPKIndex(List<TreeRecord> records)
    {
        return indexFromRecords(records, itemRD, i_iid, HKeyElement.from(1), HKeyElement.from(3), i_oid);
    }

    @Override
    protected List<List<Object>> orderPriorityIndex(List<TreeRecord> records)
    {
        return indexFromRecords(records, orderRD, o_priority, HKeyElement.from(1), o_cid, o_oid);
    }

    @Override
    protected List<List<Object>> orderWhenIndex(List<TreeRecord> records)
    {
        return indexFromRecords(records, orderRD, o_when, HKeyElement.from(1), o_cid, o_oid);
    }

    @Override
    protected void populateTables() throws Exception
    {
        // non-key vendor fields
        //     vx = vid * 100
        // non-key customer fields
        //     cx = cid * 100
        // non-key order fields
        //     ox = oid * 100
        //     priority = 8[1-3]
        //     when = unique, start counting at 9001
        // non-key item fields
        //     ix = iid * 100
        TestRow customer;
        TestRow order;
        //                               HKey reversed, value
        // Vendor 1
        dbInsert(             row(vendorRD,                                   1,   100));
        //
        dbInsert(customer =   row(customerRD,                            11,  1,   1100));
        dbInsert(order =      row(customer, orderRD,                111, 11,       11100,   81, 9001));
        dbInsert(             row(order, customer, itemRD,    1111, 111,           111100));
        dbInsert(             row(order, customer, itemRD,    1112, 111,           111200));
        dbInsert(             row(order, customer, itemRD,    1113, 111,           111300));
        dbInsert(order =      row(customer, orderRD,                112, 11,       11200,   83, 9002));
        dbInsert(             row(order, customer, itemRD,    1121, 112,           112100));
        dbInsert(             row(order, customer, itemRD,    1122, 112,           112200));
        dbInsert(             row(order, customer, itemRD,    1123, 112,           112300));
        dbInsert(order =      row(customer, orderRD,                113, 11,       11300,   81, 9003));
        dbInsert(             row(order, customer, itemRD,    1131, 113,           113100));
        dbInsert(             row(order, customer, itemRD,    1132, 113,           113200));
        dbInsert(             row(order, customer, itemRD,    1133, 113,           113300));

        dbInsert(customer =   row(customerRD,                            12,  1,   1200));
        dbInsert(order =      row(customer, orderRD,                121, 12,       12100,   83, 9004));
        dbInsert(             row(order, customer, itemRD,    1211, 121,           121100));
        dbInsert(             row(order, customer, itemRD,    1212, 121,           121200));
        dbInsert(             row(order, customer, itemRD,    1213, 121,           121300));
        dbInsert(order =      row(customer, orderRD,                122, 12,       12200,   81, 9005));
        dbInsert(             row(order, customer, itemRD,    1221, 122,           122100));
        dbInsert(             row(order, customer, itemRD,    1222, 122,           122200));
        dbInsert(             row(order, customer, itemRD,    1223, 122,           122300));
        dbInsert(order =      row(customer, orderRD,                123, 12,       12300,   82, 9006));
        dbInsert(             row(order, customer, itemRD,    1231, 123,           123100));
        dbInsert(             row(order, customer, itemRD,    1232, 123,           123200));
        dbInsert(             row(order, customer, itemRD,    1233, 123,           123300));

        dbInsert(customer =   row(customerRD,                            13,  1,   1300));
        dbInsert(order =      row(customer, orderRD,                131, 13,       13100,   82, 9007));
        dbInsert(             row(order, customer, itemRD,    1311, 131,           131100));
        dbInsert(             row(order, customer, itemRD,    1312, 131,           131200));
        dbInsert(             row(order, customer, itemRD,    1313, 131,           131300));
        dbInsert(order =      row(customer, orderRD,                132, 13,       13200,   83, 9008));
        dbInsert(             row(order, customer, itemRD,    1321, 132,           132100));
        dbInsert(             row(order, customer, itemRD,    1322, 132,           132200));
        dbInsert(             row(order, customer, itemRD,    1323, 132,           132300));
        dbInsert(order =      row(customer, orderRD,                133, 13,       13300,   81, 9009));
        dbInsert(             row(order, customer, itemRD,    1331, 133,           133100));
        dbInsert(             row(order, customer, itemRD,    1332, 133,           133200));
        dbInsert(             row(order, customer, itemRD,    1333, 133,           133300));
        //
        // Vendor 2
        dbInsert(             row(vendorRD,                                   2,   200));
        //
        dbInsert(customer =   row(customerRD,                            21,  2,   2100));
        dbInsert(order =      row(customer, orderRD,                211, 21,       21100,   81, 9010));
        dbInsert(             row(order, customer, itemRD,    2111, 211,           211100));
        dbInsert(             row(order, customer, itemRD,    2112, 211,           211200));
        dbInsert(             row(order, customer, itemRD,    2113, 211,           211300));
        dbInsert(order =      row(customer, orderRD,                212, 21,       21200,   83, 9011));
        dbInsert(             row(order, customer, itemRD,    2121, 212,           212100));
        dbInsert(             row(order, customer, itemRD,    2122, 212,           212200));
        dbInsert(             row(order, customer, itemRD,    2123, 212,           212300));
        dbInsert(order =      row(customer, orderRD,                213, 21,       21300,   82, 9012));
        dbInsert(             row(order, customer, itemRD,    2131, 213,           213100));
        dbInsert(             row(order, customer, itemRD,    2132, 213,           213200));
        dbInsert(             row(order, customer, itemRD,    2133, 213,           213300));

        dbInsert(customer =   row(customerRD,                            22,  2,   2200));
        dbInsert(order =      row(customer, orderRD,                221, 22,       22100,   82, 9013));
        dbInsert(             row(order, customer, itemRD,    2211, 221,           221100));
        dbInsert(             row(order, customer, itemRD,    2212, 221,           221200));
        dbInsert(             row(order, customer, itemRD,    2213, 221,           221300));
        dbInsert(order =      row(customer, orderRD,                222, 22,       22200,   82, 9014));
        dbInsert(             row(order, customer, itemRD,    2221, 222,           222100));
        dbInsert(             row(order, customer, itemRD,    2222, 222,           222200));
        dbInsert(             row(order, customer, itemRD,    2223, 222,           222300));
        dbInsert(order =      row(customer, orderRD,                223, 22,       22300,   81, 9015));
        dbInsert(             row(order, customer, itemRD,    2231, 223,           223100));
        dbInsert(             row(order, customer, itemRD,    2232, 223,           223200));
        dbInsert(             row(order, customer, itemRD,    2233, 223,           223300));

        dbInsert(customer =   row(customerRD,                            23,  2,   2300));
        dbInsert(order =      row(customer, orderRD,                231, 23,       23100,   82, 9016));
        dbInsert(             row(order, customer, itemRD,    2311, 231,           231100));
        dbInsert(             row(order, customer, itemRD,    2312, 231,           231200));
        dbInsert(             row(order, customer, itemRD,    2313, 231,           231300));
        dbInsert(order =      row(customer, orderRD,                232, 23,       23200,   83, 9017));
        dbInsert(             row(order, customer, itemRD,    2321, 232,           232100));
        dbInsert(             row(order, customer, itemRD,    2322, 232,           232200));
        dbInsert(             row(order, customer, itemRD,    2323, 232,           232300));
        dbInsert(order =      row(customer, orderRD,                233, 23,       23300,   81, 9018));
        dbInsert(             row(order, customer, itemRD,    2331, 233,           233100));
        dbInsert(             row(order, customer, itemRD,    2332, 233,           233200));
        dbInsert(             row(order, customer, itemRD,    2333, 233,           233300));
    }

    @Override
    protected HKey hKey(TestRow row)
    {
        HKey hKey = null;
        RowDef rowDef = row.getRowDef();
        if (rowDef == vendorRD) {
            hKey = new HKey(vendorRD, row.get(v_vid));
        } else if (rowDef == customerRD) {
            hKey = new HKey(vendorRD, row.get(c_vid), 
                            customerRD, row.get(c_cid));
        } else if (rowDef == orderRD) {
            assertNotNull(row.parent());
            hKey = new HKey(vendorRD, row.parent().get(c_vid),
                            customerRD, row.get(o_cid),
                            orderRD, row.get(o_oid));
        } else if (rowDef == itemRD) {
            assertNotNull(row.parent());
            assertNotNull(row.parent().parent());
            hKey = new HKey(vendorRD, row.parent().parent().get(c_vid),
                            customerRD, row.parent().get(o_cid),
                            orderRD, row.get(i_oid),
                            itemRD, row.get(i_iid));
        } else {
            fail();
        }
        return hKey;
    }
    
    @Override
    protected boolean checkChildPKs() {
        return true;
    }

    @Override
    protected HKey hKey(TestRow row, TestRow parent, TestRow grandparent)
    {
        HKey hKey = null;
        RowDef rowDef = row.getRowDef();
        if (rowDef == vendorRD) {
            hKey = new HKey(vendorRD, row.get(v_vid));
        } else if (rowDef == customerRD) {
            hKey = new HKey(vendorRD, row.get(c_vid),
                            customerRD, row.get(c_cid));
        } else if (rowDef == orderRD) {
            hKey = new HKey(vendorRD, parent == null ? null : parent.get(c_vid),
                            customerRD, row.get(o_cid),
                            orderRD, row.get(o_oid));
        } else if (rowDef == itemRD) {
            hKey = new HKey(vendorRD, grandparent == null ? null : grandparent.get(c_vid),
                            customerRD, parent == null ? null : parent.get(o_cid),
                            orderRD, row.get(i_oid),
                            itemRD, row.get(i_iid));
        } else {
            fail();
        }
        row.parent(parent);
        return hKey;
    }

    protected void confirmColumns()
    {
        confirmColumn(vendorRD, v_vid, "vid");
        confirmColumn(vendorRD, v_vx, "vx");

        confirmColumn(customerRD, c_cid, "cid");
        confirmColumn(customerRD, c_vid, "vid");
        confirmColumn(customerRD, c_cx, "cx");

        confirmColumn(orderRD, o_oid, "oid");
        confirmColumn(orderRD, o_cid, "cid");
        confirmColumn(orderRD, o_ox, "ox");
        confirmColumn(orderRD, o_priority, "priority");
        confirmColumn(orderRD, o_when, "when");

        confirmColumn(itemRD, i_iid, "iid");
        confirmColumn(itemRD, i_oid, "oid");
        confirmColumn(itemRD, i_ix, "ix");
    }
}<|MERGE_RESOLUTION|>--- conflicted
+++ resolved
@@ -424,21 +424,6 @@
     {
         TestRow vendorRow = testStore.find(new HKey(vendorRD, 1L));
         startMonitoringHKeyPropagation();
-<<<<<<< HEAD
-/*
-        Tap.setEnabled(".*propagate$", true);
-        Tap.reset(".*propagate$");
-*/
-        dbUpdate(oldRow, newRow);
-        checkHKeyPropagation(2, 9);
-/*
-        TapReport[] tapReports = Tap.getReports(".*propagate_hkey_change$");
-        assertEquals(1, tapReports.length);
-        TapReport propagateTap = tapReports[0];
-        // There should be two propagations, one for deletion of the old row, and one for insertion of the new row
-        assertEquals(2, propagateTap.getInCount());
-*/
-=======
         dbDelete(vendorRow);
         // TODO: Why not apply the PDG optimization on inserts and deletes?
         checkHKeyPropagation(1, 39);
@@ -449,7 +434,6 @@
         checkHKeyPropagation(1, 39);
         checkDB();
         checkInitialState();
->>>>>>> bcc1ce78
     }
 
     @Override
