--- conflicted
+++ resolved
@@ -287,11 +287,7 @@
     @Test
     public void testRestrictedIndexScan()
     {
-<<<<<<< HEAD
-        TableIndex idxOrderSalesman = index(order, "salesman");
-=======
         Index idxOrderSalesman = orderSalesmanIndexRowType.index();
->>>>>>> c44e0fc3
         IndexBound lo = indexBound(userTable(order), row(order, 2, "jack"), columnSelector(idxOrderSalesman));
         IndexBound hi = indexBound(userTable(order), row(order, 2, "tom"), columnSelector(idxOrderSalesman));
         IndexKeyRange range = indexKeyRange(lo, true, hi, false);
@@ -305,11 +301,7 @@
     @Test
     public void testRestrictedIndexLookup()
     {
-<<<<<<< HEAD
-        TableIndex idxOrderSalesman = index(order, "salesman");
-=======
         Index idxOrderSalesman = orderSalesmanIndexRowType.index();
->>>>>>> c44e0fc3
         IndexBound tom = indexBound(userTable(order), row(order, 2, "tom"), columnSelector(idxOrderSalesman));
         IndexKeyRange matchTom = indexKeyRange(tom, true, tom, true);
         PhysicalOperator indexScan = indexScan_Default(orderSalesmanIndexRowType, false, matchTom);
@@ -325,11 +317,7 @@
     public void testAncestorLookupAfterIndexScan()
     {
         // Find customers associated with salesman tom
-<<<<<<< HEAD
-        TableIndex idxOrderSalesman = index(order, "salesman");
-=======
         Index idxOrderSalesman = orderSalesmanIndexRowType.index();
->>>>>>> c44e0fc3
         IndexBound tom = indexBound(userTable(order), row(order, 2, "tom"), columnSelector(idxOrderSalesman));
         IndexKeyRange matchTom = indexKeyRange(tom, true, tom, true);
         PhysicalOperator indexScan = indexScan_Default(orderSalesmanIndexRowType, false, matchTom);
@@ -340,176 +328,4 @@
         RowBase[] expected = new RowBase[]{row(customerRowType, 2L, "abc")};
         compareRows(expected, cursor(ancestorLookup, adapter));
     }
-<<<<<<< HEAD
-
-/*
-    @Test
-    public void testOperatorBasedRowCollector_SecondaryIndex() throws Exception
-    {
-        HapiPredicate customerABC = new SimpleHapiPredicate(userTable(customer).getName(),
-                                                            "name",
-                                                            HapiPredicate.Operator.EQ,
-                                                            "abc");
-        RowCollector rc = OperatorBasedRowCollector.newCollector(session(),
-                                                                 (PersistitStore) store(),
-                                                                 userTable(customer),
-                                                                 Arrays.asList(customerABC));
-        while (rc.hasMore()) {
-            RowData rowData = rc.collectNextRow();
-            System.out.println(rowData);
-        }
-    }
-
-    @Test
-    public void testOperatorBasedRowCollector_PKIndex() throws Exception
-    {
-        HapiPredicate customer2 = new SimpleHapiPredicate(userTable(customer).getName(),
-                                                          "cid",
-                                                          HapiPredicate.Operator.EQ,
-                                                          "2");
-        RowCollector rc = OperatorBasedRowCollector.newCollector(session(),
-                                                                 (PersistitStore) store(),
-                                                                 userTable(customer),
-                                                                 Arrays.asList(customer2));
-        while (rc.hasMore()) {
-            RowData rowData = rc.collectNextRow();
-            System.out.println(rowData);
-        }
-        fail(); // This isn't returning any rows! Should be the same as for customer.name="abc" (previous test)
-    }
-*/
-
-    private GroupTable groupTable(int userTableId)
-    {
-        RowDef userTableRowDef = rowDefCache().rowDef(userTableId);
-        return userTableRowDef.table().getGroup().getGroupTable();
-    }
-
-    private UserTable userTable(int userTableId)
-    {
-        RowDef userTableRowDef = rowDefCache().rowDef(userTableId);
-        return userTableRowDef.userTable();
-    }
-
-    private TableIndex index(int userTableId, String... searchIndexColumnNamesArray)
-    {
-        UserTable userTable = userTable(userTableId);
-        for (TableIndex index : userTable.getIndexesIncludingInternal()) {
-            List<String> indexColumnNames = new ArrayList<String>();
-            for (IndexColumn indexColumn : index.getColumns()) {
-                indexColumnNames.add(indexColumn.getColumn().getName());
-            }
-            List<String> searchIndexColumnNames = Arrays.asList(searchIndexColumnNamesArray);
-            if (searchIndexColumnNames.equals(indexColumnNames)) {
-                return index;
-            }
-        }
-        return null;
-    }
-
-    private ColumnSelector columnSelector(final Index index)
-    {
-        return new ColumnSelector()
-        {
-            @Override
-            public boolean includesColumn(int columnPosition)
-            {
-                for (IndexColumn indexColumn : index.getColumns()) {
-                    Column column = indexColumn.getColumn();
-                    if (column.getPosition() == columnPosition) {
-                        return true;
-                    }
-                }
-                return false;
-            }
-        };
-    }
-
-    private RowBase row(RowType rowType, Object... fields)
-    {
-        return new TestRow(rowType, fields);
-    }
-
-    private RowBase row(int tableId, Object... values /* alternating field position and value */)
-    {
-        NiceRow niceRow = new NiceRow(tableId);
-        int i = 0;
-        while (i < values.length) {
-            int position = (Integer) values[i++];
-            Object value = values[i++];
-            niceRow.put(position, value);
-        }
-        return PersistitGroupRow.newPersistitGroupRow(adapter, niceRow.toRowData());
-    }
-
-    private void compareRows(RowBase[] expected, Cursor cursor)
-    {
-        int count;
-        try {
-            cursor.open(UNDEF_BINDINGS);
-            count = 0;
-            List<RowBase> actualRows = new ArrayList<RowBase>(); // So that result is viewable in debugger
-            while (cursor.next()) {
-                RowBase actualRow = cursor.currentRow();
-                if(!equal(expected[count], actualRow)) {
-                    String expectedString = expected[count] == null ? "null" : expected[count].toString();
-                    String actualString = actualRow == null ? "null" : actualRow.toString();
-                    assertEquals("row", expectedString, actualString);
-                    // just in case the strings are equal...
-                    fail(String.format("%s != %s", expectedString, actualString));
-                }
-                count++;
-                actualRows.add(actualRow);
-            }
-        } finally {
-            cursor.close();
-        }
-        assertEquals(expected.length, count);
-    }
-
-    private void compareRenderedHKeys(String[] expected, Cursor cursor)
-    {
-        int count;
-        try {
-            cursor.open(UNDEF_BINDINGS);
-            count = 0;
-            List<RowBase> actualRows = new ArrayList<RowBase>(); // So that result is viewable in debugger
-            while (cursor.next()) {
-                RowBase actualRow = cursor.currentRow();
-                assertEquals(expected[count], actualRow.hKey().toString());
-                count++;
-                actualRows.add(actualRow);
-            }
-        } finally {
-            cursor.close();
-        }
-        assertEquals(expected.length, count);
-    }
-
-    private boolean equal(RowBase expected, RowBase actual)
-    {
-        boolean equal = expected.rowType().nFields() == actual.rowType().nFields();
-        for (int i = 0; equal && i < actual.rowType().nFields(); i++) {
-            Object expectedField = expected.field(i, UNDEF_BINDINGS);
-            Object actualField = actual.field(i, UNDEF_BINDINGS);
-            equal = expectedField.equals(actualField);
-        }
-        return equal;
-    }
-
-    private int customer;
-    private int order;
-    private int item;
-    private RowType customerRowType;
-    private RowType orderRowType;
-    private RowType itemRowType;
-    private IndexRowType customerNameIndexRowType;
-    private IndexRowType orderSalesmanIndexRowType;
-    private IndexRowType itemOidIndexRowType;
-    private GroupTable coi;
-    private Schema schema;
-    private NewRow[] db;
-    PersistitAdapter adapter;
-=======
->>>>>>> c44e0fc3
 }