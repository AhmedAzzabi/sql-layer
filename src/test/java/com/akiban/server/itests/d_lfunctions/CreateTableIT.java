/*
 * Copyright (C) 2011 Akiban Technologies Inc.
 * This program is free software: you can redistribute it and/or modify
 * it under the terms of the GNU Affero General Public License, version 3,
 * as published by the Free Software Foundation.
 *
 * This program is distributed in the hope that it will be useful,
 * but WITHOUT ANY WARRANTY; without even the implied warranty of
 * MERCHANTABILITY or FITNESS FOR A PARTICULAR PURPOSE.  See the
 * GNU Affero General Public License for more details.
 *
 * You should have received a copy of the GNU Affero General Public License
 * along with this program.  If not, see http://www.gnu.org/licenses.
 */

package com.akiban.server.itests.d_lfunctions;

import com.akiban.ais.model.Column;
import com.akiban.ais.model.Index;
import com.akiban.ais.model.Table;
import com.akiban.ais.model.Type;
import com.akiban.ais.model.Types;
import com.akiban.ais.util.DDLGenerator;
import com.akiban.message.ErrorCode;
import com.akiban.server.InvalidOperationException;
import com.akiban.server.api.ddl.ParseException;
import com.akiban.server.api.ddl.UnsupportedDataTypeException;
import com.akiban.server.itests.ApiTestBase;
import org.junit.Assert;
import org.junit.Test;

import java.util.Collection;

import static org.junit.Assert.assertEquals;
import static org.junit.Assert.assertFalse;
import static org.junit.Assert.assertNotNull;
import static org.junit.Assert.assertNull;
import static org.junit.Assert.assertTrue;


public final class CreateTableIT extends ApiTestBase {
    // TODO: ENUM/SET parsing and AIS support (unsupported for Halo)
    @Test
    public void bug686972() throws InvalidOperationException {
        createExpectException(UnsupportedDataTypeException.class, "test", "t", "c1 enum('a','b','c')");
        createExpectException(UnsupportedDataTypeException.class, "test", "t", "c1 ENUM('a','b','c')");
        createExpectException(UnsupportedDataTypeException.class, "test", "t", "c1 set('a','b','c')");
        createExpectException(UnsupportedDataTypeException.class, "test", "t", "c1 SET('a','b','c')");
        // Expand test when supporting ENUM and SEt
    }

    // Using 'text' as a column identifier causes parse error
    @Test
    public void bug687146() throws InvalidOperationException {
        int tid = createTable("test", "t", "entry int primary key, text varchar (2000)");
        writeRows(createNewRow(tid, 1, "foo"),
                  createNewRow(tid, 2, "bar"));
        expectFullRows(tid,
                       createNewRow(tid, 1L, "foo"),
                       createNewRow(tid, 2L, "bar"));
    }


    // Column or table comment causes parse error
    @Test
    public void bug687220() throws InvalidOperationException {
        createTable("test", "t1", "id int key COMMENT 'Column comment activate'");
        ddl().createTable(session, "test", "create table t2(id int key) COMMENT='A table comment'");
        tableId("test", "t2");
    }

    // Initial auto increment value is incorrect
    @Test
    public void bug696169() throws Exception {
        ddl().createTable(session, "test", "CREATE TABLE t(c1 INT AUTO_INCREMENT KEY) AUTO_INCREMENT=10");
        final int tid = tableId("test", "t");
        // This value gets sent as last_row_id so everything lines up on the adapter, where all auto_inc stuff is done
        assertEquals(9, store().getTableStatistics(session, tid).getAutoIncrementValue());
    }

    // FIXED data type causes parse error
    @Test
    public void bug696321() throws InvalidOperationException {
        createCheckColumnDrop("c1 FIXED NULL", Types.DECIMAL, 10L, 0L);
    }

    // REAL data type causes NPE
    @Test
    public void bug696325() throws InvalidOperationException {
        createCheckColumnDrop("c1 REAL(1,0) NULL", Types.DOUBLE, 1L, 0L);
    }

    // Short create statement causes StringIndexOutOfBoundsException from SchemaDef.canonicalStatement
    @Test
    public void bug705920() throws InvalidOperationException {
        createTable("test", "t", "c1 int"); // Bug case
        createTable("x", "y", "z int");     // As short as you could get
    }

    // TODO: BIT data type support (unsupported for Halo)
    @Test
    public void bug705980() throws InvalidOperationException {
        createExpectException(UnsupportedDataTypeException.class, "test", "t", "c1 bit(8)");
        createExpectException(UnsupportedDataTypeException.class, "test", "t", "c1 BIT(8)");
        // Expand test when supporting BIT (min, max, default type param, etc)
    }
    
    // CHAR(0) data type fails, assert during AIS construction
    @Test
    public void bug705993() throws InvalidOperationException {
        int tid = createCheckColumn("c1 CHAR(0) NULL", Types.CHAR, 0L, null);
        // We support a superset of the inserts for CHAR(0) compared to MySQL, which should be OK
        writeRows(createNewRow(tid, "a", -1L),
                  createNewRow(tid, null, -1L));
        expectFullRows(tid,
                       createNewRow(tid, "a"),
                       createNewRow(tid, (Object)null));
    }

    // SERIAL data types are parse errors
    @Test
    public void bug706008() throws InvalidOperationException {
        // SERIAL => BIGINT UNSIGNED NOT NULL AUTO_INCREMENT UNIQUE.
        final int tid1 = createCheckColumn("c1 SERIAL", Types.U_BIGINT, null, null);
        final Table table1 = getUserTable(tid1);
        assertFalse(table1.getColumn("c1").getNullable());
        assertNotNull(table1.getColumn("c1").getInitialAutoIncrementValue());
        assertTrue(table1.getIndex("c1").isUnique());
        ddl().dropTable(session, tableName(tid1));

        // [int type] SERIAL DEFAULT VALUE => [int type] NOT NULL AUTO_INCREMENT UNIQUE.
        final int tid2 = createCheckColumn("c1 tinyint SERIAL DEFAULT VALUE", Types.TINYINT, null, null);
        final Table table2 = getUserTable(tid2);
        assertFalse(table2.getColumn("c1").getNullable());
        assertNotNull(table2.getColumn("c1").getInitialAutoIncrementValue());
        assertTrue(table2.getIndex("c1").isUnique());
        dropAllTables();

        createCheckColumnDrop("c1 smallint SERIAL DEFAULT VALUE", Types.SMALLINT, null, null);
        createCheckColumnDrop("c1 int SERIAL DEFAULT VALUE", Types.INT, null, null);
        createCheckColumnDrop("c1 mediumint SERIAL DEFAULT VALUE", Types.MEDIUMINT, null, null);
        createCheckColumnDrop("c1 bigint SERIAL DEFAULT VALUE", Types.BIGINT, null, null);
    }

    // CREATE TABLE .. LIKE .. is parse error
    @Test
    public void bug706344() throws InvalidOperationException {
        createTable("test", "src", "c1 INT NOT NULL AUTO_INCREMENT, c2 CHAR(10) NULL, PRIMARY KEY(c1)");
        ddl().createTable(session, "test", "CREATE TABLE dst LIKE src");
        final int tid = tableId("test", "dst");
        final Table table = getUserTable(tid);
        assertEquals(table.getColumns().size(), 2);
        final Column c1 = table.getColumn("c1");
        assertNotNull(c1);
        assertEquals(c1.getType(), Types.INT);
        assertNull(c1.getTypeParameter1());
        assertNull(c1.getTypeParameter2());
        assertFalse(c1.getNullable());
        assertEquals(0L, c1.getInitialAutoIncrementValue().longValue());
        final Column c2 = table.getColumn("c2");
        assertNotNull(c2);
        assertEquals(c2.getType(), Types.CHAR);
        assertEquals(c2.getTypeParameter1().longValue(), 10L);
        assertNull(c2.getTypeParameter2());
        assertTrue(c2.getNullable());
        assertNull(c2.getInitialAutoIncrementValue());
        assertEquals(table.getIndexes().size(), 1);
        final Index index = table.getIndex("PRIMARY");
        assertNotNull(index);
        assertEquals(1, index.getColumns().size());

        dropAllTables();

        // Different schemas
        final int origTid = createTable("schema1", "orig", "c1 int key");
        ddl().createTable(session, "schema2", "create table copy like schema1.orig");
        assertEquals(origTid, tableId("schema1", "orig"));
        tableId("schema2", "copy");

        try {
            ddl().createTable(session, "foo", "create table atable like orig");
            Assert.fail("Expected InvalidOperationException exception");
        } catch(InvalidOperationException e) {
            assertEquals(ErrorCode.NO_SUCH_TABLE, e.getCode());
        }
    }

    // CREATE TABLE .. SELECT .. FROM .. is parse error
    // Note: Fixing would require parsing/computing the result column set of any valid SELECT statement
    @Test(expected=ParseException.class)
    public void bug706347() throws InvalidOperationException {
        int tid1 = createTable("test", "src", "c1 INT NOT NULL AUTO_INCREMENT, c2 INT NULL, PRIMARY KEY(c1))");
        ddl().createTable(session, "test", "create table dst(c1 INT NOT NULL AUTO_INCREMENT, PRIMARY KEY(c1)) SELECT c1,c2 FROM src");
        int tid2 = tableId("test", "dst");
    }

    // BLOB(L) always created as type blob
    @Test
    public void bug717842() throws InvalidOperationException {
        createCheckColumnDrop("c1 blob(0)", Types.BLOB, null, null);
        createCheckColumnDrop("c1 blob(1)", Types.TINYBLOB, null, null);
        createCheckColumnDrop("c1 blob(255)", Types.TINYBLOB, null, null);
        createCheckColumnDrop("c1 blob(256)", Types.BLOB, null, null);
        createCheckColumnDrop("c1 blob(65535)", Types.BLOB, null, null);
        createCheckColumnDrop("c1 blob(65536)", Types.MEDIUMBLOB, null, null);
        createCheckColumnDrop("c1 blob(16777215)", Types.MEDIUMBLOB, null, null);
        createCheckColumnDrop("c1 blob(16777216)", Types.LONGBLOB, null, null);
        createCheckColumnDrop("c1 blob(4294967295)", Types.LONGBLOB, null, null);
        
        // Text should be the same
        createCheckColumnDrop("c1 text(0)", Types.TEXT, null, null);
        createCheckColumnDrop("c1 text(1)", Types.TINYTEXT, null, null);
        createCheckColumnDrop("c1 text(255)", Types.TINYTEXT, null, null);
        createCheckColumnDrop("c1 text(256)", Types.TEXT, null, null);
        createCheckColumnDrop("c1 text(65535)", Types.TEXT, null, null);
        createCheckColumnDrop("c1 text(65536)", Types.MEDIUMTEXT, null, null);
        createCheckColumnDrop("c1 text(16777215)", Types.MEDIUMTEXT, null, null);
        createCheckColumnDrop("c1 text(16777216)", Types.LONGTEXT, null, null);
        createCheckColumnDrop("c1 text(4294967295)", Types.LONGTEXT, null, null);
    }
    
    @Test
    public void charTypeDefaultParameter() throws InvalidOperationException {
        int tid = createCheckColumn("c1 CHAR NULL", Types.CHAR, 1L, null);
        writeRows(createNewRow(tid, "a", -1L));
        expectFullRows(tid, createNewRow(tid, "a"));
    }

    @Test
    public void charTypeWithParameter() throws InvalidOperationException {
        int tid = createCheckColumn("c1 CHAR(5) NULL", Types.CHAR, 5L, null);
        writeRows(createNewRow(tid, "a", -1L),
                  createNewRow(tid, "abc", -1L),
                  createNewRow(tid, "xxxxx", -1L));
        expectFullRows(tid,
                       createNewRow(tid, "a"),
                       createNewRow(tid, "abc"),
                       createNewRow(tid, "xxxxx"));
    }

    @Test
    public void floatSingleParamConversions() throws InvalidOperationException {
        createCheckColumnDrop("c1 float(0)", Types.FLOAT, null, null);
        createCheckColumnDrop("c1 float(24)", Types.FLOAT, null, null);
        createCheckColumnDrop("c1 float(25)", Types.DOUBLE, null, null);
        createCheckColumnDrop("c1 float(53)", Types.DOUBLE, null, null);
    }

    @Test
    public void realTypeDefaultParam() throws InvalidOperationException {
        createCheckColumn("c1 REAL NULL", Types.DOUBLE, null, null);
    }

    @Test
    public void createStatementsWithComments() throws InvalidOperationException {
        // Failed on second one with NPE in refreshSchema, found in mtr/engine/funcs/rpl_trigger
        ddl().createTable(session, "test", "create table t210 (f1 int, f2 int) /* slave local */");
        tableName("test", "t210");
        ddl().createTable(session, "test", "create table t310 (f3 int) /* slave local */");
        tableName("test", "t310");

        // Long comment (with and without embedded newlines)
        ddl().createTable(session, "test", "create table t1(id int key /*pkey*/, name varchar(32) /* fname \n with two line comment*/) engine=akibandb");
        assertEquals(2, getUserTable(tableId("test","t1")).getColumns().size());

        //TODO: FIX! Disabled since newlines MUST be stripped from DDL due to refresh/schemectomy interface
        /*
        // Line comments (only with trailing newlines, parses cleanly)
        ddl().createTable(session, "test", "create table t2(id int key, -- pkey \nname varchar(32)\n) engine=akibandb -- after comment\n");
        assertEquals(2, getUserTable(tableId("test","t2")).getColumns().size());

        // Line comment (no traling newline, parse warning due to no EOL but should still succeed)
        ddl().createTable(session, "test", "create table t3(id int key) engine=akibandb -- eolcomment");
        assertEquals(1, getUserTable(tableId("test","t3")).getColumns().size());
        */
        // Confirm all still there
        assertEquals(3, getUserTables().size());
    }

    @Test
    public void boolTypeAliases() throws InvalidOperationException {
        createCheckColumnDrop("c1 bool", Types.TINYINT, null, null);
        createCheckColumnDrop("c1 boolean", Types.TINYINT, null, null);
    }

    @Test
    public void nationalCharTypeAliases() throws InvalidOperationException {
        int tid = createCheckColumn("c1 nchar(2)", Types.CHAR, 2L, null);
        assertEquals("utf8", getUserTable(tid).getColumn("c1").getCharsetAndCollation().charset());
        ddl().dropTable(session, tableName(tid));

        tid = createCheckColumn("c1 national char(5)", Types.CHAR, 5L, null);
        assertEquals("utf8", getUserTable(tid).getColumn("c1").getCharsetAndCollation().charset());
        ddl().dropTable(session, tableName(tid));

        tid = createCheckColumn("c1 nvarchar(32)", Types.VARCHAR, 32L, null);
        assertEquals("utf8", getUserTable(tid).getColumn("c1").getCharsetAndCollation().charset());
        ddl().dropTable(session, tableName(tid));

        tid = createCheckColumn("c1 national varchar(255)", Types.VARCHAR, 255L, null);
        assertEquals("utf8", getUserTable(tid).getColumn("c1").getCharsetAndCollation().charset());
        ddl().dropTable(session, tableName(tid));

        tid = createCheckColumn("c1 national char varying(255)", Types.VARCHAR, 255L, null);
        assertEquals("utf8", getUserTable(tid).getColumn("c1").getCharsetAndCollation().charset());
        ddl().dropTable(session, tableName(tid));

        tid = createCheckColumn("c1 national character varying(255)", Types.VARCHAR, 255L, null);
        assertEquals("utf8", getUserTable(tid).getColumn("c1").getCharsetAndCollation().charset());
        ddl().dropTable(session, tableName(tid));
    }

    @Test
    public void spatialDataTypes() throws InvalidOperationException {
        createExpectException(UnsupportedDataTypeException.class, "test", "t1", "c1 geometry");
        createExpectException(UnsupportedDataTypeException.class, "test", "t2", "c1 geometrycollection");
        createExpectException(UnsupportedDataTypeException.class, "test", "t3", "c1 point");
        createExpectException(UnsupportedDataTypeException.class, "test", "t4", "c1 multipoint ");
        createExpectException(UnsupportedDataTypeException.class, "test", "t5", "c1 linestring");
        createExpectException(UnsupportedDataTypeException.class, "test", "t6", "c1 multilinestring");
        createExpectException(UnsupportedDataTypeException.class, "test", "t7", "c1 polygon");
        createExpectException(UnsupportedDataTypeException.class, "test", "t8", "c1 multipolygon");
    }

<<<<<<< HEAD
    // default charset on table results in invalid DDL regeneration
    @Test
    public void bug725100() throws InvalidOperationException {
        ddl().createTable(session, "test", "create table t(id int key) default charset=utf8");
        final int tid = tableId("test", "t");
        assertEquals("create table `test`.`t`(`id` int, PRIMARY KEY(`id`)) engine=akibandb DEFAULT CHARSET=utf8",
                     new DDLGenerator().createTable(getUserTable(tid)));
    }


=======
    // DOUBLE PRECISION alias
    @Test
    public void bug724021() throws InvalidOperationException {
        createCheckColumnDrop("c1 DOUBLE PRECISION", Types.DOUBLE, null, null);
        createCheckColumnDrop("c1 DOUBLE PRECISION(10,5)", Types.DOUBLE, 10L, 5L);
        createCheckColumnDrop("c1 DOUBLE PRECISION(1,0) NOT NULL", Types.DOUBLE, 1L, 0L);
    }

    
>>>>>>> 4d2dbcef
    private void createExpectException(Class c, String schema, String table, String definition) {
        try {
            createTable(schema, table, definition);
            Assert.fail("Expected exception " + c.getName());
        }
        catch(Throwable t) {
            assertEquals(c, t.getClass());
        }
    }

    private int createCheckColumn(String columnDecl, Type type, Long typeParam1, Long typeParam2)
            throws InvalidOperationException {
        final int tid = createTable("test", "t", columnDecl);
        final Table table = getUserTable(tid);
        final Collection<Column> columns = table.getColumns();
        assertEquals(1, columns.size());
        final Column column = columns.iterator().next();
        assertEquals(type, column.getType());
        assertEquals(typeParam1, column.getTypeParameter1());
        assertEquals(typeParam2, column.getTypeParameter2());
        return tid;
    }

    private void createCheckColumnDrop(String columnDecl, Type type, Long typeParam1, Long typeParam2)
            throws InvalidOperationException {
        int tid = createCheckColumn(columnDecl, type, typeParam1, typeParam2);
        ddl().dropTable(session, tableName(tid));
    }
}
<|MERGE_RESOLUTION|>--- conflicted
+++ resolved
@@ -322,7 +322,14 @@
         createExpectException(UnsupportedDataTypeException.class, "test", "t8", "c1 multipolygon");
     }
 
-<<<<<<< HEAD
+    // DOUBLE PRECISION alias
+    @Test
+    public void bug724021() throws InvalidOperationException {
+        createCheckColumnDrop("c1 DOUBLE PRECISION", Types.DOUBLE, null, null);
+        createCheckColumnDrop("c1 DOUBLE PRECISION(10,5)", Types.DOUBLE, 10L, 5L);
+        createCheckColumnDrop("c1 DOUBLE PRECISION(1,0) NOT NULL", Types.DOUBLE, 1L, 0L);
+    }
+
     // default charset on table results in invalid DDL regeneration
     @Test
     public void bug725100() throws InvalidOperationException {
@@ -333,17 +340,6 @@
     }
 
 
-=======
-    // DOUBLE PRECISION alias
-    @Test
-    public void bug724021() throws InvalidOperationException {
-        createCheckColumnDrop("c1 DOUBLE PRECISION", Types.DOUBLE, null, null);
-        createCheckColumnDrop("c1 DOUBLE PRECISION(10,5)", Types.DOUBLE, 10L, 5L);
-        createCheckColumnDrop("c1 DOUBLE PRECISION(1,0) NOT NULL", Types.DOUBLE, 1L, 0L);
-    }
-
-    
->>>>>>> 4d2dbcef
     private void createExpectException(Class c, String schema, String table, String definition) {
         try {
             createTable(schema, table, definition);
