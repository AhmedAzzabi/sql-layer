project([Field(4)])
<<<<<<< HEAD
  Select_HKeyOrdered(flatten(user.customers, user.orders), Field(4) > Literal(2011-01-01))
    Filter_Default([flatten(user.customers, user.orders)])
      Flatten_HKeyOrdered(user.customers INNER user.orders)
=======
  Extract_Default([flatten(user.customers, user.orders)])
    Flatten_HKeyOrdered(user.customers INNER user.orders)
      Select_HKeyOrdered(user.orders, Field(2) > Literal(2011-01-01))
>>>>>>> 8fe9c778
        GroupScan_Default(full scan on _akiban_customers NO LIMIT)
[order_date:date[DATE]]<|MERGE_RESOLUTION|>--- conflicted
+++ resolved
@@ -1,12 +1,6 @@
 project([Field(4)])
-<<<<<<< HEAD
-  Select_HKeyOrdered(flatten(user.customers, user.orders), Field(4) > Literal(2011-01-01))
-    Filter_Default([flatten(user.customers, user.orders)])
-      Flatten_HKeyOrdered(user.customers INNER user.orders)
-=======
-  Extract_Default([flatten(user.customers, user.orders)])
+  Filter_Default([flatten(user.customers, user.orders)])
     Flatten_HKeyOrdered(user.customers INNER user.orders)
       Select_HKeyOrdered(user.orders, Field(2) > Literal(2011-01-01))
->>>>>>> 8fe9c778
         GroupScan_Default(full scan on _akiban_customers NO LIMIT)
 [order_date:date[DATE]]