--- conflicted
+++ resolved
@@ -18,14 +18,10 @@
 
 subquery-join-2: WHERE pushed down for group index
 
-<<<<<<< HEAD
 subquery-join-3: subquery with its own joining
 
-three-groups: second group dividing two halves
-=======
 three-groups: second group dividing two halves
 
 multiple-table-conds-1: Conditions moved across maps.
 
-multiple-table-conds-2: Same with indexes.
->>>>>>> 8f32047f
+multiple-table-conds-2: Same with indexes.