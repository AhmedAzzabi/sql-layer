PhysicalSelect[name:varchar(32)[VARCHAR], order_date:date[DATE]]
  project([Field(1), Field(4)])
    Filter_Default([flatten(flatten(user.customers, user.orders), user.items)])
      Flatten_HKeyOrdered(flatten(user.customers, user.orders) INNER user.items)
        Flatten_HKeyOrdered(user.customers INNER user.orders)
          AncestorLookup_Default(user.orders -> [user.customers])
<<<<<<< HEAD
            BranchLookup_Default(_akiban_customers Index(user.orders.order_date[IndexColumn(order_date)]) -> user.orders limit NO LIMIT)
              IndexScan_Default(Index(user.orders.order_date[IndexColumn(order_date)]) (,)(DESC))
[name:varchar(32)[VARCHAR], order_date:date[DATE]]
=======
            Select_HKeyOrdered(user.items, Field(3) > Literal(100))
              BranchLookup_Default(_akiban_customers Index(user.orders.order_date[IndexColumn(order_date)]) -> user.orders limit NO LIMIT)
                IndexScan_Default(Index(user.orders.order_date[IndexColumn(order_date)]) (,) reverse)
>>>>>>> 191ef579
<|MERGE_RESOLUTION|>--- conflicted
+++ resolved
@@ -4,12 +4,6 @@
       Flatten_HKeyOrdered(flatten(user.customers, user.orders) INNER user.items)
         Flatten_HKeyOrdered(user.customers INNER user.orders)
           AncestorLookup_Default(user.orders -> [user.customers])
-<<<<<<< HEAD
-            BranchLookup_Default(_akiban_customers Index(user.orders.order_date[IndexColumn(order_date)]) -> user.orders limit NO LIMIT)
-              IndexScan_Default(Index(user.orders.order_date[IndexColumn(order_date)]) (,)(DESC))
-[name:varchar(32)[VARCHAR], order_date:date[DATE]]
-=======
             Select_HKeyOrdered(user.items, Field(3) > Literal(100))
               BranchLookup_Default(_akiban_customers Index(user.orders.order_date[IndexColumn(order_date)]) -> user.orders limit NO LIMIT)
-                IndexScan_Default(Index(user.orders.order_date[IndexColumn(order_date)]) (,) reverse)
->>>>>>> 191ef579
+                IndexScan_Default(Index(user.orders.order_date[IndexColumn(order_date)]) (,) reverse)