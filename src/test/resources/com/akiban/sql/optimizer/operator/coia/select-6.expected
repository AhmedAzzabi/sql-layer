--- conflicted
+++ resolved
@@ -5,9 +5,5 @@
         Flatten_HKeyOrdered(user.customers KEEP INNER user.orders)
           BranchLookup_Default(_akiban_customers user.orders -> user.addresses limit NO LIMIT)
             AncestorLookup_Default(Index(user.orders.order_date[IndexColumn(order_date)]) -> [user.customers, user.orders])
-<<<<<<< HEAD
-              IndexScan_Default(Index(user.orders.order_date[IndexColumn(order_date)]) (>UnboundExpressions[Literal(2011-01-01)],))
-=======
               IndexScan_Default(Index(user.orders.order_date[IndexColumn(order_date)]) (>UnboundExpressions[Literal(1029665)],))
->>>>>>> c20dd3c4
 [name:varchar(32)[VARCHAR], order_date:date[DATE], state:char(2)[VARCHAR]]