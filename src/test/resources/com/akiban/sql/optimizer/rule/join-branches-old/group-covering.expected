--- conflicted
+++ resolved
@@ -2,8 +2,4 @@
   ResultSet@60407166[order_date, sku]
     Project@26d510e8[orders.order_date, items.sku]
       Select@932fe[]
-<<<<<<< HEAD
-        IndexScan@1f2428d(Index(.customers.sku_and_date[IndexColumn(sku), IndexColumn(order_date)]), covering/SORTED, <8888, rows = 20000, cost = 15609.6)
-=======
-        SingleIndexScan@1f2428d(Index(.customers.sku_and_date[IndexColumn(sku), IndexColumn(order_date)]), covering/SORTED, <8888)
->>>>>>> d792de30
+        SingleIndexScan@1f2428d(Index(.customers.sku_and_date[IndexColumn(sku), IndexColumn(order_date)]), covering/SORTED, <8888)