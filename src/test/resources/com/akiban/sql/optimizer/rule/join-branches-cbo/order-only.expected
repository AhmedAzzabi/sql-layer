--- conflicted
+++ resolved
@@ -1,17 +1,8 @@
 SelectQuery@788390b0
   ResultSet@29b22d99[iid, oid, sku, quan]
-<<<<<<< HEAD
     Project@70cfad31[items.iid, items.oid, items.sku, items.quan]
       Select@559b808a[items.quan > 100]
         Flatten@18f63055(items)
           AncestorLookup@54140fee(items -> [items])
-            IndexScan@7121fd61(Index(user.items.sku[IndexColumn(sku)]), SORTED, rows = 20000, cost = 151642)
-            TableSource@174323d5(items - TableGroup@10c789fb(customers))
-=======
-    Project@70cfad31[user.items.iid, user.items.oid, user.items.sku, user.items.quan]
-      Select@559b808a[user.items.quan > 100]
-        Flatten@18f63055(user.items)
-          AncestorLookup@54140fee(user.items -> [user.items])
             IndexScan@7121fd61(Index(user.items.sku[IndexColumn(sku)]), SORTED, rows = 20000, cost = 166762)
-            TableSource@174323d5(user.items - TableGroup@10c789fb(customers))
->>>>>>> 0b254dd9
+            TableSource@174323d5(items - TableGroup@10c789fb(customers))