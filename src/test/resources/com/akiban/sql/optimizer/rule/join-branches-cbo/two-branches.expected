SelectQuery@19fac852
  ResultSet@1f758cd1[name, order_date, state]
    Project@5e6ffd79[customers.name, orders.order_date, addresses.state]
      Select@a6a435f[]
<<<<<<< HEAD
        Product@466d1750(customers)
          Flatten@2415a94f(customers INNER addresses)
            AncestorLookup@a1e940b(addresses -> [customers, addresses])
              IndexScan@5d89635d(Index(user.addresses.state[IndexColumn(state)]), NONE, >M, rows = 640, cost = 63146.4)
              TableSource@52234265(customers - TableGroup@66da9ea4(customers))
              TableSource@8dc1f04(addresses - TableGroupJoin@1ae555bd(Join(user/customers/cid/user/user.addresses/cid: user.addresses -> user.customers, group(customers))))
          Flatten@465ff916(customers LEFT orders)
            BranchLookup@46da3772(customers -> orders)
              TableSource@2b784427(orders - TableGroupJoin@206e41b5(Join(user/customers/cid/user/user.orders/cid: user.orders -> user.customers, group(customers))))
=======
        Product@466d1750(user.customers)
          Flatten@2415a94f(user.customers INNER user.addresses)
            AncestorLookup@a1e940b(user.addresses -> [user.customers, user.addresses])
              IndexScan@5d89635d(Index(user.addresses.state[IndexColumn(state)]), NONE, >M, rows = 640, cost = 63211.3)
              TableSource@52234265(user.customers - TableGroup@66da9ea4(customers))
              TableSource@8dc1f04(user.addresses - TableGroupJoin@1ae555bd(Join(user/customers/cid/user/user.addresses/cid: user.addresses -> user.customers, group(customers))))
          Flatten@465ff916(user.customers LEFT user.orders)
            BranchLookup@46da3772(user.customers -> user.orders)
              TableSource@2b784427(user.orders - TableGroupJoin@206e41b5(Join(user/customers/cid/user/user.orders/cid: user.orders -> user.customers, group(customers))))
>>>>>>> 0b254dd9
<|MERGE_RESOLUTION|>--- conflicted
+++ resolved
@@ -2,24 +2,12 @@
   ResultSet@1f758cd1[name, order_date, state]
     Project@5e6ffd79[customers.name, orders.order_date, addresses.state]
       Select@a6a435f[]
-<<<<<<< HEAD
         Product@466d1750(customers)
           Flatten@2415a94f(customers INNER addresses)
             AncestorLookup@a1e940b(addresses -> [customers, addresses])
-              IndexScan@5d89635d(Index(user.addresses.state[IndexColumn(state)]), NONE, >M, rows = 640, cost = 63146.4)
+              IndexScan@5d89635d(Index(user.addresses.state[IndexColumn(state)]), NONE, >M, rows = 640, cost = 63211.3)
               TableSource@52234265(customers - TableGroup@66da9ea4(customers))
               TableSource@8dc1f04(addresses - TableGroupJoin@1ae555bd(Join(user/customers/cid/user/user.addresses/cid: user.addresses -> user.customers, group(customers))))
           Flatten@465ff916(customers LEFT orders)
             BranchLookup@46da3772(customers -> orders)
-              TableSource@2b784427(orders - TableGroupJoin@206e41b5(Join(user/customers/cid/user/user.orders/cid: user.orders -> user.customers, group(customers))))
-=======
-        Product@466d1750(user.customers)
-          Flatten@2415a94f(user.customers INNER user.addresses)
-            AncestorLookup@a1e940b(user.addresses -> [user.customers, user.addresses])
-              IndexScan@5d89635d(Index(user.addresses.state[IndexColumn(state)]), NONE, >M, rows = 640, cost = 63211.3)
-              TableSource@52234265(user.customers - TableGroup@66da9ea4(customers))
-              TableSource@8dc1f04(user.addresses - TableGroupJoin@1ae555bd(Join(user/customers/cid/user/user.addresses/cid: user.addresses -> user.customers, group(customers))))
-          Flatten@465ff916(user.customers LEFT user.orders)
-            BranchLookup@46da3772(user.customers -> user.orders)
-              TableSource@2b784427(user.orders - TableGroupJoin@206e41b5(Join(user/customers/cid/user/user.orders/cid: user.orders -> user.customers, group(customers))))
->>>>>>> 0b254dd9
+              TableSource@2b784427(orders - TableGroupJoin@206e41b5(Join(user/customers/cid/user/user.orders/cid: user.orders -> user.customers, group(customers))))