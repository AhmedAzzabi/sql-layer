SelectQuery@cbf30e
  ResultSet@1c247a0[_SQL_COL_1]
    Project@1ec6696[COUNT(*)]
      Select@1431340[]
        AggregateSource@a4e2e3(UNGROUPED,[])
          Select@12bb7e0[]
<<<<<<< HEAD
            Product@4b035d(customers)
=======
            Product@4b035d
              Flatten@ca0115(customers INNER orders)
                BranchLookup@d1fa5(customers -> customers)
                  SingleIndexScan@198a455(Index(test.customers.name[IndexColumn(name)]), NONE, =Smith)
                  TableSource@15a0305(orders - TableGroupJoin@4cee32(Join(test/customers/cid/test/test.orders/cid: test.orders -> test.customers, group(customers))))
>>>>>>> d792de30
              Flatten@aa37a6(customers INNER addresses)
                BranchLookup@d1fa5(customers -> customers)
                  IndexScan@198a455(Index(test.customers.name[IndexColumn(name)]), NONE, =Smith, rows = 10, cost = 1340.77)
                  TableSource@2e8f01b8(customers - TableGroup@6a162595(customers))
                  TableSource@1b3f829(addresses - TableGroupJoin@99353f(Join(test/customers/cid/test/test.addresses/cid: test.addresses -> test.customers, group(customers))))
              Flatten@ca0115(customers INNER orders)
                BranchLookup@12b7eea(customers -> orders)
                  TableSource@15a0305(orders - TableGroupJoin@4cee32(Join(test/customers/cid/test/test.orders/cid: test.orders -> test.customers, group(customers))))<|MERGE_RESOLUTION|>--- conflicted
+++ resolved
@@ -4,20 +4,11 @@
       Select@1431340[]
         AggregateSource@a4e2e3(UNGROUPED,[])
           Select@12bb7e0[]
-<<<<<<< HEAD
-            Product@4b035d(customers)
-=======
             Product@4b035d
               Flatten@ca0115(customers INNER orders)
                 BranchLookup@d1fa5(customers -> customers)
                   SingleIndexScan@198a455(Index(test.customers.name[IndexColumn(name)]), NONE, =Smith)
                   TableSource@15a0305(orders - TableGroupJoin@4cee32(Join(test/customers/cid/test/test.orders/cid: test.orders -> test.customers, group(customers))))
->>>>>>> d792de30
               Flatten@aa37a6(customers INNER addresses)
-                BranchLookup@d1fa5(customers -> customers)
-                  IndexScan@198a455(Index(test.customers.name[IndexColumn(name)]), NONE, =Smith, rows = 10, cost = 1340.77)
-                  TableSource@2e8f01b8(customers - TableGroup@6a162595(customers))
-                  TableSource@1b3f829(addresses - TableGroupJoin@99353f(Join(test/customers/cid/test/test.addresses/cid: test.addresses -> test.customers, group(customers))))
-              Flatten@ca0115(customers INNER orders)
-                BranchLookup@12b7eea(customers -> orders)
-                  TableSource@15a0305(orders - TableGroupJoin@4cee32(Join(test/customers/cid/test/test.orders/cid: test.orders -> test.customers, group(customers))))+                BranchLookup@12b7eea(customers -> addresses)
+                  TableSource@1b3f829(addresses - TableGroupJoin@99353f(Join(test/customers/cid/test/test.addresses/cid: test.addresses -> test.customers, group(customers))))