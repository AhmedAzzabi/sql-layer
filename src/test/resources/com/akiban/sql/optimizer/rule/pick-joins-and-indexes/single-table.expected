SelectQuery@55ad6c98
  ResultSet@6cb49b19[cid, name]
    Project@4532be10[user.customers.cid, user.customers.name]
      Select@65c2fee[]
<<<<<<< HEAD
        TableGroupJoinTree@70084551(TableGroup@516f3619(customers), customers - IndexScan@5c48cd13(Index(user.customers.name[IndexColumn(name)]), NONE, =Smith, rows = 1, cost = 754.249))
=======
        TableGroupJoinTree@70084551(TableGroup@516f3619(customers), customers - IndexScan@5c48cd13(Index(user.customers.name[IndexColumn(name)]), covering/NONE, =Smith, rows = 1, cost = 1.26000))
>>>>>>> 3359d151
          TableSource@50739aa3(user.customers - TableGroup@516f3619(customers))<|MERGE_RESOLUTION|>--- conflicted
+++ resolved
@@ -2,9 +2,5 @@
   ResultSet@6cb49b19[cid, name]
     Project@4532be10[user.customers.cid, user.customers.name]
       Select@65c2fee[]
-<<<<<<< HEAD
-        TableGroupJoinTree@70084551(TableGroup@516f3619(customers), customers - IndexScan@5c48cd13(Index(user.customers.name[IndexColumn(name)]), NONE, =Smith, rows = 1, cost = 754.249))
-=======
-        TableGroupJoinTree@70084551(TableGroup@516f3619(customers), customers - IndexScan@5c48cd13(Index(user.customers.name[IndexColumn(name)]), covering/NONE, =Smith, rows = 1, cost = 1.26000))
->>>>>>> 3359d151
+        TableGroupJoinTree@70084551(TableGroup@516f3619(customers), customers - IndexScan@5c48cd13(Index(user.customers.name[IndexColumn(name)]), covering/NONE, =Smith, rows = 1, cost = 332.249))
           TableSource@50739aa3(user.customers - TableGroup@516f3619(customers))