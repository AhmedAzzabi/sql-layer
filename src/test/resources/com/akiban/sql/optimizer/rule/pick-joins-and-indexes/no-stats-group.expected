SelectQuery@4df8b14
  ResultSet@7023d08b[name, order_date, quan, city]
    Project@3f508f31[customers.name, orders.order_date, items.quan, addresses.city]
      Select@41e8fa70[]
<<<<<<< HEAD
        TableGroupJoinTree@2691f0de(TableGroup@36e3ffdf(customers), customers INNER addresses INNER orders INNER items - SingleIndexScan@2c3299f6(Index(user.items.sku[IndexColumn(sku)]), NONE, =1234, rows = 1, cost = 301.130))
          TableSource@59db9f45(customers - TableGroup@36e3ffdf(customers))
            TableSource@707efa96(addresses - TableGroupJoin@4fef3a22(Join(user/customers/cid/user/user.addresses/cid: user.addresses -> user.customers, group(customers))))
            TableSource@61b59919(orders - TableGroupJoin@62d1b72d(Join(user/customers/cid/user/user.orders/cid: user.orders -> user.customers, group(customers))))
              TableSource@38650646(items - TableGroupJoin@36511e0a(Join(user/orders/oid/user/user.items/oid: user.items -> user.orders, group(customers))))
=======
        TableGroupJoinTree@2691f0de(TableGroup@36e3ffdf(customers), customers INNER addresses INNER orders INNER items - SingleIndexScan@2c3299f6(Index(user.items.sku[IndexColumn(sku)]), NONE, =1234, rows = 1, cost = 302.469))
          TableSource@59db9f45(user.customers - TableGroup@36e3ffdf(customers))
            TableSource@707efa96(user.addresses - TableGroupJoin@4fef3a22(Join(user/customers/cid/user/user.addresses/cid: user.addresses -> user.customers, group(customers))))
            TableSource@61b59919(user.orders - TableGroupJoin@62d1b72d(Join(user/customers/cid/user/user.orders/cid: user.orders -> user.customers, group(customers))))
              TableSource@38650646(user.items - TableGroupJoin@36511e0a(Join(user/orders/oid/user/user.items/oid: user.items -> user.orders, group(customers))))
>>>>>>> 0b254dd9
<|MERGE_RESOLUTION|>--- conflicted
+++ resolved
@@ -2,16 +2,8 @@
   ResultSet@7023d08b[name, order_date, quan, city]
     Project@3f508f31[customers.name, orders.order_date, items.quan, addresses.city]
       Select@41e8fa70[]
-<<<<<<< HEAD
-        TableGroupJoinTree@2691f0de(TableGroup@36e3ffdf(customers), customers INNER addresses INNER orders INNER items - SingleIndexScan@2c3299f6(Index(user.items.sku[IndexColumn(sku)]), NONE, =1234, rows = 1, cost = 301.130))
+        TableGroupJoinTree@2691f0de(TableGroup@36e3ffdf(customers), customers INNER addresses INNER orders INNER items - SingleIndexScan@2c3299f6(Index(user.items.sku[IndexColumn(sku)]), NONE, =1234, rows = 1, cost = 302.469))
           TableSource@59db9f45(customers - TableGroup@36e3ffdf(customers))
             TableSource@707efa96(addresses - TableGroupJoin@4fef3a22(Join(user/customers/cid/user/user.addresses/cid: user.addresses -> user.customers, group(customers))))
             TableSource@61b59919(orders - TableGroupJoin@62d1b72d(Join(user/customers/cid/user/user.orders/cid: user.orders -> user.customers, group(customers))))
-              TableSource@38650646(items - TableGroupJoin@36511e0a(Join(user/orders/oid/user/user.items/oid: user.items -> user.orders, group(customers))))
-=======
-        TableGroupJoinTree@2691f0de(TableGroup@36e3ffdf(customers), customers INNER addresses INNER orders INNER items - SingleIndexScan@2c3299f6(Index(user.items.sku[IndexColumn(sku)]), NONE, =1234, rows = 1, cost = 302.469))
-          TableSource@59db9f45(user.customers - TableGroup@36e3ffdf(customers))
-            TableSource@707efa96(user.addresses - TableGroupJoin@4fef3a22(Join(user/customers/cid/user/user.addresses/cid: user.addresses -> user.customers, group(customers))))
-            TableSource@61b59919(user.orders - TableGroupJoin@62d1b72d(Join(user/customers/cid/user/user.orders/cid: user.orders -> user.customers, group(customers))))
-              TableSource@38650646(user.items - TableGroupJoin@36511e0a(Join(user/orders/oid/user/user.items/oid: user.items -> user.orders, group(customers))))
->>>>>>> 0b254dd9
+              TableSource@38650646(items - TableGroupJoin@36511e0a(Join(user/orders/oid/user/user.items/oid: user.items -> user.orders, group(customers))))