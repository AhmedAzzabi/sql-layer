SelectQuery@1422384
  ResultSet@67e779a1[name, order_date]
    Project@de26e52[customers.name, orders.order_date]
      Select@114a947[]
<<<<<<< HEAD
        Flatten@17599cc(customers LEFT orders)
          AncestorLookup@1388e5e(orders -> [customers])
            BranchLookup@1c45731(addresses -> orders via customers)
              IndexScan@ad483(Index(user.addresses.state[IndexColumn(state)]), NONE, =MA, rows = 150, cost = 13364.0)
              TableSource@192425a(orders - TableGroupJoin@1f52460(Join(user/customers/cid/user/user.orders/cid: user.orders -> user.customers, group(customers))))
            TableSource@1bef1ac(customers - TableGroup@1861086(customers))
=======
        Flatten@17599cc(user.customers LEFT user.orders)
          AncestorLookup@1388e5e(user.orders -> [user.customers])
            BranchLookup@1c45731(user.addresses -> user.orders via user.customers)
              IndexScan@ad483(Index(user.addresses.state[IndexColumn(state)]), NONE, =MA, rows = 150, cost = 13366.9)
              TableSource@192425a(user.orders - TableGroupJoin@1f52460(Join(user/customers/cid/user/user.orders/cid: user.orders -> user.customers, group(customers))))
            TableSource@1bef1ac(user.customers - TableGroup@1861086(customers))
>>>>>>> 0b254dd9
<|MERGE_RESOLUTION|>--- conflicted
+++ resolved
@@ -2,18 +2,9 @@
   ResultSet@67e779a1[name, order_date]
     Project@de26e52[customers.name, orders.order_date]
       Select@114a947[]
-<<<<<<< HEAD
         Flatten@17599cc(customers LEFT orders)
           AncestorLookup@1388e5e(orders -> [customers])
             BranchLookup@1c45731(addresses -> orders via customers)
-              IndexScan@ad483(Index(user.addresses.state[IndexColumn(state)]), NONE, =MA, rows = 150, cost = 13364.0)
+              IndexScan@ad483(Index(user.addresses.state[IndexColumn(state)]), NONE, =MA, rows = 150, cost = 13366.9)
               TableSource@192425a(orders - TableGroupJoin@1f52460(Join(user/customers/cid/user/user.orders/cid: user.orders -> user.customers, group(customers))))
-            TableSource@1bef1ac(customers - TableGroup@1861086(customers))
-=======
-        Flatten@17599cc(user.customers LEFT user.orders)
-          AncestorLookup@1388e5e(user.orders -> [user.customers])
-            BranchLookup@1c45731(user.addresses -> user.orders via user.customers)
-              IndexScan@ad483(Index(user.addresses.state[IndexColumn(state)]), NONE, =MA, rows = 150, cost = 13366.9)
-              TableSource@192425a(user.orders - TableGroupJoin@1f52460(Join(user/customers/cid/user/user.orders/cid: user.orders -> user.customers, group(customers))))
-            TableSource@1bef1ac(user.customers - TableGroup@1861086(customers))
->>>>>>> 0b254dd9
+            TableSource@1bef1ac(customers - TableGroup@1861086(customers))