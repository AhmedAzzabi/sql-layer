--- conflicted
+++ resolved
@@ -1,27 +1,13 @@
 SelectQuery@1271ba
   ResultSet@3ae86a5f[cid]
-<<<<<<< HEAD
     Project@709fa12f[customers.cid]
       Select@f4e6d[addresses.state == CA]
         Product@5c68b20(customers)
           Flatten@2dd7e4d6(customers INNER orders)
             AncestorLookup@38f0b51d(items -> [customers, orders])
-              MultiIndexIntersectScan@4302a01f(INTERSECT(SingleIndexScan@615e7597(Index(user.items.sku[IndexColumn(sku)]), , =0147) AND SingleIndexScan@6dc8f3cd(Index(user.addresses.state[IndexColumn(state)]), , =CA)), NONE, rows = 1, cost = 476.350)
+              MultiIndexIntersectScan@4302a01f(INTERSECT(SingleIndexScan@615e7597(Index(user.items.sku[IndexColumn(sku)]), , =0147) AND SingleIndexScan@6dc8f3cd(Index(user.addresses.state[IndexColumn(state)]), , =CA)), NONE, rows = 1, cost = 476.932)
               TableSource@61f873dd(customers - TableGroup@48586403(customers))
               TableSource@76749ebc(orders - TableGroupJoin@5a347448(Join(user/customers/cid/user/user.orders/cid: user.orders -> user.customers, group(customers))))
           Flatten@29be513c(customers INNER addresses)
             BranchLookup@dc74f8d(customers -> addresses)
-              TableSource@7e7ee46a(addresses - TableGroupJoin@1837b90c(Join(user/customers/cid/user/user.addresses/cid: user.addresses -> user.customers, group(customers))))
-=======
-    Project@709fa12f[user.customers.cid]
-      Select@f4e6d[]
-        Product@5c68b20(user.customers)
-          Flatten@2dd7e4d6(user.customers INNER user.orders)
-            AncestorLookup@38f0b51d(user.items -> [user.customers, user.orders])
-              MultiIndexIntersectScan@4302a01f(INTERSECT(SingleIndexScan@615e7597(Index(user.items.sku[IndexColumn(sku)]), , =0147) AND SingleIndexScan@6dc8f3cd(Index(user.addresses.state[IndexColumn(state)]), , =CA)), NONE, rows = 1, cost = 476.932)
-              TableSource@61f873dd(user.customers - TableGroup@48586403(customers))
-              TableSource@76749ebc(user.orders - TableGroupJoin@5a347448(Join(user/customers/cid/user/user.orders/cid: user.orders -> user.customers, group(customers))))
-          Flatten@29be513c(user.customers INNER user.addresses)
-            BranchLookup@dc74f8d(user.customers -> user.addresses)
-              TableSource@7e7ee46a(user.addresses - TableGroupJoin@1837b90c(Join(user/customers/cid/user/user.addresses/cid: user.addresses -> user.customers, group(customers))))
->>>>>>> 0b254dd9
+              TableSource@7e7ee46a(addresses - TableGroupJoin@1837b90c(Join(user/customers/cid/user/user.addresses/cid: user.addresses -> user.customers, group(customers))))