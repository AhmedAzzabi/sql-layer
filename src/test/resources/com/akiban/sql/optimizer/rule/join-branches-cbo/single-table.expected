--- conflicted
+++ resolved
@@ -1,19 +1,8 @@
-<<<<<<< HEAD
-SelectQuery@6b98e8b4
-  ResultSet@4054824[cid, name]
-    Project@76c3358b[user.customers.cid, user.customers.name]
-      Select@444b0bbb[]
-        Flatten@3b8e80a6(user.customers)
-          AncestorLookup@1aef4504(user.customers -> [user.customers])
-            IndexScan@529c176c(Index(user.customers.name[IndexColumn(name)]), NONE, =Smith, rows = 1, cost = 754.249)
-            TableSource@56b61c3(user.customers - TableGroup@1de4eb5b(customers))
-=======
 SelectQuery@3c9353
   ResultSet@ec574c[iid, oid, sku, quan]
     Project@575bc6[user.items.iid, user.items.oid, user.items.sku, user.items.quan]
       Select@14a36cd[]
         Flatten@1b57da2(user.items)
           AncestorLookup@4b530d(user.items -> [user.items])
-            IndexScan@139aad8(Index(user.items.sku[IndexColumn(sku)]), NONE, =1234, rows = 81, cost = 186.550)
-            TableSource@1d3e40f(user.items - TableGroup@ff5cf9(customers))
->>>>>>> 3359d151
+            IndexScan@139aad8(Index(user.items.sku[IndexColumn(sku)]), NONE, =1234, rows = 81, cost = 41807.0)
+            TableSource@1d3e40f(user.items - TableGroup@ff5cf9(customers))