--- conflicted
+++ resolved
@@ -2,18 +2,11 @@
   ResultSet@5edf2d38[name, state, order_date]
     Project@e11e831[customers.name, addresses.state, orders.order_date]
       Select@39a2f02e[]
-        Product@78467991(customers)
-          Flatten@7d858aa0(customers INNER addresses)
+        Product@78467991
+          Flatten@5ad75c47(customers INNER orders)
             GroupScan@70eb67e8(Group(customers -> test._akiban_customers))
               TableSource@2a48f675(customers - TableGroup@6ef2ea42(customers))
-<<<<<<< HEAD
-              TableSource@1c2c9103(addresses - TableGroupJoin@5e628704(Join(test/customers/cid/test/test.addresses/cid: test.addresses -> test.customers, group(customers))))
-          Flatten@5ad75c47(customers INNER orders)
-            BranchLookupNew@4a504ec1(customers -> orders)
-              TableSource@31e46a68(orders - TableGroupJoin@df1cbf6(Join(test/customers/cid/test/test.orders/cid: test.orders -> test.customers, group(customers))))
-=======
               TableSource@31e46a68(orders - TableGroupJoin@df1cbf6(Join(test/customers/cid/test/test.orders/cid: test.orders -> test.customers, group(customers))))
           Flatten@7d858aa0(customers INNER addresses)
             BranchLookup@4a504ec1(customers -> addresses)
-              TableSource@1c2c9103(addresses - TableGroupJoin@5e628704(Join(test/customers/cid/test/test.addresses/cid: test.addresses -> test.customers, group(customers))))
->>>>>>> d792de30
+              TableSource@1c2c9103(addresses - TableGroupJoin@5e628704(Join(test/customers/cid/test/test.addresses/cid: test.addresses -> test.customers, group(customers))))