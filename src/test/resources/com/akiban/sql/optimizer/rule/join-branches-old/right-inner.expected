--- conflicted
+++ resolved
@@ -5,11 +5,7 @@
         Flatten@69555185(customers RIGHT orders INNER items)
           AncestorLookup@605b28c9(orders -> [customers])
             BranchLookup@d2d58b(orders -> orders)
-<<<<<<< HEAD
-              IndexScan@11c19919(Index(test.orders.order_date[IndexColumn(order_date)]), NONE, >2011-01-01, rows = 17200, cost = 1.54008e+06)
-=======
               SingleIndexScan@11c19919(Index(test.orders.order_date[IndexColumn(order_date)]), NONE, >Cast(2011-01-01 AS DATE NOT NULL))
->>>>>>> d792de30
               TableSource@46798249(orders - TableGroupJoin@488d12e4(Join(test/customers/cid/test/test.orders/cid: test.orders -> test.customers, group(customers))))
               TableSource@4d898115(items - TableGroupJoin@3d2a416a(Join(test/orders/oid/test/test.items/oid: test.items -> test.orders, group(customers))))
             TableSource@7e79b177(customers - TableGroup@212cb585(customers))