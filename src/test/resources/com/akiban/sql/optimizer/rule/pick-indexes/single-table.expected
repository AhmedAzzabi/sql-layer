--- conflicted
+++ resolved
@@ -1,17 +1,6 @@
-<<<<<<< HEAD
 SelectQuery@55ad6c98
   ResultSet@6cb49b19[cid, name]
     Project@4532be10[user.customers.cid, user.customers.name]
-      Filter@65c2fee[]
+      Select@65c2fee[]
         TableJoins@e4eb585(TableGroup@516f3619(customers) - IndexScan@5c48cd13(Index(user.customers.name[IndexColumn(name)]), NONE, =Smith))
-          TableSource@50739aa3(user.customers - TableGroup@516f3619(customers))
-=======
-SelectQuery@6b98e8b4
-  ResultSet@4054824[cid, name]
-    Project@76c3358b[user.customers.cid, user.customers.name]
-      Select@444b0bbb[]
-        Flatten@3b8e80a6
-          AncestorLookup@1aef4504(user.customers -> user.customers)
-            IndexScan@529c176c(Index(user.customers.name[IndexColumn(name)]), NONE, =Smith)
-          TableSource@56b61c3(user.customers - TableGroup@1de4eb5b(customers))
->>>>>>> b5963bc1
+          TableSource@50739aa3(user.customers - TableGroup@516f3619(customers))