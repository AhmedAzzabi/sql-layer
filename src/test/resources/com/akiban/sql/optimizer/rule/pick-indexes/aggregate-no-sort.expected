--- conflicted
+++ resolved
@@ -1,21 +1,8 @@
-<<<<<<< HEAD
 SelectQuery@47d978ea
   ResultSet@16916f80[_SQL_COL_1, _SQL_COL_2]
     Project@262f4813[MIN(user.items.sku), MAX(user.items.sku)]
-      Filter@6a24eafa[]
+      Select@6a24eafa[]
         AggregateSource@1dbef987(SORT,[user.items.quan],[])
-          Filter@64f01d52[]
+          Select@64f01d52[]
             TableJoins@50152643(TableGroup@1c8321c8(customers) - IndexScan@651ee017(Index(user.items.__akiban_fk_1[IndexColumn(oid)]), NONE, =$0))
-              TableSource@354124d6(user.items - TableGroup@1c8321c8(customers))
-=======
-SelectQuery@56f449b8
-  ResultSet@531df164[_SQL_COL_1, _SQL_COL_2]
-    Project@52d306dd[MIN(user.items.sku), MAX(user.items.sku)]
-      Select@5fed27e4[]
-        AggregateSource@4ad61aef(SORT,[user.items.quan],[])
-          Select@2e82674b[]
-            Flatten@4013fba1
-              AncestorLookup@734b84c7(user.items -> user.items)
-                IndexScan@62fa5ff3(Index(user.items.__akiban_fk_1[IndexColumn(oid)]), NONE, =$0)
-              TableSource@25a41cc7(user.items - TableGroup@2e82674b(customers))
->>>>>>> b5963bc1
+              TableSource@354124d6(user.items - TableGroup@1c8321c8(customers))