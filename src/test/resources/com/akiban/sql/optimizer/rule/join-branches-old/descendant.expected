--- conflicted
+++ resolved
@@ -4,9 +4,5 @@
       Select@53dafbaf[]
         Flatten@4dc1c92b(items)
           BranchLookup@6d7e4dee(orders -> orders)
-<<<<<<< HEAD
-            IndexScan@7f2e7c6a(Index(test.orders.order_date[IndexColumn(order_date)]), NONE, >2011-04-01, rows = 16700, cost = 689379)
-=======
             SingleIndexScan@7f2e7c6a(Index(test.orders.order_date[IndexColumn(order_date)]), NONE, >Cast(2011-04-01 AS DATE NOT NULL))
->>>>>>> d792de30
             TableSource@1f0dc656(items - TableGroupJoin@44ea5461(Join(test/orders/oid/test/test.items/oid: test.items -> test.orders, group(customers))))