--- conflicted
+++ resolved
@@ -18,11 +18,4 @@
 - Statement: CREATE INDEX idx_cd ON t(z_order_lat_lon(c, d))
 ---
 - Statement: CREATE INDEX idx_ef ON t(z_order_lat_lon(e, f))
-<<<<<<< HEAD
-- error: [5000V]
----
-- Statement: CREATE INDEX idx_a ON t(z_order_lat_lon(g))
-...
-=======
-- error: [5000V]
->>>>>>> 636aa49a
+- error: [5000V]