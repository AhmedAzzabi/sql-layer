fdb-sql-layer (VERSION-RELEASE) precise; urgency=low

  * Development Release.

<<<<<<< HEAD
=======
 -- FoundationDB <distribution@foundationdb.com>  Wed, 16 Oct 2013 10:01:26 -0400

fdb-sql-layer (1.9.1-1) precise; urgency=low

  * Development Release.

>>>>>>> 5820d4f4
 -- FoundationDB <distribution@foundationdb.com>  Wed, 16 Oct 2013 09:53:58 -0400

fdb-sql-layer (1.9.0) precise; urgency=low

  * Development Release.

 -- FoundationDB <distribution@foundationdb.com>  Tue, 01 Oct 2013 15:31:16 -0400<|MERGE_RESOLUTION|>--- conflicted
+++ resolved
@@ -2,15 +2,12 @@
 
   * Development Release.
 
-<<<<<<< HEAD
-=======
  -- FoundationDB <distribution@foundationdb.com>  Wed, 16 Oct 2013 10:01:26 -0400
 
 fdb-sql-layer (1.9.1-1) precise; urgency=low
 
   * Development Release.
 
->>>>>>> 5820d4f4
  -- FoundationDB <distribution@foundationdb.com>  Wed, 16 Oct 2013 09:53:58 -0400
 
 fdb-sql-layer (1.9.0) precise; urgency=low
