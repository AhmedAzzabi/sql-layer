--- conflicted
+++ resolved
@@ -33,15 +33,11 @@
 import com.foundationdb.server.spatial.Spatial;
 import com.geophile.z.Space;
 import com.geophile.z.spatialobject.d2.Box;
-<<<<<<< HEAD
-
-=======
 import com.geophile.z.spatialobject.jts.JTS;
 import com.geophile.z.spatialobject.jts.JTSSpatialObject;
 import com.vividsolutions.jts.geom.Coordinate;
 import com.vividsolutions.jts.geom.Envelope;
 import com.vividsolutions.jts.geom.GeometryFactory;
->>>>>>> 5e1d82fc
 import org.junit.Ignore;
 import org.junit.Test;
 
@@ -86,12 +82,7 @@
     @Override
     protected void setupPostCreateSchema()
     {
-<<<<<<< HEAD
-        boxRowType = schema.tableRowType(table(box));
-=======
-        schema = new Schema(ais());
         boxRowType = schema.tableRowType(table(boxTable));
->>>>>>> 5e1d82fc
         boxOrdinal = boxRowType.table().getOrdinal();
         boxBlobIndexRowType = indexType(boxTable, "box_blob");
         space = Spatial.createLatLonSpace();
