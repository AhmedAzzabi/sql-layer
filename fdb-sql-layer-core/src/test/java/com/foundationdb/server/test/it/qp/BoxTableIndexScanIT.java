--- conflicted
+++ resolved
@@ -207,83 +207,12 @@
     public void testSpatialQueryLatLon()
     {
         loadDB();
-<<<<<<< HEAD
-        final int N = 1; // 100;
-        BigDecimal latLo;
-        BigDecimal latHi;
-        BigDecimal lonLo;
-        BigDecimal lonHi;
-        for (int i = 0; i < N; i++) {
-            latLo = randomLat();
-            latHi = randomLat();
-            if (latLo.compareTo(latHi) > 0) {
-                BigDecimal swap = latLo;
-                latLo = latHi;
-                latHi = swap;
-            }
-            lonLo = randomLon();
-            lonHi = randomLon();
-            if (lonLo.compareTo(lonHi) > 0) {
-                BigDecimal swap = lonLo;
-                lonLo = lonHi;
-                lonHi = swap;
-            }
-            // Get the right answer
-            Set<Integer> expected = new HashSet<>();
-            for (int id = 0; id < lats.size(); id++) {
-                BigDecimal lat = lats.get(id);
-                BigDecimal lon = lons.get(id);
-                if (latLo.compareTo(lat) <= 0 &&
-                    lat.compareTo(latHi) <= 0 &&
-                    lonLo.compareTo(lon) <= 0 &&
-                    lon.compareTo(lonHi) <= 0) {
-                    expected.add(id);
-                }
-            }
-            // Get the query result using the (lat, lon) index
-            Set<Integer> actual = new HashSet<>();
-            IndexBound lowerLeft = new IndexBound(row(latLonIndexRowType, latLo, lonLo),
-                                                  new SetColumnSelector(0, 1));
-            IndexBound upperRight = new IndexBound(row(latLonIndexRowType, latHi, lonHi),
-                                                   new SetColumnSelector(0, 1));
-            IndexKeyRange box = IndexKeyRange.spatial(latLonIndexRowType, lowerLeft, upperRight);
-            Operator plan = indexScan_Default(latLonIndexRowType, box, lookaheadQuantum());
-            Cursor cursor = API.cursor(plan, queryContext, queryBindings);
-            cursor.openTopLevel();
-            Row row;
-            while ((row = cursor.next()) != null) {
-                assertSame(latLonIndexRowType.physicalRowType(), row.rowType());
-                long z = getLong(row, 0);
-                Integer expectedId = zToId.get(z);
-                assertNotNull(expectedId);
-                int id = getLong(row, 1).intValue();
-                assertEquals(expectedId.intValue(), id);
-                assertEquals(expectedHKey(id), row.hKey().toString());
-                actual.add(id);
-            }
-            // There should be no false negatives
-            assertTrue(actual.containsAll(expected));
-        }
-    }
-
-    @Test
-    public void testSpatialQueryWithWraparound()
-    {
-        loadDB();
-        final int N = 100;
-        BigDecimal latLo;
-        BigDecimal latHi;
-        BigDecimal lonLo;
-        BigDecimal lonHi;
-        for (int i = 0; i < N; i++) {
-=======
         final int QUERIES = 100;
         double latLo;
         double latHi;
         double lonLo;
         double lonHi;
         for (int q = 0; q < QUERIES; q++) {
->>>>>>> 6a4bf66f
             latLo = randomLat();
             latHi = randomLat();
             if (latLo > latHi) {
