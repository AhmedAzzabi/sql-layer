/**
 * Copyright (C) 2009-2013 FoundationDB, LLC
 *
 * This program is free software: you can redistribute it and/or modify
 * it under the terms of the GNU Affero General Public License as published by
 * the Free Software Foundation, either version 3 of the License, or
 * (at your option) any later version.
 *
 * This program is distributed in the hope that it will be useful,
 * but WITHOUT ANY WARRANTY; without even the implied warranty of
 * MERCHANTABILITY or FITNESS FOR A PARTICULAR PURPOSE.  See the
 * GNU Affero General Public License for more details.
 *
 * You should have received a copy of the GNU Affero General Public License
 * along with this program.  If not, see <http://www.gnu.org/licenses/>.
 */

package com.foundationdb.server.test.it.qp;

import com.foundationdb.qp.expression.IndexBound;
import com.foundationdb.qp.expression.IndexKeyRange;
import com.foundationdb.qp.operator.API;
import com.foundationdb.qp.operator.Cursor;
import com.foundationdb.qp.operator.Operator;
import com.foundationdb.qp.row.Row;
import com.foundationdb.qp.rowtype.IndexRowType;
import com.foundationdb.qp.rowtype.RowType;
import com.foundationdb.qp.rowtype.Schema;
import com.foundationdb.qp.rowtype.TableRowType;
import com.foundationdb.qp.util.SchemaCache;
import com.foundationdb.server.api.dml.SetColumnSelector;
import com.foundationdb.server.spatial.Spatial;
import com.geophile.z.Space;
import com.geophile.z.spatialobject.jts.JTS;
import com.geophile.z.spatialobject.jts.JTSSpatialObject;
import com.vividsolutions.jts.geom.Coordinate;
import com.vividsolutions.jts.geom.Envelope;
import com.vividsolutions.jts.geom.GeometryFactory;
import org.junit.Test;

import java.util.ArrayList;
import java.util.Arrays;
import java.util.Collections;
import java.util.Comparator;
import java.util.HashSet;
import java.util.List;
import java.util.Random;
import java.util.Set;

import static com.foundationdb.qp.operator.API.cursor;
import static com.foundationdb.qp.operator.API.indexScan_Default;
import static org.junit.Assert.assertTrue;

public class BoxTableIndexScanIT extends OperatorITBase
{
    @Override
    protected void setupCreateSchema()
    {
        boxTable = createTable(
            "schema", "boxTable",
            "id int not null",
            "before int not null", // id mod 3
            "after int not null", // id mod 5
            "box blob",
            "primary key(id)");
        createSpatialTableIndex("schema", "boxTable", "idx_box", 0, 1, "box");
        createSpatialTableIndex("schema", "boxTable", "idx_before_box", 1, 1, "before", "box");
        createSpatialTableIndex("schema", "boxTable", "idx_box_after", 0, 1, "box", "after");
        createSpatialTableIndex("schema", "boxTable", "idx_before_box_after", 1, 1, "before", "box", "after");
    }

    @Override
    protected void setupPostCreateSchema()
    {
        boxRowType = schema.tableRowType(table(boxTable));
        boxOrdinal = boxRowType.table().getOrdinal();
        boxIndexRowType = indexType(boxTable, "box");
        beforeBoxIndexRowType = indexType(boxTable, "before", "box");
        boxAfterIndexRowType = indexType(boxTable, "box", "after");
        beforeBoxAfterIndexRowType = indexType(boxTable, "before", "box", "after");
        space = Spatial.createLatLonSpace();
        queryContext = queryContext(adapter);
        queryBindings = queryContext.createBindings();
    }

    protected int lookaheadQuantum() {
        return 1;
    }

// suppress until blobs work @Test
    public void testLoad()
    {
        loadDB();
        {
            // Check box index
            Operator plan = indexScan_Default(boxIndexRowType);
            long[][] expected = zToId.toArray(
                new ZToIdMapping.ExpectedRowCreator()
                {
                    @Override
                    public long[] fields(long z, int id)
                    {
                        return new long[]{z, id};
                    }
                });
            compareRows(rows(boxIndexRowType.physicalRowType(), sort(expected)),
                        cursor(plan, queryContext, queryBindings));
        }
        {
            // Check (before, box) index
            Operator plan = indexScan_Default(beforeBoxIndexRowType);
            long[][] expected = zToId.toArray(
                new ZToIdMapping.ExpectedRowCreator()
                {
                    @Override
                    public long[] fields(long z, int id)
                    {
                        return new long[]{before(id), z, id};
                    }
                });
            compareRows(rows(beforeBoxIndexRowType.physicalRowType(), sort(expected)),
                        cursor(plan, queryContext, queryBindings));
        }
        {
            // Check (box, after) index
            Operator plan = indexScan_Default(boxAfterIndexRowType);
            long[][] expected = zToId.toArray(
                new ZToIdMapping.ExpectedRowCreator()
                {
                    @Override
                    public long[] fields(long z, int id)
                    {
                        return new long[]{z, after(id), id};
                    }
                });
            compareRows(rows(boxAfterIndexRowType.physicalRowType(), sort(expected)),
                        cursor(plan, queryContext, queryBindings));
        }
        {
            // Check (before, box, after) index
            Operator plan = indexScan_Default(beforeBoxAfterIndexRowType);
            long[][] expected = zToId.toArray(
                new ZToIdMapping.ExpectedRowCreator()
                {
                    @Override
                    public long[] fields(long z, int id)
                    {
                        return new long[]{before(id), z, after(id), id};
                    }
                });
            compareRows(rows(beforeBoxAfterIndexRowType.physicalRowType(), sort(expected)),
                        cursor(plan, queryContext, queryBindings));
        }
    }

    //@Test
    public void testLoadAndRemove()
    {
        loadDB();
        {
            // Delete rows with odd ids
            for (int id = 1; id < nIds; id += 2) {
                JTSSpatialObject box = boxes.get(id);
                deleteRow(row(boxTable, id, before(id), after(id), box), false);
            }
        }
        {
            // Check box index
            Operator plan = indexScan_Default(boxIndexRowType);
            long[][] expected = zToId.toArray(
                new ZToIdMapping.ExpectedRowCreator()
                {
                    @Override
                    public long[] fields(long z, int id)
                    {
                        return
                            id % 2 == 0
                            ? new long[]{z, id}
                            : null;
                    }
                });
            compareRows(rows(boxIndexRowType.physicalRowType(), sort(expected)),
                        cursor(plan, queryContext, queryBindings));
        }
        {
            // Check (before, box) index
            Operator plan = indexScan_Default(beforeBoxIndexRowType);
            long[][] expected = zToId.toArray(
                new ZToIdMapping.ExpectedRowCreator()
                {
                    @Override
                    public long[] fields(long z, int id)
                    {
                        return
                            id % 2 == 0
                            ? new long[]{before(id), z, id}
                            : null;
                    }
                });
            compareRows(rows(beforeBoxIndexRowType.physicalRowType(), sort(expected)),
                        cursor(plan, queryContext, queryBindings));
        }
        {
            // Check (box, after) index
            Operator plan = indexScan_Default(boxAfterIndexRowType);
            long[][] expected = zToId.toArray(
                new ZToIdMapping.ExpectedRowCreator()
                {
                    @Override
                    public long[] fields(long z, int id)
                    {
                        return
                            id % 2 == 0
                            ? new long[]{z, after(id), id}
                            : null;
                    }
                });
            compareRows(rows(boxAfterIndexRowType.physicalRowType(), sort(expected)),
                        cursor(plan, queryContext, queryBindings));
        }
        {
            // Check (before, box, after) index
            Operator plan = indexScan_Default(beforeBoxAfterIndexRowType);
            long[][] expected = zToId.toArray(
                new ZToIdMapping.ExpectedRowCreator()
                {
                    @Override
                    public long[] fields(long z, int id)
                    {
                        return
                            id % 2 == 0
                            ? new long[]{before(id), z, after(id), id}
                            : null;
                    }
                });
            compareRows(rows(beforeBoxAfterIndexRowType.physicalRowType(), sort(expected)),
                        cursor(plan, queryContext, queryBindings));
        }
    }

    //@Test
    public void testLoadAndUpdate()
    {
        loadDB();
        int n = boxes.size();
        zToId.clear();
        {
            // Shift boxes 1 cell up
            for (int id = 0; id < n; id++) {
                JTSSpatialObject box = boxes.get(id);
                // Envelope of box is the same as the box
                Envelope envelope = box.geometry().getEnvelopeInternal();
                double xLo = envelope.getMinX();
                double xHi = envelope.getMaxX();
                double yLo = envelope.getMinY();
                double yHi = envelope.getMaxY();
                JTSSpatialObject shiftedBox = box(xLo, xHi, yLo + 1, yHi + 1);
                Row oldRow = row(boxTable, id, before(id), after(id), box);
                Row newRow = row(boxTable, id, before(id), after(id), shiftedBox);
                recordZToId(id, shiftedBox);
                updateRow(oldRow, newRow);
            }
        }
        {
            // Check box index
            Operator plan = indexScan_Default(boxIndexRowType);
            long[][] expected = zToId.toArray(
                new ZToIdMapping.ExpectedRowCreator()
                {
                    @Override
                    public long[] fields(long z, int id)
                    {
                        return new long[]{z, id};
                    }
                });
            compareRows(rows(boxIndexRowType.physicalRowType(), sort(expected)), cursor(plan, queryContext, queryBindings));
        }
        {
            // Check (before, box) index
            Operator plan = indexScan_Default(beforeBoxIndexRowType);
            long[][] expected = zToId.toArray(
                new ZToIdMapping.ExpectedRowCreator()
                {
                    @Override
                    public long[] fields(long z, int id)
                    {
                        return new long[]{before(id), z, id};
                    }
                });
            compareRows(rows(beforeBoxIndexRowType.physicalRowType(), sort(expected)), cursor(plan, queryContext, queryBindings));
        }
        {
            // Check (box, after) index
            Operator plan = indexScan_Default(boxAfterIndexRowType);
            long[][] expected = zToId.toArray(
                new ZToIdMapping.ExpectedRowCreator()
                {
                    @Override
                    public long[] fields(long z, int id)
                    {
                        return new long[]{z, after(id), id};
                    }
                });
            compareRows(rows(boxAfterIndexRowType.physicalRowType(), sort(expected)), cursor(plan, queryContext, queryBindings));
        }
        {
            // Check (before, box, after) index
            Operator plan = indexScan_Default(beforeBoxAfterIndexRowType);
            long[][] expected = zToId.toArray(
                new ZToIdMapping.ExpectedRowCreator()
                {
                    @Override
                    public long[] fields(long z, int id)
                    {
                        return new long[]{before(id), z, after(id), id};
                    }
                });
            compareRows(rows(beforeBoxAfterIndexRowType.physicalRowType(), sort(expected)), cursor(plan, queryContext, queryBindings));
        }
    }

<<<<<<< HEAD
    @Ignore
    //@Test
    public void testSpatialQueryLatLon()
=======
    @Test
    public void testSpatialQuery()
>>>>>>> 39decfea
    {
        final int ID_COLUMN = 1;
        loadDB();
        // dumpIndex(boxIndexRowType);
        final int QUERIES = 100;
        for (int q = 0; q < QUERIES; q++) {
            JTSSpatialObject queryBox = randomBox();
            // Get the right answer
            Set<Integer> expected = new HashSet<>();
            for (int id = 0; id < boxes.size(); id++) {
                if (boxes.get(id).geometry().overlaps(queryBox.geometry())) {
                    expected.add(id);
                }
            }
            // Get the query result using the box index
            Set<Integer> actual = new HashSet<>();
            IndexBound boxBound = new IndexBound(row(boxIndexRowType, queryBox),
                                                 new SetColumnSelector(0));
            IndexKeyRange box = IndexKeyRange.spatialObject(boxIndexRowType, boxBound);
            Operator plan = indexScan_Default(boxIndexRowType, box, lookaheadQuantum());
            Cursor cursor = API.cursor(plan, queryContext, queryBindings);
            cursor.openTopLevel();
            Row row;
            while ((row = cursor.next()) != null) {
                int id = getLong(row, ID_COLUMN).intValue();
                actual.add(id);
            }
            // There should be no false negatives
            assertTrue(actual.containsAll(expected));
        }
    }

    @Test
    public void testHybridQuery()
    {
        final int ID_COLUMN = 2;
        loadDB();
        // dumpIndex(beforeBoxIndexRowType);
        final int QUERIES = 100;
        for (int q = 0; q < QUERIES; q++) {
            JTSSpatialObject queryBox = randomBox();
            // before = id mod 3, so try before = 0, 1, 2
            for (int before = 0; before <= 2; before++) {
/*
                System.out.format("q = %d, before = %d, queryBox = %s\n",
                                  q, before, queryBox);
*/
                // Get the right answer
                Set<Integer> expected = new HashSet<>();
                for (int id = 0; id < boxes.size(); id++) {
                    if (before(id) == before &&
                        boxes.get(id).geometry().overlaps(queryBox.geometry())) {
                        expected.add(id);
                    }
                }
                // Get the query result using the (before, box) index
                Set<Integer> actual = new HashSet<>();
                IndexBound boxBound = new IndexBound(row(beforeBoxIndexRowType, before, queryBox),
                                                     new SetColumnSelector(0, 1));
                IndexKeyRange box = IndexKeyRange.spatialObject(beforeBoxIndexRowType, boxBound);
                Operator plan = indexScan_Default(boxIndexRowType, box, lookaheadQuantum());
                Cursor cursor = API.cursor(plan, queryContext, queryBindings);
                cursor.openTopLevel();
                Row row;
                while ((row = cursor.next()) != null) {
                    int id = getLong(row, ID_COLUMN).intValue();
                    actual.add(id);
                }
                // There should be no false negatives
                List<Integer> actualSorted = new ArrayList<>(actual);
                Collections.sort(actualSorted);
                List<Integer> expectedSorted = new ArrayList<>(expected);
                Collections.sort(expectedSorted);
/*
                System.out.println("Expected:");
                for (Integer e : expectedSorted) {
                    System.out.format("    %d: %d - %s\n", e, before(e), boxes.get(e));
                }
                System.out.println("Actual:");
                for (Integer a : actualSorted) {
                    System.out.format("    %d: %d - %s\n", a, before(a), boxes.get(a));
                }
*/
                assertTrue(actual.containsAll(expected));
            }
        }
    }


    private void loadDB()
    {
        int id = 0;
        for (long y = LAT_LO; y + BOX_WIDTH <= LAT_HI; y += DLAT) {
            for (long x = LON_LO; x + BOX_WIDTH < LON_HI; x += DLON) {
                JTSSpatialObject box = box(y, y + BOX_WIDTH, x, x + BOX_WIDTH);
                writeRow(session(), row(boxTable, id, before(id), after(id), box));
                recordZToId(id, box);
                boxes.add(box);
                id++;
            }
        }
        nIds = id;
    }

    private void recordZToId(int id, JTSSpatialObject box)
    {
        long[] zs = new long[box.maxZ()];
        Spatial.shuffle(space, box, zs);
        for (int i = 0; i < zs.length && zs[i] != Space.Z_NULL; i++) {
            long z = zs[i];
            zToId.add(z, id);
        }
    }

    private JTSSpatialObject randomBox()
    {
        double width = QUERY_WIDTH * random.nextDouble();
        double xLo = LAT_LO + (LAT_HI - LAT_LO - width) * random.nextDouble();
        double xHi = xLo + width;
        double height = QUERY_WIDTH * random.nextDouble();
        double yLo = LON_LO + (LON_HI - LON_LO - height) * random.nextDouble();
        double yHi = yLo + height;
        return box(xLo, xHi, yLo, yHi);
    }

    private JTSSpatialObject box(double xLo, double xHi, double yLo, double yHi)
    {
        Coordinate[] coords = new Coordinate[5];
        coords[0] = new Coordinate(xLo, yLo);
        coords[1] = new Coordinate(xLo, yHi);
        coords[2] = new Coordinate(xHi, yHi);
        coords[3] = new Coordinate(xHi, yLo);
        coords[4] = coords[0];
        return JTS.spatialObject(space, FACTORY.createPolygon(FACTORY.createLinearRing(coords), null));
    }

    private long before(long id)
    {
        return id % 3;
    }

    private long after(long id)
    {
        return id % 5;
    }

    private Row[] rows(RowType rowType, long[][] x)
    {
        Row[] rows = new Row[x.length];
        for (int i = 0; i < x.length; i++) {
            long[] a = x[i];
            Object[] oa = new Object[a.length];
            for (int j = 0; j < a.length; j++) {
                oa[j] = a[j];
            }
            rows[i] = row(rowType, oa);
        }
        return rows;
    }

    private String expectedHKey(int id)
    {
        return String.format("{%s,(long)%s}", boxOrdinal, id);
    }

    private long[][] sort(long[][] a)
    {
        Arrays.sort(a,
                    new Comparator<long[]>()
                    {
                        @Override
                        public int compare(long[] x, long[] y)
                        {
                            for (int i = 0; i < x.length; i++) {
                                if (x[i] < y[i]) {
                                    return -1;
                                }
                                if (x[i] > y[i]) {
                                    return 1;
                                }
                            }
                            return 0;
                        }
                    });
        return a;
    }

    private void dumpIndex(IndexRowType indexRowType)
    {
        System.out.println("Boxes dump");
        for (int id = 0; id < boxes.size(); id++) {
            System.out.format("    %s: %s\n", id, boxes.get(id));
        }
        System.out.println();
        System.out.println("Index dump");
        Operator plan = indexScan_Default(indexRowType);
        Cursor cursor = cursor(plan, queryContext, queryBindings);
        try {
            cursor.openTopLevel();
            Row row;
            while ((row = cursor.next()) != null) {
                System.out.format("    %s\n", row);
            }
        } finally {
            cursor.closeTopLevel();
        }
    }

    private static final int LAT_LO = -90;
    private static final int LAT_HI = 90;
    private static final int LON_LO = -180;
    private static final int LON_HI = 180;
    private static final int DLAT = 10;
    private static final int DLON = 10;
    private static final int BOX_WIDTH = 15; // Overlapping boxes, because it exceeds DLAT, DLON.
    private static final int QUERY_WIDTH = 30;
    private static final GeometryFactory FACTORY = new GeometryFactory();

    private int boxTable;
    private TableRowType boxRowType;
    private int boxOrdinal;
    private IndexRowType boxIndexRowType;
    private IndexRowType beforeBoxIndexRowType;
    private IndexRowType boxAfterIndexRowType;
    private IndexRowType beforeBoxAfterIndexRowType;
    private Space space;
    private ZToIdMapping zToId = new ZToIdMapping();
    List<JTSSpatialObject> boxes = new ArrayList<>();
    private int nIds;
    Random random = new Random(1234567);
}<|MERGE_RESOLUTION|>--- conflicted
+++ resolved
@@ -319,14 +319,9 @@
         }
     }
 
-<<<<<<< HEAD
-    @Ignore
-    //@Test
-    public void testSpatialQueryLatLon()
-=======
+
     @Test
     public void testSpatialQuery()
->>>>>>> 39decfea
     {
         final int ID_COLUMN = 1;
         loadDB();
