--- conflicted
+++ resolved
@@ -52,13 +52,10 @@
 
 select-10: outer comparison instead of ANY
 
-<<<<<<< HEAD
 select-triple-nested: SELECT FROM (SELECT FROM (SELECT FROM table)) flattens into one select
 select-triple-nested-inner-ordered:
     triple select where inner most has order by and can't be flattened
 select-triple-outer-count: triple select where outer most has count and can't be flattened
 
-=======
 star-bit-or-join: bit_or on one side a joined subquery
->>>>>>> 4d86a8e5
 star-count-join: outer query is just *, one subquery has a COUNT, the other does not