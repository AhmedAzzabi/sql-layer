/**
 * Copyright (C) 2009-2013 FoundationDB, LLC
 *
 * This program is free software: you can redistribute it and/or modify
 * it under the terms of the GNU Affero General Public License as published by
 * the Free Software Foundation, either version 3 of the License, or
 * (at your option) any later version.
 *
 * This program is distributed in the hope that it will be useful,
 * but WITHOUT ANY WARRANTY; without even the implied warranty of
 * MERCHANTABILITY or FITNESS FOR A PARTICULAR PURPOSE.  See the
 * GNU Affero General Public License for more details.
 *
 * You should have received a copy of the GNU Affero General Public License
 * along with this program.  If not, see <http://www.gnu.org/licenses/>.
 */

package com.foundationdb.server.store;

import com.foundationdb.ais.model.AkibanInformationSchema;
import com.foundationdb.ais.model.CacheValueGenerator;
import com.foundationdb.ais.model.Column;
import com.foundationdb.ais.model.Group;
import com.foundationdb.ais.model.GroupIndex;
import com.foundationdb.ais.model.Index;
import com.foundationdb.ais.model.Index.IndexType;
import com.foundationdb.ais.model.Table;
import com.foundationdb.ais.model.TableIndex;
import com.foundationdb.ais.util.TableChange.ChangeType;
import com.foundationdb.ais.util.TableChangeValidator.ChangeLevel;
import com.foundationdb.qp.exec.Plannable;
import com.foundationdb.qp.operator.API;
import com.foundationdb.qp.operator.ChainedCursor;
import com.foundationdb.qp.operator.Cursor;
import com.foundationdb.qp.operator.Operator;
import com.foundationdb.qp.operator.QueryBindings;
import com.foundationdb.qp.operator.QueryContext;
import com.foundationdb.qp.operator.Rebindable;
import com.foundationdb.qp.operator.SimpleQueryContext;
import com.foundationdb.qp.operator.StoreAdapter;
import com.foundationdb.qp.operator.Delete_Returning;
import com.foundationdb.qp.row.AbstractRow;
import com.foundationdb.qp.row.OverlayingRow;
import com.foundationdb.qp.row.ProjectedRow;
import com.foundationdb.qp.row.Row;
import com.foundationdb.qp.row.WriteIndexRow;
import com.foundationdb.qp.rowtype.ProjectedTableRowType;
import com.foundationdb.qp.rowtype.RowType;
import com.foundationdb.qp.rowtype.Schema;
import com.foundationdb.qp.rowtype.TableRowType;
import com.foundationdb.qp.storeadapter.RowDataRow;
import com.foundationdb.qp.storeadapter.indexrow.SpatialColumnHandler;
import com.foundationdb.qp.util.SchemaCache;
import com.foundationdb.server.error.ConcurrentViolationException;
import com.foundationdb.server.error.ConstraintViolationException;
import com.foundationdb.server.error.InvalidOperationException;
import com.foundationdb.server.error.NoSuchRowException;
import com.foundationdb.server.error.NotAllowedByConfigException;
import com.foundationdb.server.error.SQLParserInternalException;
import com.foundationdb.server.types.common.types.TypesTranslator;
import com.foundationdb.server.types.service.TypesRegistryService;
import com.foundationdb.server.rowdata.RowData;
import com.foundationdb.server.service.dxl.DelegatingContext;
import com.foundationdb.server.service.listener.RowListener;
import com.foundationdb.server.service.session.Session;
import com.foundationdb.server.service.transaction.TransactionService;
import com.foundationdb.server.store.SchemaManager.OnlineChangeState;
import com.foundationdb.server.store.TableChanges.Change;
import com.foundationdb.server.store.TableChanges.ChangeSet;
import com.foundationdb.server.store.TableChanges.IndexChange;
import com.foundationdb.server.types.TCast;
import com.foundationdb.server.types.TInstance;
import com.foundationdb.server.types.texpressions.TCastExpression;
import com.foundationdb.server.types.texpressions.TPreparedExpression;
import com.foundationdb.server.types.texpressions.TPreparedField;
import com.foundationdb.sql.StandardException;
import com.foundationdb.sql.optimizer.CreateAsCompiler;
import com.foundationdb.sql.optimizer.plan.BasePlannable;
import com.foundationdb.sql.optimizer.rule.OperatorAssembler;
import com.foundationdb.sql.optimizer.rule.PlanContext;
import com.foundationdb.sql.optimizer.rule.PlanGenerator;
import com.foundationdb.ais.model.TableName;
import com.foundationdb.sql.parser.DMLStatementNode;
import com.foundationdb.sql.parser.SQLParser;
import com.foundationdb.sql.parser.StatementNode;
import com.foundationdb.sql.server.ServerSession;
import com.google.common.collect.HashMultimap;
import com.google.common.collect.Multimap;
import com.persistit.Key;
import com.persistit.KeyState;

import org.slf4j.Logger;
import org.slf4j.LoggerFactory;

import java.util.ArrayList;
import java.util.Collection;
import java.util.Collections;
import java.util.HashMap;
import java.util.HashSet;
import java.util.Iterator;
import java.util.List;
import java.util.Map;
import java.util.Map.Entry;
import java.util.Set;

public class OnlineHelper implements RowListener
{
    private static final Logger LOG = LoggerFactory.getLogger(OnlineHelper.class);
    private static final Object TRANSFORM_CACHE_KEY = new Object();

    private final TransactionService txnService;
    private final SchemaManager schemaManager;
    private final Store store;
    private final TypesRegistryService typesRegistry;
    private final ConstraintHandler constraintHandler;
    private final boolean withConcurrentDML;

    public OnlineHelper(TransactionService txnService,
                        SchemaManager schemaManager,
                        Store store,
                        TypesRegistryService typesRegistry,
                        ConstraintHandler constraintHandler,
                        boolean withConcurrentDML) {
        this.txnService = txnService;
        this.schemaManager = schemaManager;
        this.store = store;
        this.typesRegistry = typesRegistry;
        this.constraintHandler = constraintHandler;
        this.withConcurrentDML = withConcurrentDML;
    }

    public void buildIndexes(Session session, QueryContext context) {
        LOG.debug("Building indexes");
        txnService.beginTransaction(session);
        try {
            buildIndexesInternal(session, context);
            txnService.commitTransaction(session);
        } finally {
            txnService.rollbackTransactionIfOpen(session);
        }
    }

    public void checkTableConstraints(final Session session, QueryContext context) {
        LOG.debug("Checking constraints");
        txnService.beginTransaction(session);
        try {
            Collection<ChangeSet> changeSets = schemaManager.getOnlineChangeSets(session);
            assert (commonChangeLevel(changeSets) == ChangeLevel.METADATA_CONSTRAINT) : changeSets;
            // Gather all tables that need scanned, keyed by group
            AkibanInformationSchema oldAIS = schemaManager.getAis(session);
            Schema oldSchema = SchemaCache.globalSchema(oldAIS);
            Multimap<Group,RowType> groupMap = HashMultimap.create();
            for(ChangeSet cs : changeSets) {
                RowType rowType = oldSchema.tableRowType(cs.getTableId());
                groupMap.put(rowType.table().getGroup(), rowType);
            }
            // Scan all affected groups
            StoreAdapter adapter = store.createAdapter(session, oldSchema);
            final TransformCache transformCache = getTransformCache(session, null);
            for(Entry<Group, Collection<RowType>> entry : groupMap.asMap().entrySet()) {
                Operator plan = API.filter_Default(API.groupScan_Default(entry.getKey()), entry.getValue());
                runPlan(session, contextIfNull(context, adapter), schemaManager,  txnService, plan, new RowHandler() {
                    @Override
                    public void handleRow(Row row) {
                        simpleCheckConstraints(session, transformCache, row);
                   }
                });
            }
        } finally {
            txnService.rollbackTransactionIfOpen(session);
        }
    }

    public void alterTable(Session session, QueryContext context) {
        LOG.debug("Altering table");
        txnService.beginTransaction(session);
        try {
            alterInternal(session, context);
        } finally {
            txnService.rollbackTransactionIfOpen(session);
        }
    }


    //
    // RowListener
    //

    @Override
    public void onInsertPost(Session session, Table table, Key hKey, RowData rowData) {
        TableTransform transform = getConcurrentDMLTransform(session, table);
        if(transform == null) {
            return;
        }
        try {
            concurrentDML(session, transform, hKey, null, rowData);
        } catch(ConstraintViolationException e) {
            setOnlineError(session, table, e);
        }
    }
    
    public void onInsertPost(Session session, Table table, Key hKey, Row row) {
        TableTransform transform = getConcurrentDMLTransform(session, table);
        if(transform == null) {
            return;
        }
        try {
            concurrentDML(session, transform, hKey, null, row);
        } catch(ConstraintViolationException e) {
            setOnlineError(session, table, e);
        }
        
    }
   
    @Override
    public void onUpdatePre(Session session, Table table, Key hKey, Row oldRow, Row newRow) {
        TableTransform transform = getConcurrentDMLTransform(session, table);
        if(transform == null) {
            return;
        }
        try {
            concurrentDML(session, transform, hKey, oldRow, null);
        } catch(ConstraintViolationException e) {
            setOnlineError(session, table, e);
        }
    }
    
    @Override
    public void onUpdatePre(Session session, Table table, Key hKey, RowData oldRowData, RowData newRowData) {
        TableTransform transform = getConcurrentDMLTransform(session, table);
        if(transform == null) {
            return;
        }
        try {
            concurrentDML(session, transform, hKey, oldRowData, null);
        } catch(ConstraintViolationException e) {
            setOnlineError(session, table, e);
        }
    }

    @Override
    public void onUpdatePost(Session session, Table table, Key hKey, Row oldRow, Row newRow) {
        TableTransform transform = getConcurrentDMLTransform(session, table);
        if(transform == null) {
            return;
        }
        try {
            concurrentDML(session, transform, hKey, null, newRow);
        } catch(ConstraintViolationException e) {
            setOnlineError(session, table, e);
        }
    }

    @Override
    public void onUpdatePost(Session session, Table table, Key hKey, RowData oldRowData, RowData newRowData) {
        TableTransform transform = getConcurrentDMLTransform(session, table);
        if(transform == null) {
            return;
        }
        try {
            concurrentDML(session, transform, hKey, null, newRowData);
        } catch(ConstraintViolationException e) {
            setOnlineError(session, table, e);
        }
    }

    @Override 
    public void onDeletePre(Session session, Table table, Key hKey, Row row) {
        TableTransform transform = getConcurrentDMLTransform(session, table);
        if(transform == null) {
            return;
        }
        try {
            concurrentDML(session, transform, hKey, row, null);
        } catch(ConstraintViolationException e) {
            setOnlineError(session, table, e);
        }
    }
    
    @Override
    public void onDeletePre(Session session, Table table, Key hKey, RowData rowData) {
        TableTransform transform = getConcurrentDMLTransform(session, table);
        if(transform == null) {
            return;
        }
        try {
            concurrentDML(session, transform, hKey, rowData, null);
        } catch(ConstraintViolationException e) {
            setOnlineError(session, table, e);
        }
    }


    //
    // ConstraintHandler.Handler-ish
    //

    public void handleInsert(Session session, Table table, Row row) {
        TableTransform transform = getConcurrentDMLTransform(session, table);
        if(transform == null) {
            return;
        }
        if(transform.checkConstraints) {
            boolean orig = txnService.setForceImmediateForeignKeyCheck(session, true);
            try {
                constraintHandler.handleInsert(session, transform.rowType.table(), row);
            } catch(ConstraintViolationException e) {
                setOnlineError(session, table, e);
            } finally {
                txnService.setForceImmediateForeignKeyCheck(session, orig);
            }
        }
    }
    
    public void handleInsert(Session session, Table table, RowData row) {
        TableTransform transform = getConcurrentDMLTransform(session, table);
        if(transform == null) {
            return;
        }
        if(transform.checkConstraints) {
            boolean orig = txnService.setForceImmediateForeignKeyCheck(session, true);
            try {
                constraintHandler.handleInsert(session, transform.rowType.table(), row);
            } catch(ConstraintViolationException e) {
                setOnlineError(session, table, e);
            } finally {
                txnService.setForceImmediateForeignKeyCheck(session, orig);
            }
        }
    }

    public void handleUpdatePre(Session session, Table table, Row oldRow, Row newRow) {
        TableTransform transform = getConcurrentDMLTransform(session, table);
        if(transform == null) {
            return;
        }
        if(transform.checkConstraints) {
            boolean orig = txnService.setForceImmediateForeignKeyCheck(session, true);
            try {
                constraintHandler.handleUpdatePre(session, transform.rowType.table(), oldRow, newRow);
            } catch(ConstraintViolationException e) {
                setOnlineError(session, table, e);
            } finally {
                txnService.setForceImmediateForeignKeyCheck(session, orig);
            }
        }
    }
    
    public void handleUpdatePre(Session session, Table table, RowData oldRow, RowData newRow) {
        TableTransform transform = getConcurrentDMLTransform(session, table);
        if(transform == null) {
            return;
        }
        if(transform.checkConstraints) {
            boolean orig = txnService.setForceImmediateForeignKeyCheck(session, true);
            try {
                constraintHandler.handleUpdatePre(session, transform.rowType.table(), oldRow, newRow);
            } catch(ConstraintViolationException e) {
                setOnlineError(session, table, e);
            } finally {
                txnService.setForceImmediateForeignKeyCheck(session, orig);
            }
        }
    }

    
    public void handleUpdatePost(Session session, Table table, Row oldRow, Row newRow) {
        TableTransform transform = getConcurrentDMLTransform(session, table);
        if(transform == null) {
            return;
        }
        if(transform.checkConstraints) {
            boolean orig = txnService.setForceImmediateForeignKeyCheck(session, true);
            try {
                constraintHandler.handleUpdatePost(session, transform.rowType.table(), oldRow, newRow);
            } catch(ConstraintViolationException e) {
                setOnlineError(session, table, e);
            } finally {
                txnService.setForceImmediateForeignKeyCheck(session, orig);
            }
        }
    }
    
    public void handleUpdatePost(Session session, Table table, RowData oldRow, RowData newRow) {
        TableTransform transform = getConcurrentDMLTransform(session, table);
        if(transform == null) {
            return;
        }
        if(transform.checkConstraints) {
            boolean orig = txnService.setForceImmediateForeignKeyCheck(session, true);
            try {
                constraintHandler.handleUpdatePost(session, transform.rowType.table(), oldRow, newRow);
            } catch(ConstraintViolationException e) {
                setOnlineError(session, table, e);
            } finally {
                txnService.setForceImmediateForeignKeyCheck(session, orig);
            }
        }
    }

    public void handleDelete(Session session, Table table, Row row) {
        TableTransform transform = getConcurrentDMLTransform(session, table);
        if(transform == null) {
            return;
        }
        if(transform.checkConstraints) {
            boolean orig = txnService.setForceImmediateForeignKeyCheck(session, true);
            try {
                constraintHandler.handleDelete(session, transform.rowType.table(), row);
            } catch(ConstraintViolationException e) {
                setOnlineError(session, table, e);
            } finally {
                txnService.setForceImmediateForeignKeyCheck(session, orig);
            }
        }
    }
    
    public void handleDelete(Session session, Table table, RowData row) {
        TableTransform transform = getConcurrentDMLTransform(session, table);
        if(transform == null) {
            return;
        }
        if(transform.checkConstraints) {
            boolean orig = txnService.setForceImmediateForeignKeyCheck(session, true);
            try {
                constraintHandler.handleDelete(session, transform.rowType.table(), row);
            } catch(ConstraintViolationException e) {
                setOnlineError(session, table, e);
            } finally {
                txnService.setForceImmediateForeignKeyCheck(session, orig);
            }
        }
    }

    public void handleTruncate(Session session, Table table) {
        TableTransform transform = getConcurrentDMLTransform(session, table);
        if(transform == null) {
            return;
        }
        if(transform.checkConstraints) {
            boolean orig = txnService.setForceImmediateForeignKeyCheck(session, true);
            try {
                constraintHandler.handleTruncate(session, transform.rowType.table());
            } catch(ConstraintViolationException e) {
                setOnlineError(session, table, e);
            } finally {
                txnService.setForceImmediateForeignKeyCheck(session, orig);
            }
        }
    }


    //
    // Internal
    //

    private void setOnlineError(Session session, Table t, ConstraintViolationException e) {
        // Note: Written in the same transaction executing DML, checked in session executing DDL
        schemaManager.setOnlineDMLError(session, t.getTableId(), e.getMessage());
    }

    private void buildIndexesInternal(Session session, QueryContext context) {
        Collection<ChangeSet> changeSets = schemaManager.getOnlineChangeSets(session);
        ChangeLevel changeLevel = commonChangeLevel(changeSets);
        assert (changeLevel == ChangeLevel.INDEX || changeLevel == ChangeLevel.INDEX_CONSTRAINT) : changeSets;
        TransformCache transformCache = getTransformCache(session, null);
        Multimap<Group,RowType> tableIndexes = HashMultimap.create();
        Set<GroupIndex> groupIndexes = new HashSet<>();
        for(ChangeSet cs : changeSets) {
            TableTransform transform = transformCache.get(cs.getTableId());
            tableIndexes.put(transform.rowType.table().getGroup(), transform.rowType);
            groupIndexes.addAll(transform.groupIndexes);
        }

        AkibanInformationSchema onlineAIS = schemaManager.getOnlineAIS(session);
        StoreAdapter adapter = store.createAdapter(session, SchemaCache.globalSchema(onlineAIS));
        if(!tableIndexes.isEmpty()) {
            buildTableIndexes(session, context, adapter, transformCache, tableIndexes);
        }
        if(!groupIndexes.isEmpty()) {
            if(changeLevel == ChangeLevel.INDEX_CONSTRAINT) {
                throw new IllegalStateException("Constraint and group indexes");
            }
            buildGroupIndexes(session, context, adapter, groupIndexes);
        }
    }

    public void createAsSelect(final Session session, 
            QueryContext context, 
            final ServerSession server, 
            String queryExpression, 
            TableName tableName) {
        LOG.debug("Creating Table As Select Online");

        txnService.beginTransaction(session);
        try {
            SQLParser parser = server.getParser();
            StatementNode stmt;
            String statement = "insert into " + tableName.toStringEscaped() + " " + queryExpression;
            try {
                stmt = parser.parseStatement(statement);
            } catch (StandardException e) {
                throw new SQLParserInternalException(e);//make specific runtime error unexpectedException
            }
            AkibanInformationSchema onlineAIS = schemaManager.getOnlineAIS(session);
            StoreAdapter adapter = store.createAdapter(session, SchemaCache.globalSchema(onlineAIS));
            CreateAsCompiler compiler = new CreateAsCompiler(server, adapter, false, onlineAIS);
            DMLStatementNode dmlStmt = (DMLStatementNode) stmt;
            PlanContext planContext = new PlanContext(compiler);

            BasePlannable result = compiler.compile(dmlStmt, null, planContext);

            Plannable plannable = result.getPlannable();
            QueryContext newContext = contextIfNull(context, adapter);
            getTransformCache(session, server);
            runPlan(session, newContext, schemaManager, txnService, (Operator) plannable, null);
        }finally{
            txnService.commitTransaction(session);
        }
    }

    private void alterInternal(Session session, QueryContext context) {
        final Collection<ChangeSet> changeSets = schemaManager.getOnlineChangeSets(session);
        final ChangeLevel changeLevel = commonChangeLevel(changeSets);
        assert (changeLevel == ChangeLevel.TABLE || changeLevel == ChangeLevel.GROUP) : changeSets;

        final AkibanInformationSchema origAIS = schemaManager.getAis(session);
        final AkibanInformationSchema newAIS = schemaManager.getOnlineAIS(session);

        final Schema origSchema = SchemaCache.globalSchema(origAIS);
        final StoreAdapter origAdapter = store.createAdapter(session, origSchema);
        final QueryContext origContext = new DelegatingContext(origAdapter, context);
        final QueryBindings origBindings = origContext.createBindings();

        final TransformCache transformCache = getTransformCache(session, null);
        Set<Table> origRoots = findOldRoots(changeSets, origAIS, newAIS);

        for(Table root : origRoots) {
            Operator plan = API.groupScan_Default(root.getGroup());
            runPlan(session, contextIfNull(context, origAdapter), schemaManager, txnService, plan, new RowHandler() {
                @Override
                public void handleRow(Row oldRow) {
                    TableTransform transform = transformCache.get(oldRow.rowType().typeId());
                    Row newRow = transformRow(origContext, origBindings, transform, oldRow);
                    origAdapter.writeRow(newRow, transform.tableIndexes, transform.groupIndexes);
                }
            });
        }
    }

    private void buildTableIndexes(final Session session,
                                   QueryContext context,
                                   StoreAdapter adapter,
                                   final TransformCache transformCache,
                                   Multimap<Group,RowType> tableIndexes) {
        final WriteIndexRow buffer = new WriteIndexRow(adapter.getKeyCreator());
        for(Entry<Group, Collection<RowType>> entry : tableIndexes.asMap().entrySet()) {
            if(entry.getValue().isEmpty()) {
                continue;
            }
            Operator plan = API.filter_Default(
                    API.groupScan_Default(entry.getKey()),
                    entry.getValue()
            );
            runPlan(session, contextIfNull(context, adapter), schemaManager, txnService, plan, new RowHandler() {
                @Override
                public void handleRow(Row row) {
                    final RowData rowData = ((AbstractRow)row).rowData();
                    TableTransform transform = transformCache.get(rowData.getRowDefId());
                    simpleCheckConstraints(session, transform, rowData);
                    for(final TableIndex index : transform.tableIndexes) {
                        final Key hKey = store.createKey();
                        row.hKey().copyTo(hKey);
                        if (index.isSpatial()) {
                            final SpatialColumnHandler spatialColumnHandler = new SpatialColumnHandler(index);
                            spatialColumnHandler.processSpatialObject(
                                rowData,
                                new SpatialColumnHandler.Operation()
                                {
                                    @Override
                                    public void handleZValue(long z)
                                    {
                                        store.writeIndexRow(session, index, rowData, hKey, buffer,
                                                            spatialColumnHandler, z, true);
                                    }
                                });
                        } else {
                            store.writeIndexRow(session, index, rowData, hKey, buffer, null, -1L, true);
                        }
                    }
                }
            });
        }
    }
    
    @SuppressWarnings("unchecked")
    private void buildGroupIndexes(final Session session,
                                   QueryContext context,
                                   StoreAdapter adapter,
                                   Collection<GroupIndex> groupIndexes) {
        if(groupIndexes.isEmpty()) {
            return;
        }
        for(final GroupIndex groupIndex : groupIndexes) {
            Schema schema = adapter.schema();
            final Operator plan = StoreGIMaintenancePlans.groupIndexCreationPlan(schema, groupIndex);
            final StoreGIHandler giHandler = StoreGIHandler.forBuilding((AbstractStore)store, session, schema, groupIndex);
            runPlan(session, contextIfNull(context, adapter), schemaManager, txnService, plan, new RowHandler() {
                @Override
                public void handleRow(Row row) {
                    giHandler.handleRow(groupIndex, row, StoreGIHandler.Action.STORE);
                }
            });
        }
    }

    private void simpleCheckConstraints(Session session, TransformCache transformCache, Row row) {
        TableTransform transform = transformCache.get(row.rowType().typeId());
        simpleCheckConstraints(session, transform, ((AbstractRow) row).rowData());
    }

    private void simpleCheckConstraints(Session session, TableTransform transform, RowData rowData) {
        if(transform == null || !transform.checkConstraints) {
            return;
        }
        constraintHandler.handleInsert(session, transform.rowType.table(), rowData);
    }

<<<<<<< HEAD
    private void concurrentDML(final Session session,
                               TableTransform transform,
                               final Key hKey,
                               final RowData oldRowData,
                               final RowData newRowData) {
=======
    private void concurrentDML(final Session session, TableTransform transform, Key hKey, Row oldRow, Row newRow) {
        final boolean doDelete = (oldRow != null);
        final boolean doWrite = (newRow != null);
        QueryContext context = null;
        switch(transform.changeLevel) {
            case INDEX:
                if(!transform.tableIndexes.isEmpty()) {
                    WriteIndexRow buffer = new WriteIndexRow (store);
                    for(TableIndex index : transform.tableIndexes) {
                        long oldZValue = -1;
                        long newZValue = -1;
                        SpatialColumnHandler spatialColumnHandler = null;
                        if (index.isSpatial()) {
                            spatialColumnHandler = new SpatialColumnHandler(index);
                            oldZValue = spatialColumnHandler.zValue(oldRow);
                            newZValue = spatialColumnHandler.zValue(newRow);
                        }
                        if(doDelete) {
                            store.deleteIndexRow(session, index, oldRow, hKey, buffer, spatialColumnHandler, oldZValue, false);
                        }
                        if(doWrite) {
                            store.writeIndexRow(session, index, newRow, hKey, buffer, spatialColumnHandler, newZValue, false);
                        }
                    }
                }
                if(!transform.groupIndexes.isEmpty()) {
                    if(doDelete) {
                        store.deleteIndexRows(session, transform.rowType.table(), oldRow, transform.groupIndexes);
                    }
                    if(doWrite) {
                        store.writeIndexRows(session, transform.rowType.table(), newRow, transform.groupIndexes);
                    }
                }
                break;
            case TABLE:
                if(transform.deleteOperator != null && transform.insertOperator != null) {
                    Schema schema = transform.rowType.schema();
                    StoreAdapter adapter = store.createAdapter(session, schema);
                    context = new SimpleQueryContext(adapter);
                    QueryBindings bindings = context.createBindings();
                    if (doDelete) {
                        bindings.setRow(OperatorAssembler.CREATE_AS_BINDING_POSITION, oldRow);
                        try {
                            runPlan(context, transform.deleteOperator, bindings);
                        } catch (NoSuchRowException e) {
                            LOG.debug("row not present: {}", oldRow);
                        }
                    }
                    if (doWrite) {
                        bindings.setRow(OperatorAssembler.CREATE_AS_BINDING_POSITION, newRow);
                        try {
                            runPlan(context, transform.insertOperator, bindings);
                        } catch (NoSuchRowException e) {
                            LOG.debug("row not present: {}", newRow);
                        }
                    }
                    break;
                }
            case GROUP:
                Schema schema = transform.rowType.schema();
                StoreAdapter adapter = store.createAdapter(session, schema);
                context = new SimpleQueryContext(adapter);
                QueryBindings bindings = context.createBindings();
                if(doDelete) {
                    Row newOldRow = transformRow(context, bindings, transform, oldRow);
                    try {
                        adapter.deleteRow(newOldRow, false);
                    } catch(NoSuchRowException e) {
                        LOG.debug("row not present: {}", newOldRow);
                    }
                }
                if(doWrite) {
                    Row newNewRow = transformRow(context, bindings, transform, newRow);
                    adapter.writeRow(newNewRow, transform.tableIndexes, transform.groupIndexes);
                }
                break;
        }
        transform.hKeySaver.save(schemaManager, session, hKey);
        
    }
    
    private void concurrentDML(final Session session, TableTransform transform, Key hKey, RowData oldRowData, RowData newRowData) {
>>>>>>> 5629f4af
        final boolean doDelete = (oldRowData != null);
        final boolean doWrite = (newRowData != null);
        QueryContext context = null;
        switch(transform.changeLevel) {
            case INDEX:
                if(!transform.tableIndexes.isEmpty()) {
                    final WriteIndexRow buffer = new WriteIndexRow (store);
                    for(final TableIndex index : transform.tableIndexes) {
                        if (index.isSpatial()) {
                            final SpatialColumnHandler spatialColumnHandler = new SpatialColumnHandler(index);
                            if (doDelete) {
                                spatialColumnHandler.processSpatialObject(
                                    oldRowData,
                                    new SpatialColumnHandler.Operation()
                                    {
                                        @Override
                                        public void handleZValue(long z)
                                        {
                                            store.deleteIndexRow(session,
                                                                 index,
                                                                 oldRowData,
                                                                 hKey,
                                                                 buffer,
                                                                 spatialColumnHandler,
                                                                 z,
                                                                 false);
                                        }
                                    });
                            }
                            if (doWrite) {
                                spatialColumnHandler.processSpatialObject(
                                    newRowData,
                                    new SpatialColumnHandler.Operation()
                                    {
                                        @Override
                                        public void handleZValue(long z)
                                        {
                                            store.writeIndexRow(session,
                                                                index,
                                                                newRowData,
                                                                hKey,
                                                                buffer,
                                                                spatialColumnHandler,
                                                                z,
                                                                false);
                                        }
                                    });
                            }

                        } else {
                            store.deleteIndexRow(session, index, oldRowData, hKey, buffer, null, -1L, false);
                            store.writeIndexRow(session, index, newRowData, hKey, buffer, null, -1L, false);
                        }
                    }
                }
                if(!transform.groupIndexes.isEmpty()) {
                    if(doDelete) {
                        store.deleteIndexRows(session, transform.rowType.table(), oldRowData, transform.groupIndexes);
                    }
                    if(doWrite) {
                        store.writeIndexRows(session, transform.rowType.table(), newRowData, transform.groupIndexes);
                    }
                }
                break;
            case TABLE:
                if(transform.deleteOperator != null && transform.insertOperator != null) {
                    Schema schema = transform.rowType.schema();
                    StoreAdapter adapter = store.createAdapter(session, schema);
                    context = new SimpleQueryContext(adapter);
                    QueryBindings bindings = context.createBindings();
                    if (doDelete) {
                        Row origOldRow = new RowDataRow(transform.rowType, oldRowData);
                        bindings.setRow(OperatorAssembler.CREATE_AS_BINDING_POSITION, origOldRow);
                        try {
                            runPlan(context, transform.deleteOperator, bindings);
                        } catch (NoSuchRowException e) {
                            LOG.debug("row not present: {}", origOldRow);
                        }
                    }
                    if (doWrite) {
                        Row origOldRow = new RowDataRow(transform.rowType, newRowData);
                        bindings.setRow(OperatorAssembler.CREATE_AS_BINDING_POSITION, origOldRow);
                        try {
                            runPlan(context, transform.insertOperator, bindings);
                        } catch (NoSuchRowException e) {
                            LOG.debug("row not present: {}", origOldRow);
                        }
                    }
                    break;
                }
            case GROUP:
                Schema schema = transform.rowType.schema();
                StoreAdapter adapter = store.createAdapter(session, schema);
                context = new SimpleQueryContext(adapter);
                QueryBindings bindings = context.createBindings();
                if(doDelete) {
                    Row origOldRow = new RowDataRow(transform.rowType, oldRowData);
                    Row newOldRow = transformRow(context, bindings, transform, origOldRow);
                    try {
                        adapter.deleteRow(newOldRow, false);
                    } catch(NoSuchRowException e) {
                        LOG.debug("row not present: {}", newOldRow);
                    }
                }
                if(doWrite) {
                    Row origNewRow = new RowDataRow(transform.rowType, newRowData);
                    Row newNewRow = transformRow(context, bindings, transform, origNewRow);
                    adapter.writeRow(newNewRow, transform.tableIndexes, transform.groupIndexes);
                }
                break;
        }
        transform.hKeySaver.save(schemaManager, session, hKey);
    }

    private TransformCache getTransformCache(final Session session, final ServerSession server) {
        AkibanInformationSchema ais = schemaManager.getAis(session);
        TransformCache cache = ais.getCachedValue(TRANSFORM_CACHE_KEY, null);
        if(cache == null) {
            cache = ais.getCachedValue(TRANSFORM_CACHE_KEY, new CacheValueGenerator<TransformCache>() {
                @Override
                public TransformCache valueFor(AkibanInformationSchema ais) {
                    TransformCache cache = new TransformCache();
                    TypesTranslator typesTranslator = schemaManager.getTypesTranslator();
                    Collection<OnlineChangeState> states = schemaManager.getOnlineChangeStates(session);
                    for(OnlineChangeState s : states) {
                        buildTransformCache(cache, s.getChangeSets(), ais, s.getAIS(), typesRegistry, typesTranslator, session, server, store);
                    }
                    return cache;
                }
            });
        }
        return cache;
    }


    private TableTransform getConcurrentDMLTransform(Session session, Table table) {
        if(!schemaManager.isOnlineActive(session, table.getTableId())) {
            return null;
        }
        if(!withConcurrentDML) {
            throw new NotAllowedByConfigException("DML during online DDL");
        }
        TableTransform transform = getTransformCache(session, null).get(table.getTableId());
        if(isTransformedTable(transform, table)) {
            return null;
        }
        return transform;
    }


    //
    // Static
    //

    private static void buildTransformCache(TransformCache cache,
                                     Collection<ChangeSet> changeSets,
                                     AkibanInformationSchema oldAIS,
                                     AkibanInformationSchema newAIS,
                                     TypesRegistryService typesRegistry,
                                     TypesTranslator typesTranslator,
                                     Session session,
                                     ServerSession server,
                                     Store givenStore) {

        final ChangeLevel changeLevel = commonChangeLevel(changeSets);
        final Schema newSchema = SchemaCache.globalSchema(newAIS);
        Plannable deletePlan = null;
        Plannable insertPlan = null;
        for(ChangeSet cs : changeSets) {
            if(cs.hasSelectStatement()) {
                SQLParser parser = server.getParser();
                StatementNode insertStmt;
                try {
                    insertStmt = parser.parseStatement("insert into " + newAIS.getTable(cs.getToTableId()).getName().toStringEscaped() + " " + cs.getSelectStatement());
                } catch (StandardException e) {
                    throw new SQLParserInternalException(e);
                }
                StoreAdapter adapter = givenStore.createAdapter(session, SchemaCache.globalSchema(newAIS));
                CreateAsCompiler compiler = new CreateAsCompiler(server, adapter, true, newAIS);
                PlanContext planContext = new PlanContext(compiler);
                BasePlannable insertResult = compiler.compile((DMLStatementNode) insertStmt, null, planContext);
                insertPlan = insertResult.getPlannable();
                deletePlan = new Delete_Returning(insertPlan.getInputOperators().iterator().next(), false);
            }
            int tableID = cs.getTableId();
            TableRowType newType = newSchema.tableRowType(tableID);
            TableTransform transform = buildTableTransform(cs, changeLevel, oldAIS, newType, typesRegistry,
                                                typesTranslator, (Operator)deletePlan, (Operator)insertPlan);
            TableTransform prev = cache.put(tableID, transform);
            assert (prev == null) : tableID;
        }
    }

    private static void runPlan(Session session,
                                QueryContext context,
                                SchemaManager schemaManager,
                                TransactionService txnService,
                                Operator plan,
                                RowHandler handler) {
        LOG.debug("Running online plan: {}", plan);
        Map<RowType,HKeyChecker> checkers = new HashMap<>();
        QueryBindings bindings = context.createBindings();
        Cursor cursor = API.cursor(plan, context, bindings);
        Rebindable rebindable = getRebindable(cursor);
        cursor.openTopLevel();
        try {
            boolean done = false;
            Row lastCommitted = null;
            boolean checkOnlineError = true;
            long rowCount = 0;
            while(!done) {
                Row row = cursor.next();
                boolean didCommit = false;
                boolean didRollback = false;
                if(checkOnlineError) {
                    // Checked once per transaction here and in final phase in DDLFunctions
                    checkOnlineError(session, schemaManager);
                    checkOnlineError = false;
                }
                if(row != null) {
                    rowCount++;
                    RowType rowType = row.rowType();
                    // No way to pre-populate this map as Operator#rowType() is optional and insufficient.
                    HKeyChecker checker = checkers.get(rowType);
                    if(checker == null) {
                        if(rowType.hasTable()) {
                            checker = new SchemaManagerChecker(rowType.table().getTableId());
                        } else {
                            checker = new FalseChecker();
                        }
                        checkers.put(row.rowType(), checker);
                    }
                    try {
                        if(handler != null) {
                            //TODO: Not correct but only option for createAs due to hidden PK
                            Key hKey = new Key (null, 2047);
                            row.hKey().copyTo(hKey);
                            if (!checker.contains(schemaManager, session, hKey)) {
                                handler.handleRow(row);
                            } else {
                                LOG.trace("skipped row: {}", row);
                            }
                        }
                        didCommit = txnService.periodicallyCommit(session);
                    } catch(InvalidOperationException e) {
                        if(!e.getCode().isRollbackClass()) {
                            throw e;
                        }
                        didRollback = true;
                    }
                } else {
                    // Cursor exhausted, completely finished
                    didRollback = txnService.commitOrRetryTransaction(session);
                    done = didCommit = !didRollback;
                    if(didCommit) {
                        txnService.beginTransaction(session);
                    }
                }
                if(didCommit) {
                    LOG.debug("Committed up to row: {}: {} rows", row, rowCount);
                    checkOnlineError = true;
                    lastCommitted = row;
                    checkers.clear();
                } else if(didRollback) {
                    LOG.debug("Rolling back to row: {}", lastCommitted);
                    checkOnlineError = true;
                    checkers.clear();
                    txnService.rollbackTransactionIfOpen(session);
                    txnService.beginTransaction(session);
                    cursor.closeTopLevel();
                    rebindable.rebind((lastCommitted == null) ? null : lastCommitted.hKey(), true);
                    cursor.openTopLevel();
                }
            }
        } finally {
            cursor.closeTopLevel();
        }
    }

    private static void runPlan(QueryContext context,
                                Operator plan,
                                QueryBindings bindings) {
        LOG.debug("Running online DML plan: {}", plan);
        Map<RowType,HKeyChecker> checkers = new HashMap<>();
        Cursor cursor = API.cursor(plan, context, bindings);
        cursor.openTopLevel();//open up top cursor
        try {
            boolean done = false;
            while(!done) {
                Row row = cursor.next();
                if(row != null) {
                    RowType rowType = row.rowType();
                    HKeyChecker checker = checkers.get(rowType);
                    if (checker == null) {
                        if (rowType.hasTable()) {
                            checker = new SchemaManagerChecker(rowType.table().getTableId());
                        } else {
                            checker = new FalseChecker();
                        }
                        checkers.put(row.rowType(), checker);
                    }
                } else {
                    done = true;
                }
            }
        } finally {
            cursor.closeTopLevel();
        }
    }

    private static Set<Table> findOldRoots(Collection<ChangeSet> changeSets,
                                           AkibanInformationSchema oldAIS,
                                           AkibanInformationSchema newAIS) {
        Set<Table> oldRoots = new HashSet<>();
        for(ChangeSet cs : changeSets) {
            Table oldTable = oldAIS.getTable(cs.getTableId());
            Table newTable = newAIS.getTable(cs.getTableId());
            Table oldNewTable = oldAIS.getTable(newTable.getTableId());
            oldRoots.add(oldTable.getGroup().getRoot());
            oldRoots.add(oldNewTable.getGroup().getRoot());
        }
        return oldRoots;
    }

    private static void checkOnlineError(Session session, SchemaManager sm) {
        String msg = sm.getOnlineDMLError(session);
        if(msg != null) {
            throw new ConcurrentViolationException(msg);
        }
    }

    /** Find all {@code ADD} or {@code MODIFY} group indexes referenced by {@code changeSets}. */
    public static Collection<Index> findIndexesToBuild(Collection<ChangeSet> changeSets, AkibanInformationSchema ais) {
        // There may be duplicates (e.g. every table has a GI it participates in)
        Collection<Index> newIndexes = new HashSet<>();
        for(ChangeSet cs : changeSets) {
            Table table = ais.getTable(cs.getTableId());
            for(IndexChange ic : cs.getIndexChangeList()) {
                ChangeType changeType = ChangeType.valueOf(ic.getChange().getChangeType());
                if(changeType == ChangeType.ADD || changeType == ChangeType.MODIFY) {
                    String name = ic.getChange().getNewName();
                    final Index index;
                    switch(IndexType.valueOf(ic.getIndexType())) {
                        case TABLE:
                            index = table.getIndexIncludingInternal(name);
                            break;
                        case FULL_TEXT:
                            index = table.getFullTextIndex(name);
                            break;
                        case GROUP:
                            index = table.getGroup().getIndex(name);
                            break;
                        default:
                            throw new IllegalStateException(ic.getIndexType());
                    }
                    assert index != null : ic;
                    newIndexes.add(index);
                }
            }
        }
        return newIndexes;
    }

    /** Find all {@code ADD} or {@code MODIFY} table indexes from {@code changeSet}. */
    private static Collection<TableIndex> findTableIndexesToBuild(ChangeSet changeSet, Table newTable) {
        if(changeSet == null) {
            return Collections.emptyList();
        }
        List<TableIndex> tableIndexes = new ArrayList<>();
        for(IndexChange ic : changeSet.getIndexChangeList()) {
            if(IndexType.TABLE.name().equals(ic.getIndexType())) {
                switch(ChangeType.valueOf(ic.getChange().getChangeType())) {
                    case ADD:
                    case MODIFY:
                        TableIndex index = newTable.getIndexIncludingInternal(ic.getChange().getNewName());
                        assert (index != null) : newTable.toString() + "," + ic;
                        tableIndexes.add(index);
                        break;
                }
            }
        }
        return tableIndexes;
    }

    /** Find all {@code ADD} or {@code MODIFY} group indexes from {@code changeSet}. */
    private static Collection<GroupIndex> findGroupIndexesToBuild(ChangeSet changeSet, Table newTable) {
        if(changeSet == null) {
            return Collections.emptyList();
        }
        List<GroupIndex> groupIndexes = new ArrayList<>();
        Group group = newTable.getGroup();
        for(IndexChange ic : changeSet.getIndexChangeList()) {
            if(IndexType.GROUP.name().equals(ic.getIndexType())) {
                switch(ChangeType.valueOf(ic.getChange().getChangeType())) {
                    case ADD:
                    case MODIFY:
                        GroupIndex index = group.getIndex(ic.getChange().getNewName());
                        assert index != null : ic;
                        groupIndexes.add(index);
                        break;
                }
            }
        }
        return groupIndexes;
    }

    /** Find {@code newColumn}'s position in {@code oldTable} or {@code null} if it wasn't present */
    private static Integer findOldPosition(List<Change> columnChanges, Table oldTable, Column newColumn) {
        String newName = newColumn.getName();
        for(Change change : columnChanges) {
            if(newName.equals(change.getNewName())) {
                switch(ChangeType.valueOf(change.getChangeType())) {
                    case ADD:
                        return null;
                    case MODIFY:
                        Column oldColumn = oldTable.getColumn(change.getOldName());
                        assert oldColumn != null : newColumn;
                        return oldColumn.getPosition();
                    case DROP:
                        throw new IllegalStateException("Dropped new column: " + newName);
                }
            }
        }
        Column oldColumn = oldTable.getColumn(newName);
        if((oldColumn == null) && newColumn.isAkibanPKColumn()) {
            return null;
        }
        // Not in change list, must be an original column
        assert oldColumn != null : newColumn;
        return oldColumn.getPosition();
    }

    private static ProjectedTableRowType buildProjectedRowType(ChangeSet changeSet,
                                                               Table origTable,
                                                               RowType newRowType,
                                                               boolean isGroupChange,
                                                               TypesRegistryService typesRegistry,
                                                               TypesTranslator typesTranslator,
                                                               QueryContext origContext) {
        Table newTable = newRowType.table();
        final List<Column> newColumns = newTable.getColumnsIncludingInternal();
        final List<TPreparedExpression> projections = new ArrayList<>(newColumns.size());
        for(Column newCol : newColumns) {
            Integer oldPosition = findOldPosition(changeSet.getColumnChangeList(), origTable, newCol);
            TInstance newInst = newCol.getType();
            if(oldPosition == null) {
                projections.add(buildColumnDefault(newCol, typesRegistry, typesTranslator, origContext));
            } else {
                Column oldCol = origTable.getColumnsIncludingInternal().get(oldPosition);
                TInstance oldInst = oldCol.getType();
                TPreparedExpression pExp = new TPreparedField(oldInst, oldPosition);
                if(!oldInst.equalsExcludingNullable(newInst)) {
                    TCast cast = typesRegistry.getCastsResolver().cast(oldInst.typeClass(), newInst.typeClass());
                    pExp = new TCastExpression(pExp, cast, newInst);
                }
                projections.add(pExp);
            }
        }
        return new ProjectedTableRowType(newRowType.schema(), newTable, projections, true);
    }

    // This should be quite similar to ExpressionAssembler#assembleColumnDefault()
    private static TPreparedExpression buildColumnDefault(Column newCol,
                                                          TypesRegistryService typesRegistry,
                                                          TypesTranslator typesTranslator,
                                                          QueryContext origContext) {
        return PlanGenerator.generateDefaultExpression(newCol,
                                                       null,
                                                       typesRegistry,
                                                       typesTranslator,
                                                       origContext);
    }

    private static TableTransform buildTableTransform(ChangeSet changeSet,
                                                      ChangeLevel changeLevel,
                                                      AkibanInformationSchema oldAIS,
                                                      TableRowType newRowType,
                                                      TypesRegistryService typesRegistry,
                                                      TypesTranslator typesTranslator,
                                                      Operator deleteOperator,
                                                      Operator insertOperator) {
        Table newTable = newRowType.table();
        Collection<TableIndex> tableIndexes = findTableIndexesToBuild(changeSet, newTable);
        Collection<GroupIndex> groupIndexes = findGroupIndexesToBuild(changeSet, newTable);
        ProjectedTableRowType projectedRowType = null;
        boolean checkConstraints = false;
        switch(changeLevel) {
            case METADATA_CONSTRAINT:
            case INDEX_CONSTRAINT:
                checkConstraints = true;
                assert groupIndexes.isEmpty() : groupIndexes;
            break;
            case TABLE:
                if(deleteOperator != null && insertOperator != null) break;
            case GROUP:
                Table oldTable = oldAIS.getTable(newTable.getTableId());
                if((changeSet.getColumnChangeCount() > 0) ||
                   (newRowType.nFields() != oldTable.getColumnsIncludingInternal().size())) {
                    projectedRowType = buildProjectedRowType(changeSet,
                                                             oldTable,
                                                             newRowType,
                                                             changeLevel == ChangeLevel.GROUP,
                                                             typesRegistry,
                                                             typesTranslator,
                                                             new SimpleQueryContext());
                }
            break;
        }
        return new TableTransform(changeLevel,
                                  new SchemaManagerSaver(changeSet.getTableId()),
                                  newRowType,
                                  projectedRowType,
                                  checkConstraints,
                                  tableIndexes,
                                  groupIndexes,
                                  deleteOperator,
                                  insertOperator);
    }

    /**
     * NB: Current usage is *only* with plans that have GroupScan at the bottom. Use this fact to find the bottom,
     * which can rebind(), for when periodicCommit() fails.
     */
    private static Rebindable getRebindable(Cursor cursor) {
        Cursor toRebind = cursor;
        while(toRebind instanceof ChainedCursor) {
            toRebind = ((ChainedCursor)toRebind).getInput();
        }
        if(!(toRebind instanceof Rebindable))
            return null;
        return (Rebindable)toRebind;
    }

    private static QueryContext contextIfNull(QueryContext context, StoreAdapter adapter) {
        if(context == null) {
            return new SimpleQueryContext(adapter);
        }
        assert(context.getSession() != null);
        return new DelegatingContext(adapter, context);
    }

    public static ChangeLevel commonChangeLevel(Collection<ChangeSet> changeSets) {
        ChangeLevel level = null;
        for(ChangeSet cs : changeSets) {
            if(level == null) {
                level = ChangeLevel.valueOf(cs.getChangeLevel());
            } else if(!level.name().equals(cs.getChangeLevel())) {
                throw new IllegalStateException("Mixed ChangeLevels: " + changeSets);
            }
        }
        assert (level != null);
        return level;
    }

    /** Check if {@code table} is the post-transform/online DDL state. Use to avoid skip double-handling a row. */
    private static boolean isTransformedTable(TableTransform transform, Table table) {
        return (transform.rowType.table() == table);
    }

    private static Row transformRow(QueryContext context,
                                    QueryBindings bindings,
                                    TableTransform transform,
                                    Row origRow) {
        final Row newRow;
        if(transform.projectedRowType != null) {
            List<? extends TPreparedExpression> pProjections = transform.projectedRowType.getProjections();
            newRow = new ProjectedRow(transform.projectedRowType,
                                      origRow,
                                      context,
                                      bindings,
                                      ProjectedRow.createTEvaluatableExpressions(pProjections)
            );
        } else {
            newRow = new OverlayingRow(origRow, transform.rowType);
        }
        return newRow;
    }

    //
    // Classes
    //

    private interface RowHandler {
        void handleRow(Row row);
    }

    /**
     * Helper for saving concurrently handled rows.
     * Concrete implementations *must* be thread safe.
     */
    private interface HKeySaver
    {
        void save(SchemaManager sm, Session session, Key hKey);
    }

    /**
     * Helper for checking for concurrently handled rows.
     * Must *only* be called with increasing hKeys and thrown away when the transaction closes.
     */
    private interface HKeyChecker
    {
        boolean contains(SchemaManager sm, Session session, Key hKey);
    }

    private static class SchemaManagerSaver implements HKeySaver
    {
        private final int tableID;

        private SchemaManagerSaver(int tableID) {
            this.tableID = tableID;
        }

        @Override
        public void save(SchemaManager sm, Session session, Key hKey) {
            sm.addOnlineHandledHKey(session, tableID, hKey);
        }
    }

    private static class SchemaManagerChecker implements HKeyChecker
    {
        private final int tableID;
        private Iterator<byte[]> iter;
        private KeyState last;

        private SchemaManagerChecker(int tableID) {
            this.tableID = tableID;
        }

        private void advance() {
            byte[] bytes = iter.next();
            last = (bytes != null) ? new KeyState(bytes) : null;
        }

        @Override
        public boolean contains(SchemaManager sm, Session session, Key hKey) {
            if(iter == null) {
                iter = sm.getOnlineHandledHKeyIterator(session, tableID, hKey);
                advance();
            }
            // Can scan until we reach, or go past, hKey. If past, can't skip.
            while(last != null) {
                int ret = last.compareTo(hKey);
                if(ret == 0) {
                    return true;    // Match
                }
                if(ret > 0) {
                    return false;   // last from iterator is ahead of hKey
                }
                advance();
            }
            // Iterator exhausted: no more to skip
            return false;
        }
    }

    private static class FalseChecker implements HKeyChecker
    {
        @Override
        public boolean contains(SchemaManager sm, Session session, Key hKey) {
            return false;
        }
    }

    /** Holds information about how to maintain/populate the new/modified instance of a table. */
    private static class TableTransform {
        public final ChangeLevel changeLevel;
        /** Target for concurrently handled DML. */
        public final HKeySaver hKeySaver;
        /** New row type for the table. */
        public final TableRowType rowType;
        /** Not {@code null} *iff* new rows need projected. */
        public final ProjectedTableRowType projectedRowType;
        /** Not {@code null} *iff* new rows need only be verified. */
        public final boolean checkConstraints;
        /** Contains table indexes to build (can be empty) */
        public final Collection<TableIndex> tableIndexes;
        /** Populated with group indexes to build (can be empty) */
        public final Collection<GroupIndex> groupIndexes;
        /** Used for CreateTableAs */
        public Operator deleteOperator;
        public Operator insertOperator;


        public TableTransform(ChangeLevel changeLevel,
                              HKeySaver hKeySaver,
                              TableRowType rowType,
                              ProjectedTableRowType projectedRowType,
                              boolean checkConstraints,
                              Collection<TableIndex> tableIndexes,
                              Collection<GroupIndex> groupIndexes,
                              Operator deleteOperator ,
                              Operator insertOperator) {
            this.changeLevel = changeLevel;
            this.hKeySaver = hKeySaver;
            this.rowType = rowType;
            this.projectedRowType = projectedRowType;
            this.checkConstraints = checkConstraints;
            this.tableIndexes = tableIndexes;
            this.groupIndexes = groupIndexes;
            this.deleteOperator = deleteOperator;
            this.insertOperator = insertOperator;
        }
    }

    /** Table ID -> TableTransform */
    private static class TransformCache extends HashMap<Integer,TableTransform>
    {
    }
}<|MERGE_RESOLUTION|>--- conflicted
+++ resolved
@@ -626,35 +626,68 @@
         constraintHandler.handleInsert(session, transform.rowType.table(), rowData);
     }
 
-<<<<<<< HEAD
     private void concurrentDML(final Session session,
                                TableTransform transform,
                                final Key hKey,
-                               final RowData oldRowData,
-                               final RowData newRowData) {
-=======
-    private void concurrentDML(final Session session, TableTransform transform, Key hKey, Row oldRow, Row newRow) {
+                               final Row oldRow,
+                               final Row newRow) {
         final boolean doDelete = (oldRow != null);
         final boolean doWrite = (newRow != null);
         QueryContext context = null;
         switch(transform.changeLevel) {
             case INDEX:
                 if(!transform.tableIndexes.isEmpty()) {
-                    WriteIndexRow buffer = new WriteIndexRow (store);
-                    for(TableIndex index : transform.tableIndexes) {
+                    final WriteIndexRow buffer = new WriteIndexRow (store);
+                    for(final TableIndex index : transform.tableIndexes) {
                         long oldZValue = -1;
                         long newZValue = -1;
-                        SpatialColumnHandler spatialColumnHandler = null;
                         if (index.isSpatial()) {
-                            spatialColumnHandler = new SpatialColumnHandler(index);
-                            oldZValue = spatialColumnHandler.zValue(oldRow);
-                            newZValue = spatialColumnHandler.zValue(newRow);
-                        }
-                        if(doDelete) {
-                            store.deleteIndexRow(session, index, oldRow, hKey, buffer, spatialColumnHandler, oldZValue, false);
-                        }
-                        if(doWrite) {
-                            store.writeIndexRow(session, index, newRow, hKey, buffer, spatialColumnHandler, newZValue, false);
+                            final SpatialColumnHandler spatialColumnHandler = new SpatialColumnHandler(index);
+                            if(doDelete) {
+                                spatialColumnHandler.processSpatialObject
+                                    (oldRow,
+                                     new SpatialColumnHandler.Operation()
+                                     {
+                                         @Override
+                                         public void handleZValue(long z)
+                                         {
+                                             store.deleteIndexRow(session, 
+                                                                  index, 
+                                                                  oldRow, 
+                                                                  hKey, 
+                                                                  buffer, 
+                                                                  spatialColumnHandler, 
+                                                                  z, 
+                                                                  false);
+                                         }
+                                     });
+                            }
+                            if(doWrite) {
+                                spatialColumnHandler.processSpatialObject
+                                    (oldRow,
+                                     new SpatialColumnHandler.Operation()
+                                     {
+                                         @Override
+                                         public void handleZValue(long z)
+                                         {
+                                             store.writeIndexRow(session, 
+                                                                 index, 
+                                                                 newRow,
+                                                                 hKey,
+                                                                 buffer,
+                                                                 spatialColumnHandler,
+                                                                 z,
+                                                                 false);
+                                         }
+                                     });
+                            }
+                        } else {
+                            if(doDelete) {
+                                store.deleteIndexRow(session, index, oldRow, hKey, buffer, null, -1L, false);
+                            }
+                            if(doWrite) {
+                                store.writeIndexRow(session, index, newRow, hKey, buffer, null, -1L, false);
+                            }
                         }
                     }
                 }
@@ -714,8 +747,11 @@
         
     }
     
-    private void concurrentDML(final Session session, TableTransform transform, Key hKey, RowData oldRowData, RowData newRowData) {
->>>>>>> 5629f4af
+    private void concurrentDML(final Session session,
+                               TableTransform transform,
+                               final Key hKey,
+                               final RowData oldRowData,
+                               final RowData newRowData) {
         final boolean doDelete = (oldRowData != null);
         final boolean doWrite = (newRowData != null);
         QueryContext context = null;
