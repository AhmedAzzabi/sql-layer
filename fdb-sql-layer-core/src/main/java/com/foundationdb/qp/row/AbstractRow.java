--- conflicted
+++ resolved
@@ -126,11 +126,6 @@
         return builder.toString();
     }
 
-<<<<<<< HEAD
-    public RowData rowData() {
-        throw new UnsupportedOperationException();
-    }
-
     // Geophile Record interface
 
     @Override
@@ -154,8 +149,6 @@
 
     // For use by this class
 
-=======
->>>>>>> 8eb72c90
     private ValueSource checkValueType(int i, ValueSource nextValue) {
         if (DEBUG_ROWTYPE) {
             TInstance nextValueType = nextValue.getType();
