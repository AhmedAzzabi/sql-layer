--- conflicted
+++ resolved
@@ -128,54 +128,7 @@
         }
     }
 
-<<<<<<< HEAD
-    private void bind(RowData rowData)
-    {
-        if (lastSpatialField > firstSpatialField) {
-            // Point coordinates stored in two columns
-            assert dimensions == 2 : dimensions;
-            double coord = Double.NaN;
-            double x = Double.NaN;
-            double y = Double.NaN;
-            for (int d = 0; d < dimensions; d++) {
-                rowDataSource.bind(fieldDefs[d], rowData);
-                RowDataValueSource rowDataValueSource = (RowDataValueSource) rowDataSource;
-                TClass tclass = tinstances[d].typeClass();
-                if (tclass == MNumeric.DECIMAL) {
-                    BigDecimalWrapper wrapper = TBigDecimal.getWrapper(rowDataValueSource, tinstances[d]);
-                    coord = wrapper.asBigDecimal().doubleValue();
-                } else if (tclass == MNumeric.BIGINT) {
-                    coord = rowDataValueSource.getInt64();
-                } else if (tclass == MNumeric.INT) {
-                    coord = rowDataValueSource.getInt32();
-                } else {
-                    assert false : fieldDefs[d].column();
-                }
-                if (d == 0) {
-                    x = coord;
-                } else {
-                    y = coord;
-                }
-                coords[d] = coord;
-            }
-            spatialObject = new Point(x, y);
-        } else {
-            // Spatial object encoded in blob
-            rowDataSource.bind(fieldDefs[0], rowData);
-            RowDataValueSource rowDataValueSource = (RowDataValueSource) rowDataSource;
-            TClass tclass = tinstances[0].typeClass();
-            assert tclass == MBinary.VARBINARY : tclass;
-            byte[] spatialObjectBytes = rowDataValueSource.getBytes();
-            try {
-                spatialObject = Spatial.deserialize(space, spatialObjectBytes);
-            } catch (ParseException e) {
-                throw new InvalidSpatialObjectException();
-            }
-        }
-    }
 
-=======
->>>>>>> 39decfea
     private long[] zArray()
     {
         assert spatialObject != null;
