<?xml version="1.0" encoding="UTF-8"?>
<project>
    <modelVersion>4.0.0</modelVersion>
    <groupId>com.akiban</groupId>
    <artifactId>akiban-server</artifactId>
    <packaging>jar</packaging>
    <version>1.1.1-SNAPSHOT</version>
    <name>akiban-server</name>
    <properties>
        <!-- this is the default version number, hudson job sets this to the official number -->
        <BZR_REVISION></BZR_REVISION>
        <akiban.test.extraJvmArgs></akiban.test.extraJvmArgs>
        <akiban.test.JmxJvmArgs>-Dcom.sun.management.jmxremote -Dcom.sun.management.jmxremote.port=8082 -Dcom.sun.management.jmxremote.ssl=false -Dcom.sun.management.jmxremote.authenticate=false</akiban.test.JmxJvmArgs>
        <project.build.sourceEncoding>UTF-8</project.build.sourceEncoding>
        <project.reporting.outputEncoding>UTF-8</project.reporting.outputEncoding>
    </properties>
    <distributionManagement>
        <snapshotRepository>
            <id>akiban</id>
            <name>akiban-snapshots</name>
            <url>http://akiban.artifactoryonline.com/akiban/libs-snapshots-local</url>
        </snapshotRepository>
        <repository>
            <id>akiban</id>
            <name>akiban-releases</name>
            <url>http://akiban.artifactoryonline.com/akiban/libs-releases-local</url>
        </repository>
    </distributionManagement>
    <dependencies>
        <dependency>
            <groupId>org.apache.commons</groupId>
            <artifactId>commons-math</artifactId>
            <version>2.2</version>
        </dependency>
        <dependency>
            <groupId>org.yaml</groupId>
            <artifactId>snakeyaml</artifactId>
            <version>1.8</version>
        </dependency>
        <dependency>
            <groupId>com.google.inject</groupId>
            <artifactId>guice</artifactId>
            <version>3.0</version>
        </dependency>
        <dependency>
            <groupId>com.google.guava</groupId>
            <artifactId>guava</artifactId>
            <version>11.0.1</version>
        </dependency>
        <dependency>
            <groupId>com.google.inject.extensions</groupId>
            <artifactId>guice-grapher</artifactId>
            <version>3.0</version>
        </dependency>
        <dependency>
            <groupId>junit</groupId>
            <artifactId>junit</artifactId>
            <version>4.8.1</version>
            <scope>test</scope>
        </dependency>
        <dependency>
            <groupId>org.json</groupId>
            <artifactId>json</artifactId>
            <version>20090211</version>
            <scope>test</scope>
        </dependency>
        <dependency>
            <groupId>org.jboss.netty</groupId>
            <artifactId>netty</artifactId>
            <version>3.2.0.ALPHA4</version>
        </dependency>
        <dependency>
            <groupId>org.antlr</groupId>
            <artifactId>antlr</artifactId>
            <version>3.1.3</version>
            <scope>compile</scope>
        </dependency>
        <dependency>
            <groupId>commons-cli</groupId>
            <artifactId>commons-cli</artifactId>
            <version>1.2</version>
        </dependency>
        <dependency>
            <groupId>velocity</groupId>
            <artifactId>velocity-dep</artifactId>
            <version>1.4</version>
        </dependency>
        <dependency>
            <groupId>mysql</groupId>
            <artifactId>mysql-connector-java</artifactId>
            <version>5.1.10</version>
        </dependency>
        <dependency>
            <groupId>com.akiban</groupId>
            <artifactId>akiban-persistit-core</artifactId>
<<<<<<< HEAD
            <version>3.0.6</version>
=======
            <version>3.0.7-SNAPSHOT</version>
>>>>>>> bfa1877b
        </dependency>
        <dependency>
            <groupId>com.akiban</groupId>
            <artifactId>akiban-sql-parser</artifactId>
            <version>1.0.3-SNAPSHOT</version>
        </dependency>
        <dependency>
            <groupId>org.apache.hadoop</groupId>
            <artifactId>zookeeper</artifactId>
            <version>3.3.0</version>
            <exclusions>
                <exclusion>
                    <groupId>javax.jms</groupId>
                    <artifactId>jms</artifactId>
                </exclusion>
                <exclusion>
                    <groupId>com.sun.jmx</groupId>
                    <artifactId>jmxri</artifactId>
                </exclusion>
                <exclusion>
                    <groupId>com.sun.jdmk</groupId>
                    <artifactId>jmxtools</artifactId>
                </exclusion>
            </exclusions>
        </dependency>
        <dependency>
            <groupId>org.mortbay.jetty</groupId>
            <artifactId>jetty-embedded</artifactId>
            <version>6.1.14</version>
        </dependency>
        <dependency>
            <groupId>org.slf4j</groupId>
            <artifactId>slf4j-api</artifactId>
            <version>1.6.1</version>
        </dependency>
        <dependency>
            <!-- TODO remove this once we get packaging under control, so that we can dynamically set the logger -->
            <groupId>org.slf4j</groupId>
            <artifactId>slf4j-log4j12</artifactId>
            <version>1.6.1</version>
            <scope>runtime</scope>
        </dependency>
        <dependency>
            <groupId>com.thimbleware.jmemcached</groupId>
            <artifactId>jmemcached-core</artifactId>
            <version>0.9.1</version>
        </dependency>
        <dependency>
            <groupId>com.google.protobuf</groupId>
            <artifactId>protobuf-java</artifactId>
            <version>2.4.1</version>
        </dependency>
        <dependency>
            <groupId>com.akiban</groupId>
            <artifactId>akiban-sql-parser</artifactId>
            <version>1.0.3-SNAPSHOT</version>
            <type>test-jar</type>
            <scope>test</scope>
        </dependency>
        <dependency>
            <groupId>postgresql</groupId>
            <artifactId>postgresql</artifactId>
            <version>9.0-801.jdbc4</version>
            <scope>test</scope>
        </dependency>
        <dependency>
            <groupId>joda-time</groupId>
            <artifactId>joda-time</artifactId>
            <version>2.0</version>
        </dependency>
    </dependencies>
    <build>
        <resources>
            <resource>
                <directory>src/main/resources</directory>
                <filtering>true</filtering>
                <includes>
                    <include>version/akserver_version</include>
                </includes>
            </resource>
            <resource>
                <directory>src/main/resources</directory>
                <filtering>false</filtering>
                <excludes>
                    <exclude>version/akserver_version</exclude>
                </excludes>
            </resource>
        </resources>
        <plugins>
            <plugin>
                <groupId>org.apache.maven.plugins</groupId>
                <artifactId>maven-resources-plugin</artifactId>
                <version>2.4.3</version>
            </plugin>
            <plugin>
                <groupId>org.apache.maven.plugins</groupId>
                <artifactId>maven-jar-plugin</artifactId>
                <version>2.2</version>
                <executions>
                    <execution>
                        <goals>
                            <goal>test-jar</goal>
                        </goals>
                    </execution>
                </executions>
            </plugin>
            <plugin>
                <groupId>org.codehaus.mojo</groupId>
                <artifactId>build-helper-maven-plugin</artifactId>
                <version>1.5</version>
                <executions>
                    <execution>
                        <id>reserve-network-port</id>
                        <goals>
                            <goal>reserve-network-port</goal>
                        </goals>
                        <phase>process-resources</phase>
                        <configuration>
                            <portNames>
                                <portName>akserver.port</portName>
                                <portName>debug.port</portName>
                                <portName>akserver.postgres.port</portName>
                            </portNames>
                        </configuration>
                    </execution>
                </executions>
            </plugin>
            <plugin>
                <groupId>org.apache.maven.plugins</groupId>
                <artifactId>maven-compiler-plugin</artifactId>
                <version>2.3.2</version>
                <configuration>
                    <source>1.6</source>
                    <target>1.6</target>
                </configuration>
            </plugin>
            <plugin>
                <groupId>org.apache.maven.plugins</groupId>
                <artifactId>maven-source-plugin</artifactId>
                <version>2.1.2</version>
                <executions>
                    <execution>
                        <id>attach-sources</id>
                        <phase>package</phase>
                        <goals>
                            <goal>jar</goal>
                        </goals>
                    </execution>
                </executions>
            </plugin>
            <plugin>
                <artifactId>maven-assembly-plugin</artifactId>
                <configuration>
                    <descriptorRefs>
                        <descriptorRef>jar-with-dependencies</descriptorRef>
                    </descriptorRefs>
                    <archive>
                    <manifest>
                        <mainClass>com.akiban.server.AkServer</mainClass>
                    </manifest>
                </archive>
            </configuration>
            <executions>
                <execution>
                    <id>make-assembly</id> <!-- This is used for inheritance merges ?? -->
                    <phase>install</phase> <!-- Append to the install phase -->
                    <goals>
                        <goal>single</goal>
                    </goals>
                </execution>
            </executions>
        </plugin>
        <plugin>
            <groupId>org.antlr</groupId>
            <artifactId>antlr3-maven-plugin</artifactId>
            <version>3.1.3-1</version>
            <executions>
                <execution>
                    <goals>
                        <goal>antlr</goal>
                    </goals>
                </execution>
            </executions>
        </plugin>
        <plugin>
            <groupId>com.atlassian.maven.plugins</groupId>
            <artifactId>maven-clover2-plugin</artifactId>
            <version>3.0.1</version>
            <configuration>
                <generateHistorical>true</generateHistorical>
                <historyDir>/clover/history</historyDir>
                <license>${clover.license}</license>
                <generateXml>true</generateXml>
            </configuration>
        </plugin>
        <plugin>
            <groupId>org.apache.maven.plugins</groupId>
            <artifactId>maven-surefire-plugin</artifactId>
            <version>2.11</version>
            <configuration>
                <systemPropertyVariables>
                    <akserver.port>${akserver.port}</akserver.port>
                    <akserver.postgres.port>${akserver.postgres.port}</akserver.postgres.port>
                </systemPropertyVariables>
                <argLine>-Xmx512m -Xms128m ${akiban.test.extraJvmArgs} ${akiban.test.JmxJvmArgs}</argLine>
                <includes>
                    <include>**/*Test.java</include>
                    <include>**/*Test?.java</include>
                </includes>
                <excludes>
                    <!-- None -->
                </excludes>
            </configuration>
        </plugin>
        <plugin>
            <groupId>org.apache.maven.plugins</groupId>
            <artifactId>maven-failsafe-plugin</artifactId>
            <version>2.11</version>
            <configuration>
                <systemPropertyVariables>
                    <akserver.port>${akserver.port}</akserver.port>
                    <akserver.postgres.port>${akserver.postgres.port}</akserver.postgres.port>
                </systemPropertyVariables>
                <argLine>${akiban.test.extraJvmArgs} ${akiban.test.JmxJvmArgs}</argLine>
            </configuration>
            <executions>
                <execution>
                    <id>integration-test</id>
                    <goals>
                        <goal>integration-test</goal>
                    </goals>
                </execution>
                <execution>
                    <id>verify</id>
                    <goals>
                        <goal>verify</goal>
                    </goals>
                </execution>
            </executions>
        </plugin>
        <plugin>
            <groupId>org.codehaus.mojo</groupId>
            <artifactId>findbugs-maven-plugin</artifactId>
            <version>1.2</version>
            <configuration>
                <findbugsXmlOutput>true</findbugsXmlOutput>
                <findbugsXmlWithMessages>true</findbugsXmlWithMessages>
                <xmlOutput>true</xmlOutput>
            </configuration>
        </plugin>
        <plugin>
            <groupId>com.mycila.maven-license-plugin</groupId>
            <artifactId>maven-license-plugin</artifactId>
            <version>1.10.b1</version>
            <configuration>
                <header>src/etc/header.txt</header>
                <strictCheck>true</strictCheck>
                <failIfMissing>true</failIfMissing>
                <excludes>
                    <!-- General files that can't have or don't need header -->
                    <exclude>**/*.ddl</exclude>
                    <exclude>**/*.json</exclude>
                    <exclude>**/*.sql</exclude>
                    <exclude>**/*.expected</exclude>
                    <exclude>**/*.error</exclude>
                    <exclude>**/*.dat</exclude>
                    <exclude>**/*.fail</exclude>
                    <exclude>**/*.params</exclude>
                    <exclude>**/*.test</exclude>
                    <exclude>**/*.yaml</exclude>
                    <exclude>**/*.yml</exclude>
                    <exclude>**/group.idx</exclude>
                    <exclude>src/test/bin/*.sh</exclude>
                    <exclude>src/test/bin/*.cmd</exclude>
                    <exclude>.idea/**</exclude>
                    <exclude>**/*.proto</exclude>
                    <exclude>.bzrignore</exclude>
                    <exclude>velocity.log</exclude>
                    <!-- No extension. Manually add header and ignore -->
                    <exclude>bin/akserver</exclude>
                    <exclude>bin/akloader</exclude>
                    <exclude>conf/config/jvm.options</exclude>
                    <exclude>packages-common/jvm.options</exclude>
                    <exclude>doc/release_notes.txt</exclude>
                    <exclude>src/main/antlr3/com/akiban/server/service/memcache/hapi.g</exclude>
                    <!-- Files requiring a specific format (packaging control, test output, etc) -->
                    <exclude>debian/*</exclude>
                    <exclude>redhat/*</exclude>
                    <exclude>windows/**</exclude>
                    <exclude>LICENSE.txt</exclude>
                    <exclude>src/main/resources/version/akserver_version</exclude> 
                    <exclude>src/test/resources/com/akiban/**/README*</exclude> 
                    <exclude>src/test/resources/com/akiban/**/*.properties</exclude>
                    <exclude>src/test/resources/com/akiban/ais/model/staticgrouping/*</exclude>
                    <exclude>src/main/resources/com/akiban/server/service/functions/functionpath.txt</exclude>
                    <exclude>src/test/resources/com/akiban/server/service/functions/testfunctionpath.txt</exclude>
                    <exclude>src/test/resources/com/akiban/server/service/servicemanager/configuration/yaml/test-composite.yaml.1</exclude>
                </excludes>
                <mapping>
                    <g>JAVADOC_STYLE</g>
                    <yml>SCRIPT_STYLE</yml>
                </mapping>
            </configuration>
            <executions>
                <execution>
                    <goals>
                        <goal>check</goal>
                    </goals>
                </execution>
            </executions>
        </plugin>
        <!-- Earlier version of eclipse plugin to avoid resource filtering bug. 
         (See http://stackoverflow.com/questions/1397903/setting-project-for-eclipse-using-maven)-->
        <plugin>
            <groupId>org.apache.maven.plugins</groupId>
            <artifactId>maven-eclipse-plugin</artifactId>
            <version>2.6</version>
        </plugin>

        <plugin>
            <artifactId>maven-antrun-plugin</artifactId>
            <executions>
                <execution>
                    <id>protobuf-compile</id>
                    <phase>generate-sources</phase>
                    <configuration>
                        <tasks>
                            <mkdir dir="target/generated-sources/protobuf"/>
                            <exec executable="protoc" failonerror="true">
                                <arg value="--java_out=target/generated-sources/protobuf"/>
                                <arg value="src/main/protobuf/akiban_information_schema.proto"/>
                            </exec>
                        </tasks>
                        <sourceRoot>target/generated-sources</sourceRoot>
                    </configuration>
                    <goals>
                        <goal>run</goal>
                    </goals>
                </execution>
            </executions>
        </plugin>


    </plugins>
</build>

</project><|MERGE_RESOLUTION|>--- conflicted
+++ resolved
@@ -93,11 +93,7 @@
         <dependency>
             <groupId>com.akiban</groupId>
             <artifactId>akiban-persistit-core</artifactId>
-<<<<<<< HEAD
-            <version>3.0.6</version>
-=======
             <version>3.0.7-SNAPSHOT</version>
->>>>>>> bfa1877b
         </dependency>
         <dependency>
             <groupId>com.akiban</groupId>
