--- conflicted
+++ resolved
@@ -62,15 +62,6 @@
 # comment out this entry to enable IPv6 support).
 JVM_OPTS="$JVM_OPTS -Djava.net.preferIPv4Stack=true"
 
-<<<<<<< HEAD
-#if [ "`uname`" = "Linux" ] ; then
-#    # reduce the per-thread stack size 
-#    # Only do so on Linux where it is known to be supported.
-#    JVM_OPTS="$JVM_OPTS -Xss165k"
-#fi
-
-=======
->>>>>>> afed6171
 # GC tuning options
 JVM_OPTS="$JVM_OPTS -XX:+UseParNewGC" 
 
@@ -80,7 +71,7 @@
 # JVM_OPTS="$JVM_OPTS -XX:+PrintClassHistogram"
 # JVM_OPTS="$JVM_OPTS -XX:+PrintTenuringDistribution"
 # JVM_OPTS="$JVM_OPTS -XX:+PrintGCApplicationStoppedTime"
-# JVM_OPTS="$JVM_OPTS -Xloggc:/var/log/foundationdb/sql/gc.log"
+# JVM_OPTS="$JVM_OPTS -Xloggc:/var/log/foundationdb-sql/gc.log"
 
 # jmx: metrics and administration interface
 # 
